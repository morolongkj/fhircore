--- conflicted
+++ resolved
@@ -329,159 +329,6 @@
 eventResources | A list of resources to close(Type of ResourceConfig) |    yes           |     |      |
 
 
-<<<<<<< HEAD
-## Unique ID assignment
-
-Unique IDs are unique identifier values assigned to a resource (e.g. Patient) and are associated with a single entity.
-
-Unique ID assignment configs determine how pre-generated unique IDs are retrieved from a Group FHIR resource and subsequently populated in a Questionnaire field.
-
-Here is a sample configuration for the unique identifier assignment:
-
-```json
-{
-  "uniqueIdAssignment": {
-    "linkId": "phn",
-    "idFhirPathExpression": "Group.characteristic.where(exclude=false and code.text='phn').first().value.text",
-    "readOnly": false,
-    "resource": "Group",
-    "sortConfigs": [
-      {
-        "paramName": "_lastUpdated",
-        "dataType": "DATE",
-        "order": "DESCENDING"
-      }
-    ],
-    "resourceFilterExpression": {
-      "conditionalFhirPathExpressions": [
-        "Group.active = true and Group.type = 'device' and Group.name = 'Unique IDs'"
-      ],
-      "matchAll": true
-    }
-  }
-}
-```
-
-The configuration contains the following properties:
-
-**linkId** - The linkId for the targeted Questionnaire item
-**idFhirPathExpression** - The FHIR path expression used to extract ID from a resource
-**readOnly** - Enable or disable editing of the field. Defaults to `true`
-**resource** - FHIR resource used to store generated unique IDs
-**sortConfigs** - For ordering resources. It is important to ensure the resources are ordered by last updated
-**resourceFilterExpression** - Extra configurations to apply filter via code on the declared Resource
-
-*NOTE:* If the `readOnly` configuration is set to false, the ID field in the Questionnaire becomes editable. If the prepopulated ID
-is modified and a different ID is submitted with the Questionnaire, the prepopulated ID will not be marked as used.
-This means that it will still be prepopulated the next time the Questionnaire is launched.
-
-## Characteristic-based Group resource for unique IDs
-
-IDs are stored as `text` in a `valueCodeableConcept` in the `characteristic` field.
-The batch of IDs is assigned to a Practitioner using the `managingEntity`.
-
-When an ID is used, the characteristic entry with that ID is updated to be excluded by setting `"exclude": true`. Once all IDs in the Group are used, the group is set to inactive.
-
-## Sample Group resource with unique IDs
-
-```json
-{
-  "resourceType": "Group",
-  "id": "37312ad4-538e-4535-82d2-ea14f40deeb9",
-  "meta": {
-    "versionId": "9",
-    "lastUpdated": "2023-12-22T06:43:35.986+00:00",
-    "source": "#04a1c85fb6adf0cc",
-    "tag": [
-      {
-        "system": "https://smartregister.org/care-team-tag-id",
-        "code": "3e005baf-854b-40a7-bdd5-9b73f63aa9a3",
-        "display": "Practitioner CareTeam"
-      },
-      {
-        "system": "https://smartregister.org/organisation-tag-id",
-        "code": "41eae946-bdc4-4179-b404-6503ff12f59c",
-        "display": "Practitioner Organization"
-      },
-      {
-        "system": "https://smartregister.org/location-tag-id",
-        "code": "3816",
-        "display": "Practitioner Location"
-      },
-      {
-        "system": "https://smartregister.org/practitioner-tag-id",
-        "code": "49b72a3d-44cd-4a74-9459-4dc9f6b543fa",
-        "display": "Practitioner"
-      },
-      {
-        "system": "https://smartregister.org/app-version",
-        "code": "Not defined",
-        "display": "Application Version"
-      }
-    ]
-  },
-  "identifier": [
-    {
-      "system": "http://smartregister.org",
-      "value": "37312ad4-538e-4535-82d2-ea14f40deeb9"
-    }
-  ],
-  "active": true,
-  "type": "device",
-  "actual": true,
-  "name": "Unique IDs",
-  "managingEntity": {
-    "reference": "Practitioner/49b72a3d-44cd-4a74-9459-4dc9f6b543fa"
-  },
-  "characteristic": [
-    {
-      "code": {
-        "text": "phn"
-      },
-      "valueCodeableConcept": {
-        "text": "1000010001"
-      },
-      "exclude": false
-    },
-    {
-      "code": {
-        "text": "phn"
-      },
-      "valueCodeableConcept": {
-        "text": "1000020002"
-      },
-      "exclude": false
-    },
-    {
-      "code": {
-        "text": "phn"
-      },
-      "valueCodeableConcept": {
-        "text": "1000030003"
-      },
-      "exclude": false
-    },
-    {
-      "code": {
-        "text": "phn"
-      },
-      "valueCodeableConcept": {
-        "text": "1000040004"
-      },
-      "exclude": false
-    },
-    {
-      "code": {
-        "text": "phn"
-      },
-      "valueCodeableConcept": {
-        "text": "1000050005"
-      },
-      "exclude": false
-    }
-  ]
-}
-=======
 ## Hiding characters in a questionnaire
 We can hide sensitive information typed on a questionnaire through adding a linkId extension. A sample linkId with password-widget extension looks like
 ``` json
@@ -545,5 +392,157 @@
           "url": "https://github.com/google/android-fhir/StructureDefinition/questionnaire-itemControl",
           "valueString": "password-widget"
         }
->>>>>>> ee6d05e4
+```
+
+## Unique ID assignment
+
+Unique IDs are unique identifier values assigned to a resource (e.g. Patient) and are associated with a single entity.
+
+Unique ID assignment configs determine how pre-generated unique IDs are retrieved from a Group FHIR resource and subsequently populated in a Questionnaire field.
+
+Here is a sample configuration for the unique identifier assignment:
+
+```json
+{
+  "uniqueIdAssignment": {
+    "linkId": "phn",
+    "idFhirPathExpression": "Group.characteristic.where(exclude=false and code.text='phn').first().value.text",
+    "readOnly": false,
+    "resource": "Group",
+    "sortConfigs": [
+      {
+        "paramName": "_lastUpdated",
+        "dataType": "DATE",
+        "order": "DESCENDING"
+      }
+    ],
+    "resourceFilterExpression": {
+      "conditionalFhirPathExpressions": [
+        "Group.active = true and Group.type = 'device' and Group.name = 'Unique IDs'"
+      ],
+      "matchAll": true
+    }
+  }
+}
+```
+
+The configuration contains the following properties:
+
+**linkId** - The linkId for the targeted Questionnaire item
+**idFhirPathExpression** - The FHIR path expression used to extract ID from a resource
+**readOnly** - Enable or disable editing of the field. Defaults to `true`
+**resource** - FHIR resource used to store generated unique IDs
+**sortConfigs** - For ordering resources. It is important to ensure the resources are ordered by last updated
+**resourceFilterExpression** - Extra configurations to apply filter via code on the declared Resource
+
+*NOTE:* If the `readOnly` configuration is set to false, the ID field in the Questionnaire becomes editable. If the prepopulated ID
+is modified and a different ID is submitted with the Questionnaire, the prepopulated ID will not be marked as used.
+This means that it will still be prepopulated the next time the Questionnaire is launched.
+
+## Characteristic-based Group resource for unique IDs
+
+IDs are stored as `text` in a `valueCodeableConcept` in the `characteristic` field.
+The batch of IDs is assigned to a Practitioner using the `managingEntity`.
+
+When an ID is used, the characteristic entry with that ID is updated to be excluded by setting `"exclude": true`. Once all IDs in the Group are used, the group is set to inactive.
+
+## Sample Group resource with unique IDs
+
+```json
+{
+  "resourceType": "Group",
+  "id": "37312ad4-538e-4535-82d2-ea14f40deeb9",
+  "meta": {
+    "versionId": "9",
+    "lastUpdated": "2023-12-22T06:43:35.986+00:00",
+    "source": "#04a1c85fb6adf0cc",
+    "tag": [
+      {
+        "system": "https://smartregister.org/care-team-tag-id",
+        "code": "3e005baf-854b-40a7-bdd5-9b73f63aa9a3",
+        "display": "Practitioner CareTeam"
+      },
+      {
+        "system": "https://smartregister.org/organisation-tag-id",
+        "code": "41eae946-bdc4-4179-b404-6503ff12f59c",
+        "display": "Practitioner Organization"
+      },
+      {
+        "system": "https://smartregister.org/location-tag-id",
+        "code": "3816",
+        "display": "Practitioner Location"
+      },
+      {
+        "system": "https://smartregister.org/practitioner-tag-id",
+        "code": "49b72a3d-44cd-4a74-9459-4dc9f6b543fa",
+        "display": "Practitioner"
+      },
+      {
+        "system": "https://smartregister.org/app-version",
+        "code": "Not defined",
+        "display": "Application Version"
+      }
+    ]
+  },
+  "identifier": [
+    {
+      "system": "http://smartregister.org",
+      "value": "37312ad4-538e-4535-82d2-ea14f40deeb9"
+    }
+  ],
+  "active": true,
+  "type": "device",
+  "actual": true,
+  "name": "Unique IDs",
+  "managingEntity": {
+    "reference": "Practitioner/49b72a3d-44cd-4a74-9459-4dc9f6b543fa"
+  },
+  "characteristic": [
+    {
+      "code": {
+        "text": "phn"
+      },
+      "valueCodeableConcept": {
+        "text": "1000010001"
+      },
+      "exclude": false
+    },
+    {
+      "code": {
+        "text": "phn"
+      },
+      "valueCodeableConcept": {
+        "text": "1000020002"
+      },
+      "exclude": false
+    },
+    {
+      "code": {
+        "text": "phn"
+      },
+      "valueCodeableConcept": {
+        "text": "1000030003"
+      },
+      "exclude": false
+    },
+    {
+      "code": {
+        "text": "phn"
+      },
+      "valueCodeableConcept": {
+        "text": "1000040004"
+      },
+      "exclude": false
+    },
+    {
+      "code": {
+        "text": "phn"
+      },
+      "valueCodeableConcept": {
+        "text": "1000050005"
+      },
+      "exclude": false
+    }
+  ]
+}
 ```