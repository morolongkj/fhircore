--- conflicted
+++ resolved
@@ -42,11 +42,7 @@
 
       val encounters =
         fhirEngine.search<Encounter> {
-<<<<<<< HEAD
-          filter(Encounter.SUBJECT, { value = "Patient/$patientId" })
-=======
           apply { filter(Encounter.SUBJECT, { value = "Patient/$patientId" }) }.getQuery()
->>>>>>> 5550c278
           from = nextPage * PaginationUtil.DEFAULT_PAGE_SIZE
           count = PaginationUtil.DEFAULT_PAGE_SIZE
         }
