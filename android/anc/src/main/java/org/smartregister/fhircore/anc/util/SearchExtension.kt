/*
 * Copyright 2021 Ona Systems, Inc
 *
 * Licensed under the Apache License, Version 2.0 (the "License");
 * you may not use this file except in compliance with the License.
 * You may obtain a copy of the License at
 *
 *       http://www.apache.org/licenses/LICENSE-2.0
 *
 * Unless required by applicable law or agreed to in writing, software
 * distributed under the License is distributed on an "AS IS" BASIS,
 * WITHOUT WARRANTIES OR CONDITIONS OF ANY KIND, either express or implied.
 * See the License for the specific language governing permissions and
 * limitations under the License.
 */

package org.smartregister.fhircore.anc.util

import ca.uhn.fhir.rest.gclient.ReferenceClientParam
import ca.uhn.fhir.rest.gclient.StringClientParam
import ca.uhn.fhir.rest.gclient.TokenClientParam
import com.google.android.fhir.search.Search
import com.google.android.fhir.search.StringFilterModifier
import org.hl7.fhir.r4.model.CodeableConcept
import org.hl7.fhir.r4.model.Coding
import org.hl7.fhir.r4.model.Enumerations
import org.hl7.fhir.r4.model.Patient
import org.hl7.fhir.r4.model.ResourceType

fun Coding.asCodeableConcept() =
  CodeableConcept().apply {
    addCoding(this@asCodeableConcept)
    text = this@asCodeableConcept.display
  }

fun Search.filterByPatient(reference: ReferenceClientParam, patientId: String) {
<<<<<<< HEAD
  filter(reference, { this.value = "${ResourceType.Patient.name}/$patientId" })
=======
  filter(reference, { value = "${ResourceType.Patient.name}/$patientId" })
>>>>>>> 5550c278
}

fun Search.filterByPatientName(name: String?) {
  if (name?.isNotBlank() == true) {
    filter(
      Patient.NAME,
      {
<<<<<<< HEAD
        value = name.trim()
        modifier = StringFilterModifier.CONTAINS
=======
        modifier = StringFilterModifier.CONTAINS
        value = name.trim()
>>>>>>> 5550c278
      }
    )
  }
}

fun Search.filterBy(filter: SearchFilter) {
  when (filter.filterType) {
    Enumerations.SearchParamType.TOKEN -> filterToken(filter)
    Enumerations.SearchParamType.STRING ->
      filter(
        StringClientParam(filter.key),
        {
<<<<<<< HEAD
          this.modifier = StringFilterModifier.MATCHES_EXACTLY
          this.value = filter.valueString!!
=======
          modifier = StringFilterModifier.MATCHES_EXACTLY
          value = filter.valueString!!
>>>>>>> 5550c278
        }
      )
    else ->
      throw UnsupportedOperationException("Can not apply ${filter.filterType} as search filter")
  }
}

fun Search.filterToken(filter: SearchFilter) {
  // TODO TokenFilter in SDK is not fully implemented and ignores all types but Coding
  when (filter.valueType) {
    Enumerations.DataType.CODING ->
      filter(TokenClientParam(filter.key), { value = of(filter.valueCoding!!) })
    Enumerations.DataType.CODEABLECONCEPT ->
      filter(
        TokenClientParam(filter.key),
        { value = of(filter.valueCoding!!.asCodeableConcept()!!) }
      )
    else ->
      throw UnsupportedOperationException("SDK does not support value type ${filter.valueType}")
  }
}<|MERGE_RESOLUTION|>--- conflicted
+++ resolved
@@ -34,11 +34,7 @@
   }
 
 fun Search.filterByPatient(reference: ReferenceClientParam, patientId: String) {
-<<<<<<< HEAD
   filter(reference, { this.value = "${ResourceType.Patient.name}/$patientId" })
-=======
-  filter(reference, { value = "${ResourceType.Patient.name}/$patientId" })
->>>>>>> 5550c278
 }
 
 fun Search.filterByPatientName(name: String?) {
@@ -46,13 +42,8 @@
     filter(
       Patient.NAME,
       {
-<<<<<<< HEAD
-        value = name.trim()
-        modifier = StringFilterModifier.CONTAINS
-=======
         modifier = StringFilterModifier.CONTAINS
         value = name.trim()
->>>>>>> 5550c278
       }
     )
   }
@@ -65,13 +56,8 @@
       filter(
         StringClientParam(filter.key),
         {
-<<<<<<< HEAD
           this.modifier = StringFilterModifier.MATCHES_EXACTLY
           this.value = filter.valueString!!
-=======
-          modifier = StringFilterModifier.MATCHES_EXACTLY
-          value = filter.valueString!!
->>>>>>> 5550c278
         }
       )
     else ->
