--- conflicted
+++ resolved
@@ -7,13 +7,10 @@
     id 'org.jetbrains.kotlin.plugin.serialization'
     id 'jacoco'
     id 'dagger.hilt.android.plugin'
-<<<<<<< HEAD
     id 'org.jetbrains.kotlin.android'
-=======
     id 'com.google.firebase.firebase-perf'
     id 'com.google.gms.google-services'
     id 'com.google.firebase.crashlytics'
->>>>>>> 6e902774
 }
 
 apply from: '../jacoco.gradle'
