plugins {
    id 'com.android.application'
    id 'kotlin-android'
    id 'kotlin-kapt'
    id 'kotlin-parcelize'
    id 'de.mannodermaus.android-junit5'
    id 'org.jetbrains.kotlin.plugin.serialization'
    id 'jacoco'
    id 'dagger.hilt.android.plugin'
    id 'androidx.navigation.safeargs'
}

apply from: '../jacoco.gradle'
apply from: '../properties.gradle'

android {
    compileSdkVersion sdk_versions.compile_sdk

    dataBinding {
        enabled true
    }

    defaultConfig {
        applicationId "org.smartregister.fhircore"
        minSdkVersion sdk_versions.min_sdk
        targetSdkVersion sdk_versions.target_sdk
        versionCode 4
        versionName "0.0.4"
        multiDexEnabled true

        buildConfigField("boolean", 'SKIP_AUTH_CHECK', "false")
        buildConfigField("String", 'FHIR_BASE_URL', "\"${FHIR_BASE_URL}\"")
        buildConfigField("String", 'OAUTH_BASE_URL', "\"${OAUTH_BASE_URL}\"")
        buildConfigField("String", 'OAUTH_CIENT_ID', "\"${OAUTH_CIENT_ID}\"")
        buildConfigField("String", 'OAUTH_CLIENT_SECRET', "\"${OAUTH_CLIENT_SECRET}\"")
        buildConfigField("String", 'OAUTH_SCOPE', "\"${OAUTH_SCOPE}\"")
        buildConfigField("boolean", 'GEOWIDGET_ENABLED', "$geowidgetEnabled")
        buildConfigField("String", "CONFIGURATION_SYNC_PAGE_SIZE", "\"100\"")

        testInstrumentationRunner "org.smartregister.fhircore.quest.QuestTestRunner"
    }

    signingConfigs {
        release {

            v1SigningEnabled false
            v2SigningEnabled true

            keyAlias System.getenv("KEYSTORE_ALIAS") ?: project.KEYSTORE_ALIAS
            keyPassword System.getenv("KEY_PASSWORD") ?: project.KEY_PASSWORD
            storePassword System.getenv("KEYSTORE_PASSWORD") ?: project.KEYSTORE_PASSWORD
            storeFile file(System.getProperty("user.home") + "/fhircore.keystore.jks")
        }
    }

    buildTypes {
        debug {
            testCoverageEnabled true
        }

        release {
            minifyEnabled false
            proguardFiles getDefaultProguardFile('proguard-android-optimize.txt'), 'proguard-rules.pro'
            signingConfig signingConfigs.release
        }
    }

    packagingOptions {
        exclude 'META-INF/ASL-2.0.txt'
        exclude 'META-INF/LGPL-3.0.txt'
        exclude 'license.html'
        exclude 'readme.html'
        exclude 'META-INF/DEPENDENCIES'
        exclude 'META-INF/LICENSE'
        exclude 'META-INF/LICENSE.txt'
        exclude 'META-INF/license.txt'
        exclude 'META-INF/license.html'
        exclude 'META-INF/LICENSE.md'
        exclude 'META-INF/NOTICE'
        exclude 'META-INF/NOTICE.txt'
        exclude 'META-INF/NOTICE.md'
        exclude 'META-INF/notice.txt'
        exclude 'META-INF/ASL2.0'
        exclude 'META-INF/ASL-2.0.txt'
        exclude 'META-INF/LGPL-3.0.txt'
        exclude 'META-INF/sun-jaxb.episode'
        exclude("META-INF/*.kotlin_module")
        exclude("META-INF/AL2.0")
        exclude("META-INF/LGPL2.1")
        exclude("META-INF/INDEX.LIST")
    }

    compileOptions {
        coreLibraryDesugaringEnabled true
        sourceCompatibility JavaVersion.VERSION_11
        targetCompatibility JavaVersion.VERSION_11
    }

    kotlinOptions {
        jvmTarget = JavaVersion.VERSION_11.toString()
        freeCompilerArgs = ['-Xjvm-default=all-compatibility', '-opt-in=kotlin.RequiresOptIn']
    }

    buildFeatures {
        compose true
        viewBinding true
    }

    composeOptions {
        kotlinCompilerExtensionVersion '1.3.0'
    }

    testOptions {
        execution 'ANDROIDX_TEST_ORCHESTRATOR'
        animationsDisabled true

        unitTests {
            includeAndroidResources = true
            returnDefaultValues = true
        }
    }

    lintOptions {
        abortOnError false
    }

    flavorDimensions "apps"

    productFlavors {
        quest {
            dimension "apps"
            applicationIdSuffix ".quest"
            versionNameSuffix "-quest"
            getIsDefault().set(true)
        }

        ecbis {
            dimension "apps"
            applicationIdSuffix ".ecbis"
            versionNameSuffix "-ecbis"
            versionCode 4
            versionName "0.1.9-rc3"
        }

        g6pd {
            dimension "apps"
            applicationIdSuffix ".g6pd"
            versionNameSuffix "-g6pd"
        }

        mwcore {
            dimension "apps"
            applicationIdSuffix ".mwcore"
            versionNameSuffix "-mwcore"
        }

        afyayangu {
            dimension "apps"
            applicationIdSuffix ".afyayangu"
            versionNameSuffix "-afyayangu"
            versionCode 1
            versionName "0.0.1"
        }

        map {
            dimension "apps"
            applicationIdSuffix ".map"
            versionNameSuffix "-map"
            versionCode 1
            versionName "0.0.1"
        }

        echis {
            dimension "apps"
            applicationIdSuffix ".echis"
            versionNameSuffix "-echis"
            versionCode 1
            versionName "0.0.1"
        }

        sid {
            dimension "apps"
            applicationIdSuffix ".sid"
            versionNameSuffix "-sid"
            versionCode 1
            versionName "0.0.1"
        }
    }
    sourceSets {
        main {
            assets {
                srcDirs 'src/main/assets'
            }
        }
        test {
            resources {
                srcDirs 'src/test/assets'
            }
        }
    }

    splits {

        abi {

            enable false

            reset()

            // A list of ABIs for Gradle to create APKs for.
            include "armeabi-v7a","x86","arm64-v8a","x86_64"

            universalApk false
        }
    }
}

ext.abiCodes = ['armeabi': 1, 'armeabi-v7a': 2, 'arm64-v8a': 3, mips: 4, 'x86': 5, 'x86_64': 6]

// For each APK output variant, override versionCode with a combination of
// ext.abiCodes * 10000 + variant.versionCode. In this example, variant.versionCode
// is equal to defaultConfig.versionCode. If you configure product flavors that
// define their own versionCode, variant.versionCode uses that value instead.
android.applicationVariants.all { variant ->

    variant.outputs.each { output ->

        // Stores the value of ext.abiCodes that is associated with the ABI for this variant.
        def baseAbiVersionCode =
                // Determines the ABI for this variant and returns the mapped value.
                project.ext.abiCodes.get(output.getFilter(com.android.build.OutputFile.ABI))

        // Because abiCodes.get() returns null for ABIs that are not mapped by ext.abiCodes,
        // the following code doesn't override the version code for universal APKs.
        // However, because you want universal APKs to have the lowest version code,
        // this outcome is desirable.
        if (baseAbiVersionCode != null) {

            // Assigns the new version code to versionCodeOverride, which changes the
            // version code for only the output APK, not for the variant itself. Skipping
            // this step causes Gradle to use the value of variant.versionCode for the APK.
            output.versionCodeOverride =
                    baseAbi
            VersionCode * 10000 + variant.versionCode
        }
    }
}

// Test Logging
tasks.withType(Test) {
    testLogging {
        events "failed"
    }
}

configurations {
    all*.exclude group: 'xpp3'
    all*.exclude group: 'commons-logging'
}

dependencies {
    coreLibraryDesugaring deps.desugar
    implementation(project(":engine"))
    implementation(project(":geowidget")) {
        transitive = true
    }
    implementation 'androidx.core:core-ktx:1.9.0'
    implementation 'androidx.appcompat:appcompat:1.5.1'
    implementation 'com.google.android.material:material:1.7.0'
    implementation 'androidx.work:work-runtime-ktx:2.7.1'
    implementation 'androidx.ui:ui-foundation:0.1.0-dev03'
    implementation deps.lifecycle.viewmodel
    implementation('org.smartregister:p2p-lib:0.6.3-SNAPSHOT')
    implementation 'org.smartregister:fhir-common-utils:0.0.2-SNAPSHOT'
    implementation ('org.opencds.cqf.cql:evaluator.measure:2.4.0'){
        exclude group: 'xpp3'
    }
    implementation 'com.github.bumptech.glide:glide:4.13.0'

    //Hilt - Dependency Injection
    implementation "com.google.dagger:hilt-android:$hiltVersion"
    implementation "androidx.hilt:hilt-work:$hiltWorkerVersion"
    kapt "androidx.hilt:hilt-compiler:$hiltWorkerVersion"
    kapt "com.google.dagger:hilt-compiler:$hiltVersion"

    implementation 'androidx.work:work-testing:2.7.1'

    testImplementation deps.junit5_api
    testRuntimeOnly deps.junit5_engine
    testRuntimeOnly deps.junit5_engine_vintage
    testImplementation deps.robolectric
    testImplementation deps.atsl.ext_junit
    testImplementation deps.atsl.ext_junit_ktx
    testImplementation deps.coroutines.test
    testImplementation deps.androidx.core_test
    debugImplementation deps.fragment_testing
    releaseImplementation deps.fragment_testing
    testImplementation deps.mockk
    testImplementation deps.kotlin.test
    testImplementation 'org.jetbrains.kotlinx:kotlinx-coroutines-test:1.6.4'

    // Hilt test dependencies
    testImplementation("com.google.dagger:hilt-android-testing:$hiltVersion")
    kaptTest("com.google.dagger:hilt-android-compiler:$hiltVersion")
    kapt "com.google.dagger:hilt-compiler:$hiltVersion"
    androidTestImplementation "com.google.dagger:hilt-android-testing:$hiltVersion"
    kaptAndroidTest "com.google.dagger:hilt-android-compiler:$hiltVersion"

    androidTestImplementation deps.atsl.ext_junit
    androidTestImplementation deps.atsl.espresso

    debugImplementation("androidx.compose.ui:ui-test-manifest:$composeVersion")
    testImplementation("androidx.navigation:navigation-testing:$navigationVersion")
    androidTestImplementation("androidx.compose.ui:ui-test-junit4:$composeVersion")
    androidTestUtil 'androidx.test:orchestrator:1.4.2'

    androidTestImplementation deps.mockk_android
    androidTestImplementation "androidx.test:core-ktx:$versions.atsl_core"

<<<<<<< HEAD
   // debugImplementation because LeakCanary should only run in debug builds.
   // debugImplementation 'com.squareup.leakcanary:leakcanary-android:2.10'
=======
//    debugImplementation because LeakCanary should only run in debug builds.
//    debugImplementation 'com.squareup.leakcanary:leakcanary-android:2.10'
>>>>>>> cfa99b2e

    testImplementation 'info.cqframework:cql-to-elm:2.4.0'
}<|MERGE_RESOLUTION|>--- conflicted
+++ resolved
@@ -139,7 +139,7 @@
             applicationIdSuffix ".ecbis"
             versionNameSuffix "-ecbis"
             versionCode 4
-            versionName "0.1.9-rc3"
+            versionName "0.1.9-rc4"
         }
 
         g6pd {
@@ -317,13 +317,8 @@
     androidTestImplementation deps.mockk_android
     androidTestImplementation "androidx.test:core-ktx:$versions.atsl_core"
 
-<<<<<<< HEAD
    // debugImplementation because LeakCanary should only run in debug builds.
    // debugImplementation 'com.squareup.leakcanary:leakcanary-android:2.10'
-=======
-//    debugImplementation because LeakCanary should only run in debug builds.
-//    debugImplementation 'com.squareup.leakcanary:leakcanary-android:2.10'
->>>>>>> cfa99b2e
 
     testImplementation 'info.cqframework:cql-to-elm:2.4.0'
 }