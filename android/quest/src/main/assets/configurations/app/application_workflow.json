[
  {
    "appId": "quest",
    "title": "Quest app workflow",
    "mapping": [
      {
        "workflowPoint": "registration",
        "resource": "RegisterViewConfiguration",
        "classification": "patient_register",
        "description": "Configurations for patient register"
      },
      {
        "workflowPoint": "login",
        "resource": "LoginViewConfiguration",
        "classification": "login",
        "description": "Configurations for login"
      },
      {
        "workflowPoint": "patient_register_row",
        "resource": "PatientRegisterRowViewConfiguration",
        "classification": "patient_register_row",
        "description": "Configurations for Patient Row"
      },
      {
<<<<<<< HEAD
        "workflowPoint": "patient_details_view",
        "resource": "PatientDetailsViewConfiguration",
        "classification": "patient_details_view",
        "description": "Configurations for patient details view"
=======
        "workflowPoint": "test_result_detail_view",
        "resource": "DetailViewConfiguration",
        "classification": "test_result_detail_view",
        "description": "Configurations for Test Results Details"
>>>>>>> 75545d2f
      }
    ]
  },
  {
    "appId": "g6pd",
    "title": "G6PD app workflow",
    "mapping": [
      {
        "workflowPoint": "registration",
        "resource": "RegisterViewConfiguration",
        "classification": "patient_register",
        "description": "Configurations for patient register"
      },
      {
        "workflowPoint": "login",
        "resource": "LoginViewConfiguration",
        "classification": "login",
        "description": "Configurations for login"
      },
      {
        "workflowPoint": "patient_register_row",
        "resource": "PatientRegisterRowViewConfiguration",
        "classification": "patient_register_row",
        "description": "Configurations for Patient Row"
      },
      {
        "workflowPoint": "test_result_detail_view",
        "resource": "DetailViewConfiguration",
        "classification": "test_result_detail_view",
        "description": "Configurations for Test Results Details"
<<<<<<< HEAD
      },
      {
        "workflowPoint": "patient_details_view",
        "resource": "PatientDetailsViewConfiguration",
        "classification": "patient_details_view",
        "description": "Configurations for patient details view"
=======
>>>>>>> 75545d2f
      }
    ]
  }
]<|MERGE_RESOLUTION|>--- conflicted
+++ resolved
@@ -22,17 +22,16 @@
         "description": "Configurations for Patient Row"
       },
       {
-<<<<<<< HEAD
         "workflowPoint": "patient_details_view",
         "resource": "PatientDetailsViewConfiguration",
         "classification": "patient_details_view",
         "description": "Configurations for patient details view"
-=======
+      },
+      {
         "workflowPoint": "test_result_detail_view",
         "resource": "DetailViewConfiguration",
         "classification": "test_result_detail_view",
         "description": "Configurations for Test Results Details"
->>>>>>> 75545d2f
       }
     ]
   },
@@ -63,15 +62,12 @@
         "resource": "DetailViewConfiguration",
         "classification": "test_result_detail_view",
         "description": "Configurations for Test Results Details"
-<<<<<<< HEAD
       },
       {
         "workflowPoint": "patient_details_view",
         "resource": "PatientDetailsViewConfiguration",
         "classification": "patient_details_view",
         "description": "Configurations for patient details view"
-=======
->>>>>>> 75545d2f
       }
     ]
   }
