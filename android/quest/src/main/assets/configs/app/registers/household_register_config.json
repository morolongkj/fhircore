--- conflicted
+++ resolved
@@ -161,13 +161,8 @@
           "workflow": "LAUNCH_QUESTIONNAIRE",
           "id": "householdRegister",
           "questionnaire": {
-<<<<<<< HEAD
-            "id": "253",
-            "title": "{{add.family}}",
-=======
             "id": "f210a832-857f-49e6-93f5-399eec4f4edb",
             "title": "Add household",
->>>>>>> e4d44fe1
             "saveButtonText": "Add Household",
             "setPractitionerDetails": true,
             "setOrganizationDetails": true
