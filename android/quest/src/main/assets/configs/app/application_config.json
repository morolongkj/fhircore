{
  "appId": "app",
  "configType": "application",
  "theme": "DEFAULT",
  "appTitle": "eCBIS (CHA & CHSS)",
  "remoteSyncPageSize": 100,
  "languages": [
    "en"
  ],
  "useDarkTheme": false,
  "syncInterval": 30,
  "syncStrategy": [
<<<<<<< HEAD
    "Location", "Organization", "CareTeam"
=======
    "Location",
    "Organization",
    "CareTeam",
    "Practitioner"
>>>>>>> 25fc7fe2
  ],
  "loginConfig": {
    "showLogo": true,
    "enablePin": true
  },
  "deviceToDeviceSync": {
    "resourcesToSync": [
      "Group",
      "Patient",
      "CarePlan",
      "Task",
      "Encounter",
      "Observation",
      "Condition",
      "Questionnaire",
      "QuestionnaireResponse"
    ]
  }
}<|MERGE_RESOLUTION|>--- conflicted
+++ resolved
@@ -10,14 +10,10 @@
   "useDarkTheme": false,
   "syncInterval": 30,
   "syncStrategy": [
-<<<<<<< HEAD
-    "Location", "Organization", "CareTeam"
-=======
     "Location",
     "Organization",
     "CareTeam",
     "Practitioner"
->>>>>>> 25fc7fe2
   ],
   "loginConfig": {
     "showLogo": true,
