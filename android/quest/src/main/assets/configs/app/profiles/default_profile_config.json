{
  "appId": "app",
  "configType": "profile",
  "id": "defaultProfile",
  "fhirResource": {
    "baseResource": {
      "resource": "Patient"
    },
    "relatedResources": [
      {
        "resource": "Condition",
        "searchParameter": "subject"
      },
      {
        "resource": "CarePlan",
        "searchParameter": "subject"
      },
      {
        "id": "availableTasks",
        "resource": "Task",
        "searchParameter": "subject",
        "sortConfigs": [
          {
            "paramName": "period",
            "dataType": "DATE"
          }
        ]
      }
    ]
  },
  "secondaryResources": [
    {
      "baseResource": {
        "id": "commodities",
        "resource": "Group",
        "dataQueries": [
          {
            "id": "commoditiesQueryByCode",
            "filterType": "TOKEN",
            "key": "code",
            "valueType": "CODEABLECONCEPT",
            "valueCoding": {
              "system": "http://snomed.info/sct",
              "code": "386452003"
            }
          }
        ]
      },
      "relatedResources": [
        {
          "id": "stockObservations",
          "resource": "Observation",
          "searchParameter": "subject"
        },
        {
          "id": "stockOutFlags",
          "resource": "Flag",
          "searchParameter": "subject"
        }
      ]
    }
  ],
  "rules": [
    {
      "name": "patientFirstName",
      "condition": "true",
      "actions": [
        "data.put('patientFirstName', fhirPath.extractValue(Patient, \"Patient.name[0].select(given[0])\"))"
      ]
    },
    {
      "name": "patientMiddleName",
      "condition": "true",
      "actions": [
        "data.put('patientMiddleName', fhirPath.extractValue(Patient, \"Patient.name[0].select(text)\"))"
      ]
    },
    {
      "name": "patientLastName",
      "condition": "true",
      "actions": [
        "data.put('patientLastName', fhirPath.extractValue(Patient, \"Patient.name[0].select(family)\"))"
      ]
    },
    {
      "name": "patientName",
      "condition": "true",
      "actions": [
        "data.put('patientName', data.get('patientFirstName') + ' ' + data.get('patientMiddleName') + ' ' + data.get('patientLastName'))"
      ]
    },
    {
      "name": "patientActive",
      "condition": "true",
      "actions": [
        "data.put('patientActive', fhirPath.extractValue(Patient, 'Patient.active'))"
      ]
    },
    {
      "name": "patientTextColor",
      "condition": "true",
      "actions": [
        "data.put('patientTextColor', Patient.active ? '#000000' : 'DefaultColor')"
      ]
    },
    {
      "name": "patientIdentifier",
      "condition": "true",
      "actions": [
        "data.put('patientIdentifier', fhirPath.extractValue(Patient, 'Patient.identifier[0].value'))"
      ]
    },
    {
      "name": "patientId",
      "condition": "true",
      "actions": [
        "data.put('patientId', fhirPath.extractValue(Patient, 'Patient.id'))"
      ]
    },
    {
      "name": "patientAge",
      "condition": "true",
      "actions": [
        "data.put('patientAge', service.extractAge(Patient))"
      ]
    },
    {
      "name": "patientGender",
      "condition": "true",
      "actions": [
        "data.put('patientGender', service.extractGender(Patient))"
      ]
    },
    {
      "name": "patientDOB",
      "condition": "true",
      "actions": [
        "data.put('patientDOB', service.extractDOB(Patient, 'dd MM'))"
      ]
    },
    {
      "name": "isChild",
      "condition": "true",
      "actions": [
        "data.put('isChild', fhirPath.extractValue(Patient, \"Patient.active and (Patient.birthDate >= today() - 5 'years')\"))"
      ]
    },
    {
      "name": "canBearChild",
      "condition": "true",
      "actions": [
        "data.put('canBearChild',  fhirPath.extractValue(Patient, \"Patient.active and Patient.gender = 'female' and ((Patient.birthDate <= today() - 15 'years') and (Patient.birthDate >= today() - 49 'years'))\"))"
      ]
    },
    {
      "name": "isEligibleForFP",
      "condition": "true",
      "actions": [
        "data.put('isEligibleForFP',  fhirPath.extractValue(Patient, \"Patient.active and ((Patient.birthDate <= today() - 15 'years') and (Patient.birthDate >= today() - 49 'years'))\"))"
      ]
    },
    {
      "name": "isPregnant",
      "condition": "true",
      "actions": [
        "data.put('isPregnant', service.evaluateToBoolean(Condition, \"Condition.code.text = 'Pregnant' \", false))"
      ]
    },
    {
      "name": "canRegisterPregnancy",
      "condition": "true",
      "actions": [
        "data.put('canRegisterPregnancy', data.get('canBearChild') && data.get('!isPregnant'))"
      ]
    },
    {
      "name": "canEnrollToFp",
      "condition": "true",
      "actions": [
        "data.put('canEnrollToFp', data.get('isEligibleForFP') && data.get('!isPregnant'))"
      ]
    },
    {
      "name": "isChildUnder2months",
      "condition": "true",
      "actions": [
        "data.put('isChildUnder2months', fhirPath.extractValue(Patient, \"Patient.active and (Patient.birthDate > today() - 2 'months')\"))"
      ]
    },
    {
      "name": "isChildOver2months",
      "condition": "true",
      "actions": [
        "data.put('isChildOver2months', fhirPath.extractValue(Patient, \"Patient.active and ((Patient.birthDate <= today() - 2 'months') and (Patient.birthDate >= today() - 5 'years'))\"))"
      ]
    },
    {
      "name": "latestObservations",
      "condition": "true",
      "actions": [
<<<<<<< HEAD
        "data.put('latestObservations', service.filterResources(stockObservations, \"Observation.status = 'preliminary'\"))"
=======
        "data.put('rdtStockOutFlagId', fhirPath.extractValue(service.filterResources(data.get('activeFlags'), \"Flag.subject.reference = 'Group/24dcbee9-a665-4b3e-b97d-61b3ff675589'\").get(0), 'Flag.id').replace(\"Flag/\",\"\").split(\"/\").get(0) )"
>>>>>>> 29135cc8
      ]
    },
    {
<<<<<<< HEAD
      "name": "activeFlags",
      "condition": "true",
      "actions": [
        "data.put('activeFlags', service.filterResources(stockOutFlags, \"Flag.status = 'active'\"))"
      ]
    },
    {
      "name": "maleCondomObservation",
      "condition": "true",
      "actions": [
        "data.put('maleCondomObservation', service.filterResources(data.get('latestObservations'), \"Observation.subject.reference = 'Group/951da426-1506-4cab-b03e-5583bdf0ca76'\").get(0) )"
      ]
    },
    {
      "name": "maleCondomObservationId",
      "condition": "true",
      "actions": [
        "data.put('maleCondomObservationId', fhirPath.extractValue(data.get('maleCondomObservation'), 'Observation.id').replace(\"Observation/\",\"\").split(\"/\").get(0) )"
      ]
    },
    {
      "name": "maleCondomPreviousBalance",
      "condition": "true",
      "actions": [
        "data.put('maleCondomPreviousBalance', fhirPath.extractValue(data.get('maleCondomObservation'), 'Observation.component.value.value') )"
      ]
    },
    {
      "name": "maleCondomStockOutFlagId",
      "condition": "true",
      "actions": [
        "data.put('maleCondomStockOutFlagId', fhirPath.extractValue(service.filterResources(data.get('activeFlags'), \"Flag.subject.reference = 'Group/951da426-1506-4cab-b03e-5583bdf0ca76'\").get(0), 'Flag.id').replace(\"Flag/\",\"\").split(\"/\").get(0) )"
      ]
    },
    {
      "name": "femaleCondomObservation",
      "condition": "true",
      "actions": [
        "data.put('femaleCondomObservation', service.filterResources(data.get('latestObservations'), \"Observation.subject.reference = 'Group/b3e4806d-af0c-4943-95a4-28d5fbffa7fc'\").get(0) )"
      ]
    },
    {
      "name": "femaleCondomObservationId",
      "condition": "true",
      "actions": [
        "data.put('femaleCondomObservationId', fhirPath.extractValue(data.get('femaleCondomObservation'), 'Observation.id').replace(\"Observation/\",\"\").split(\"/\").get(0) )"
      ]
    },
    {
      "name": "femaleCondomPreviousBalance",
      "condition": "true",
      "actions": [
        "data.put('femaleCondomPreviousBalance', fhirPath.extractValue(data.get('femaleCondomObservation'), 'Observation.component.value.value') )"
      ]
    },
    {
      "name": "femaleCondomStockOutFlagId",
      "condition": "true",
      "actions": [
        "data.put('femaleCondomStockOutFlagId', fhirPath.extractValue(service.filterResources(data.get('activeFlags'), \"Flag.subject.reference = 'Group/b3e4806d-af0c-4943-95a4-28d5fbffa7fc'\").get(0), 'Flag.id').replace(\"Flag/\",\"\").split(\"/\").get(0) )"
      ]
    },
    {
      "name": "mnpObservation",
      "condition": "true",
      "actions": [
        "data.put('mnpObservation', service.filterResources(data.get('latestObservations'), \"Observation.subject.reference = 'Group/3af23539-850a-44ed-8fb1-d4999e2145ff'\").get(0) )"
      ]
    },
    {
      "name": "mnpObservationId",
      "condition": "true",
      "actions": [
        "data.put('mnpObservationId', fhirPath.extractValue(data.get('mnpObservation'), 'Observation.id').replace(\"Observation/\",\"\").split(\"/\").get(0) )"
      ]
    },
    {
      "name": "mnpPreviousBalance",
      "condition": "true",
      "actions": [
        "data.put('mnpPreviousBalance', fhirPath.extractValue(data.get('mnpObservation'), 'Observation.component.value.value') )"
      ]
    },
    {
      "name": "mnpStockOutFlagId",
      "condition": "true",
      "actions": [
        "data.put('mnpStockOutFlagId', fhirPath.extractValue(service.filterResources(data.get('activeFlags'), \"Flag.subject.reference = 'Group/3af23539-850a-44ed-8fb1-d4999e2145ff'\").get(0), 'Flag.id').replace(\"Flag/\",\"\").split(\"/\").get(0) )"
      ]
    },
    {
      "name": "albendazole400mgObservation",
      "condition": "true",
      "actions": [
        "data.put('albendazole400mgObservation', service.filterResources(data.get('latestObservations'), \"Observation.subject.reference = 'Group/3af23539-850a-44ed-8fb1-d4999e2145ff'\").get(0) )"
      ]
    },
    {
      "name": "albendazole400mgObservationId",
      "condition": "true",
      "actions": [
        "data.put('albendazole400mgObservationId', fhirPath.extractValue(data.get('albendazole400mgObservation'), 'Observation.id').replace(\"Observation/\",\"\").split(\"/\").get(0) )"
      ]
    },
    {
      "name": "albendazole400mgPreviousBalance",
      "condition": "true",
      "actions": [
        "data.put('albendazole400mgPreviousBalance', fhirPath.extractValue(data.get('albendazole400mgObservation'), 'Observation.component.value.value') )"
      ]
    },
    {
      "name": "albendazole400mgStockOutFlagId",
      "condition": "true",
      "actions": [
        "data.put('albendazole400mgStockOutFlagId', fhirPath.extractValue(service.filterResources(data.get('activeFlags'), \"Flag.subject.reference = 'Group/3af23539-850a-44ed-8fb1-d4999e2145ff'\").get(0), 'Flag.id').replace(\"Flag/\",\"\").split(\"/\").get(0) )"
      ]
    },
    {
      "name": "microgynonObservation",
      "condition": "true",
      "actions": [
        "data.put('microgynonObservation', service.filterResources(data.get('latestObservations'), \"Observation.subject.reference = 'Group/f2734756-a6bb-4e90-bbc6-1c34f51d3d5c'\").get(0) )"
      ]
    },
    {
      "name": "microgynonObservationId",
      "condition": "true",
      "actions": [
        "data.put('microgynonObservationId', fhirPath.extractValue(data.get('microgynonObservation'), 'Observation.id').replace(\"Observation/\",\"\").split(\"/\").get(0) )"
      ]
    },
    {
      "name": "microgynonPreviousBalance",
      "condition": "true",
      "actions": [
        "data.put('microgynonPreviousBalance', fhirPath.extractValue(data.get('microgynonObservation'), 'Observation.component.value.value') )"
      ]
    },
    {
      "name": "microgynonStockOutFlagId",
      "condition": "true",
      "actions": [
        "data.put('microgynonStockOutFlagId', fhirPath.extractValue(service.filterResources(data.get('activeFlags'), \"Flag.subject.reference = 'Group/f2734756-a6bb-4e90-bbc6-1c34f51d3d5c'\").get(0), 'Flag.id').replace(\"Flag/\",\"\").split(\"/\").get(0) )"
      ]
    },
    {
      "name": "microlutObservation",
      "condition": "true",
      "actions": [
        "data.put('microlutObservation', service.filterResources(data.get('latestObservations'), \"Observation.subject.reference = 'Group/9738f1b3-dac8-4c71-bcaf-f1d7959b0681'\").get(0) )"
      ]
    },
    {
      "name": "microlutObservationId",
      "condition": "true",
      "actions": [
        "data.put('microlutObservationId', fhirPath.extractValue(data.get('microlutObservation'), 'Observation.id').replace(\"Observation/\",\"\").split(\"/\").get(0) )"
      ]
    },
    {
      "name": "microlutPreviousBalance",
      "condition": "true",
      "actions": [
        "data.put('microlutPreviousBalance', fhirPath.extractValue(data.get('microlutObservation'), 'Observation.component.value.value') )"
      ]
    },
    {
      "name": "microlutStockOutFlagId",
      "condition": "true",
      "actions": [
        "data.put('microlutStockOutFlagId', fhirPath.extractValue(service.filterResources(data.get('activeFlags'), \"Flag.subject.reference = 'Group/9738f1b3-dac8-4c71-bcaf-f1d7959b0681'\").get(0), 'Flag.id').replace(\"Flag/\",\"\").split(\"/\").get(0) )"
      ]
    },
    {
      "name": "sayanaPressObservation",
      "condition": "true",
      "actions": [
        "data.put('sayanaPressObservation', service.filterResources(data.get('latestObservations'), \"Observation.subject.reference = 'Group/2265f6c0-610d-45f4-b023-c5b7fd5eb546'\").get(0) )"
      ]
    },
    {
      "name": "sayanaPressObservationId",
      "condition": "true",
      "actions": [
        "data.put('sayanaPressObservationId', fhirPath.extractValue(data.get('sayanaPressObservation'), 'Observation.id').replace(\"Observation/\",\"\").split(\"/\").get(0) )"
      ]
    },
    {
      "name": "sayanaPressPreviousBalance",
      "condition": "true",
      "actions": [
        "data.put('sayanaPressPreviousBalance', fhirPath.extractValue(data.get('sayanaPressObservation'), 'Observation.component.value.value') )"
      ]
    },
    {
      "name": "sayanaPressStockOutFlagId",
      "condition": "true",
      "actions": [
        "data.put('sayanaPressStockOutFlagId', fhirPath.extractValue(service.filterResources(data.get('activeFlags'), \"Flag.subject.reference = 'Group/2265f6c0-610d-45f4-b023-c5b7fd5eb546'\").get(0), 'Flag.id').replace(\"Flag/\",\"\").split(\"/\").get(0) )"
      ]
    },
    {
      "name": "amoxicillin250mgObservation",
      "condition": "true",
      "actions": [
        "data.put('amoxicillin250mgObservation', service.filterResources(data.get('latestObservations'), \"Observation.subject.reference = 'Group/e50eb835-7827-4001-b233-e1dda721d4e8'\").get(0) )"
      ]
    },
    {
      "name": "amoxicillin250mgObservationId",
      "condition": "true",
      "actions": [
        "data.put('amoxicillin250mgObservationId', fhirPath.extractValue(data.get('amoxicillin250mgObservation'), 'Observation.id').replace(\"Observation/\",\"\").split(\"/\").get(0) )"
      ]
    },
    {
      "name": "amoxicillin250mgPreviousBalance",
      "condition": "true",
      "actions": [
        "data.put('amoxicillin250mgPreviousBalance', fhirPath.extractValue(data.get('amoxicillin250mgObservation'), 'Observation.component.value.value') )"
      ]
    },
    {
      "name": "amoxicillin250mgStockOutFlagId",
      "condition": "true",
      "actions": [
        "data.put('amoxicillin250mgStockOutFlagId', fhirPath.extractValue(service.filterResources(data.get('activeFlags'), \"Flag.subject.reference = 'Group/e50eb835-7827-4001-b233-e1dda721d4e8'\").get(0), 'Flag.id').replace(\"Flag/\",\"\").split(\"/\").get(0) )"
      ]
    },
    {
      "name": "amoxicillin250mg2TabletsObservation",
      "condition": "true",
      "actions": [
        "data.put('amoxicillin250mg2TabletsObservation', service.filterResources(data.get('latestObservations'), \"Observation.subject.reference = 'Group/e50eb835-7827-4001-b233-e1dda721d4e8'\").get(0) )"
      ]
    },
    {
      "name": "amoxicillin250mg2TabletsObservationId",
      "condition": "true",
      "actions": [
        "data.put('amoxicillin250mg2TabletsObservationId', fhirPath.extractValue(data.get('amoxicillin250mg2TabletsObservation'), 'Observation.id').replace(\"Observation/\",\"\").split(\"/\").get(0) )"
      ]
    },
    {
      "name": "amoxicillin250mg2TabletsPreviousBalance",
      "condition": "true",
      "actions": [
        "data.put('amoxicillin250mg2TabletsPreviousBalance', fhirPath.extractValue(data.get('amoxicillin250mg2TabletsObservation'), 'Observation.component.value.value') )"
      ]
    },
    {
      "name": "amoxicillin250mg2TabletsStockOutFlagId",
      "condition": "true",
      "actions": [
        "data.put('amoxicillin250mg2TabletsStockOutFlagId', fhirPath.extractValue(service.filterResources(data.get('activeFlags'), \"Flag.subject.reference = 'Group/e50eb835-7827-4001-b233-e1dda721d4e8'\").get(0), 'Flag.id').replace(\"Flag/\",\"\").split(\"/\").get(0) )"
      ]
    },
    {
      "name": "artemetherLumefatrine1x6Observation",
      "condition": "true",
      "actions": [
        "data.put('artemetherLumefatrine1x6Observation', service.filterResources(data.get('latestObservations'), \"Observation.subject.reference = 'Group/90b10fdb-592c-47b6-a265-c8806a15d77c'\").get(0) )"
      ]
    },
    {
      "name": "artemetherLumefatrine1x6ObservationId",
      "condition": "true",
      "actions": [
        "data.put('artemetherLumefatrine1x6ObservationId', fhirPath.extractValue(data.get('artemetherLumefatrine1x6Observation'), 'Observation.id').replace(\"Observation/\",\"\").split(\"/\").get(0) )"
      ]
    },
    {
      "name": "artemetherLumefatrine1x6PreviousBalance",
      "condition": "true",
      "actions": [
        "data.put('artemetherLumefatrine1x6PreviousBalance', fhirPath.extractValue(data.get('artemetherLumefatrine1x6Observation'), 'Observation.component.value.value') )"
      ]
    },
    {
      "name": "artemetherLumefatrine1x6StockOutFlagId",
      "condition": "true",
      "actions": [
        "data.put('artemetherLumefatrine1x6StockOutFlagId', fhirPath.extractValue(service.filterResources(data.get('activeFlags'), \"Flag.subject.reference = 'Group/90b10fdb-592c-47b6-a265-c8806a15d77c'\").get(0), 'Flag.id').replace(\"Flag/\",\"\").split(\"/\").get(0) )"
      ]
    },
    {
      "name": "artemetherLumefatrine2x6Observation",
      "condition": "true",
      "actions": [
        "data.put('artemetherLumefatrine2x6Observation', service.filterResources(data.get('latestObservations'), \"Observation.subject.reference = 'Group/dde1cd4f-bef4-4d2b-ad1b-f63b639ed254'\").get(0) )"
      ]
    },
    {
      "name": "artemetherLumefatrine2x6ObservationId",
      "condition": "true",
      "actions": [
        "data.put('artemetherLumefatrine2x6ObservationId', fhirPath.extractValue(data.get('artemetherLumefatrine2x6Observation'), 'Observation.id').replace(\"Observation/\",\"\").split(\"/\").get(0) )"
      ]
    },
    {
      "name": "artemetherLumefatrine2x6PreviousBalance",
      "condition": "true",
      "actions": [
        "data.put('artemetherLumefatrine2x6PreviousBalance', fhirPath.extractValue(data.get('artemetherLumefatrine2x6Observation'), 'Observation.component.value.value') )"
      ]
    },
    {
      "name": "artemetherLumefatrine2x6StockOutFlagId",
      "condition": "true",
      "actions": [
        "data.put('artemetherLumefatrine2x6StockOutFlagId', fhirPath.extractValue(service.filterResources(data.get('activeFlags'), \"Flag.subject.reference = 'Group/dde1cd4f-bef4-4d2b-ad1b-f63b639ed254'\").get(0), 'Flag.id').replace(\"Flag/\",\"\").split(\"/\").get(0) )"
      ]
    },
    {
      "name": "as25mg-aq67-5mgObservation",
      "condition": "true",
      "actions": [
        "data.put('as25mg-aq67-5mgObservation', service.filterResources(data.get('latestObservations'), \"Observation.subject.reference = 'Group/b339a63b-84db-45e8-b357-7fcce3bddc34'\").get(0) )"
      ]
    },
    {
      "name": "as25mg-aq67-5mgObservationId",
      "condition": "true",
      "actions": [
        "data.put('as25mg-aq67-5mgObservationId', fhirPath.extractValue(data.get('as25mg-aq67-5mgObservation'), 'Observation.id').replace(\"Observation/\",\"\").split(\"/\").get(0) )"
      ]
    },
    {
      "name": "as25mg-aq67-5mgPreviousBalance",
      "condition": "true",
      "actions": [
        "data.put('as25mg-aq67-5mgPreviousBalance', fhirPath.extractValue(data.get('as25mg-aq67-5mgObservation'), 'Observation.component.value.value') )"
      ]
    },
    {
      "name": "as25mg-aq67-5mg2MonthsStockOutFlagId",
      "condition": "true",
      "actions": [
        "data.put('as25mg-aq67-5mg2MonthsStockOutFlagId', fhirPath.extractValue(service.filterResources(data.get('activeFlags'), \"Flag.subject.reference = 'Group/b339a63b-84db-45e8-b357-7fcce3bddc34'\").get(0), 'Flag.id').replace(\"Flag/\",\"\").split(\"/\").get(0) )"
      ]
    },
    {
      "name": "as25mg-aq67-5mg2MonthsObservation",
      "condition": "true",
      "actions": [
        "data.put('as25mg-aq67-5mg2MonthsObservation', service.filterResources(data.get('latestObservations'), \"Observation.subject.reference = 'Group/b339a63b-84db-45e8-b357-7fcce3bddc34'\").get(0) )"
      ]
    },
    {
      "name": "as25mg-aq67-5mg2MonthsObservationId",
      "condition": "true",
      "actions": [
        "data.put('as25mg-aq67-5mg2MonthsObservationId', fhirPath.extractValue(data.get('as25mg-aq67-5mg2MonthsObservation'), 'Observation.id').replace(\"Observation/\",\"\").split(\"/\").get(0) )"
      ]
    },
    {
      "name": "as25mg-aq67-5mg2MonthsPreviousBalance",
      "condition": "true",
      "actions": [
        "data.put('as25mg-aq67-5mg2MonthsPreviousBalance', fhirPath.extractValue(data.get('as25mg-aq67-5mg2MonthsObservation'), 'Observation.component.value.value') )"
      ]
    },
    {
      "name": "as25mg-aq67-5mgStockOutFlagId",
      "condition": "true",
      "actions": [
        "data.put('as25mg-aq67-5mgStockOutFlagId', fhirPath.extractValue(service.filterResources(data.get('activeFlags'), \"Flag.subject.reference = 'Group/b339a63b-84db-45e8-b357-7fcce3bddc34'\").get(0), 'Flag.id').replace(\"Flag/\",\"\").split(\"/\").get(0) )"
      ]
    },
    {
      "name": "as50mg-aq135mgObservation",
      "condition": "true",
      "actions": [
        "data.put('as50mg-aq135mgObservation', service.filterResources(data.get('latestObservations'), \"Observation.subject.reference = 'Group/b339a63b-84db-45e8-b357-7fcce3bddc34'\").get(0) )"
      ]
    },
    {
      "name": "as50mg-aq135mgObservationId",
      "condition": "true",
      "actions": [
        "data.put('as50mg-aq135mgObservationId', fhirPath.extractValue(data.get('as50mg-aq135mgObservation'), 'Observation.id').replace(\"Observation/\",\"\").split(\"/\").get(0) )"
      ]
    },
    {
      "name": "as50mg-aq135mgPreviousBalance",
      "condition": "true",
      "actions": [
        "data.put('as50mg-aq135mgPreviousBalance', fhirPath.extractValue(data.get('as50mg-aq135mgObservation'), 'Observation.component.value.value') )"
      ]
    },
    {
      "name": "as50mg-aq135mgStockOutFlagId",
      "condition": "true",
      "actions": [
        "data.put('as50mg-aq135mgStockOutFlagId', fhirPath.extractValue(service.filterResources(data.get('activeFlags'), \"Flag.subject.reference = 'Group/7c5c3eb6-0382-4c7b-8c2d-3abfb31d29f4'\").get(0), 'Flag.id').replace(\"Flag/\",\"\").split(\"/\").get(0) )"
      ]
    },
    {
      "name": "artesunate100mgObservation",
      "condition": "true",
      "actions": [
        "data.put('artesunate100mgObservation', service.filterResources(data.get('latestObservations'), \"Observation.subject.reference = 'Group/b339a63b-84db-45e8-b357-7fcce3bddc34'\").get(0) )"
      ]
    },
    {
      "name": "artesunate100mgObservationId",
      "condition": "true",
      "actions": [
        "data.put('artesunate100mgObservationId', fhirPath.extractValue(data.get('artesunate100mgObservation'), 'Observation.id').replace(\"Observation/\",\"\").split(\"/\").get(0) )"
      ]
    },
    {
      "name": "artesunate100mgPreviousBalance",
      "condition": "true",
      "actions": [
        "data.put('artesunate100mgPreviousBalance', fhirPath.extractValue(data.get('artesunate100mgObservation'), 'Observation.component.value.value') )"
      ]
    },
    {
      "name": "artesunate100mgStockOutFlagId",
      "condition": "true",
      "actions": [
        "data.put('artesunate100mgStockOutFlagId', fhirPath.extractValue(service.filterResources(data.get('activeFlags'), \"Flag.subject.reference = 'Group/592181bc-0a68-47bc-8275-ac853bba1b09'\").get(0), 'Flag.id').replace(\"Flag/\",\"\").split(\"/\").get(0) )"
      ]
    },
    {
      "name": "artesunate100mg2tabletsObservation",
      "condition": "true",
      "actions": [
        "data.put('artesunate100mg2tabletsObservation', service.filterResources(data.get('latestObservations'), \"Observation.subject.reference = 'Group/b339a63b-84db-45e8-b357-7fcce3bddc34'\").get(0) )"
      ]
    },
    {
      "name": "artesunate100mgtabletsObservationId",
      "condition": "true",
      "actions": [
        "data.put('artesunate100mgtabletsObservationId', fhirPath.extractValue(data.get('artesunate100mg2tabletsObservation'), 'Observation.id').replace(\"Observation/\",\"\").split(\"/\").get(0) )"
      ]
    },
    {
      "name": "artesunate100mgtabletsPreviousBalance",
      "condition": "true",
      "actions": [
        "data.put('artesunate100mgtabletsPreviousBalance', fhirPath.extractValue(data.get('artesunate100mg2tabletsObservation'), 'Observation.component.value.value') )"
      ]
    },
    {
      "name": "artesunate100mgtabletsStockOutFlagId",
      "condition": "true",
      "actions": [
        "data.put('artesunate100mgtabletsStockOutFlagId', fhirPath.extractValue(service.filterResources(data.get('activeFlags'), \"Flag.subject.reference = 'Group/592181bc-0a68-47bc-8275-ac853bba1b09'\").get(0), 'Flag.id').replace(\"Flag/\",\"\").split(\"/\").get(0) )"
      ]
    },
    {
      "name": "orsObservation",
      "condition": "true",
      "actions": [
        "data.put('orsObservation', service.filterResources(data.get('latestObservations'), \"Observation.subject.reference = 'Group/b339a63b-84db-45e8-b357-7fcce3bddc34'\").get(0) )"
      ]
    },
    {
      "name": "orsObservationId",
      "condition": "true",
      "actions": [
        "data.put('orsObservationId', fhirPath.extractValue(data.get('orsObservation'), 'Observation.id').replace(\"Observation/\",\"\").split(\"/\").get(0) )"
      ]
    },
    {
      "name": "orsPreviousBalance",
      "condition": "true",
      "actions": [
        "data.put('orsPreviousBalance', fhirPath.extractValue(data.get('orsObservation'), 'Observation.component.value.value') )"
      ]
    },
    {
      "name": "orsStockOutFlagId",
      "condition": "true",
      "actions": [
        "data.put('orsStockOutFlagId', fhirPath.extractValue(service.filterResources(data.get('activeFlags'), \"Flag.subject.reference = 'Group/6a59c142-1c87-11ed-861d-0242ac120002'\").get(0), 'Flag.id').replace(\"Flag/\",\"\").split(\"/\").get(0) )"
      ]
    },
    {
      "name": "ors3SacketsObservation",
      "condition": "true",
      "actions": [
        "data.put('ors3SacketsObservation', service.filterResources(data.get('latestObservations'), \"Observation.subject.reference = 'Group/b339a63b-84db-45e8-b357-7fcce3bddc34'\").get(0) )"
      ]
    },
    {
      "name": "ors3SacketsObservationId",
      "condition": "true",
      "actions": [
        "data.put('ors3SacketsObservationId', fhirPath.extractValue(data.get('ors3SacketsObservation'), 'Observation.id').replace(\"Observation/\",\"\").split(\"/\").get(0) )"
      ]
    },
    {
      "name": "ors3SacketsPreviousBalance",
      "condition": "true",
      "actions": [
        "data.put('ors3SacketsPreviousBalance', fhirPath.extractValue(data.get('ors3SacketsObservation'), 'Observation.component.value.value') )"
      ]
    },
    {
      "name": "ors3SacketsStockOutFlagId",
      "condition": "true",
      "actions": [
        "data.put('ors3SacketsStockOutFlagId', fhirPath.extractValue(service.filterResources(data.get('activeFlags'), \"Flag.subject.reference = 'Group/6a59c142-1c87-11ed-861d-0242ac120002'\").get(0), 'Flag.id').replace(\"Flag/\",\"\").split(\"/\").get(0) )"
      ]
    },
    {
      "name": "zincSulphate10mgObservation",
      "condition": "true",
      "actions": [
        "data.put('zincSulphate10mgObservation', service.filterResources(data.get('latestObservations'), \"Observation.subject.reference = 'Group/b339a63b-84db-45e8-b357-7fcce3bddc34'\").get(0) )"
      ]
    },
    {
      "name": "zincSulphate10mgObservationId",
      "condition": "true",
      "actions": [
        "data.put('zincSulphate10mgObservationId', fhirPath.extractValue(data.get('zincSulphate10mgObservation'), 'Observation.id').replace(\"Observation/\",\"\").split(\"/\").get(0) )"
      ]
    },
    {
      "name": "zincSulphate10mgPreviousBalance",
      "condition": "true",
      "actions": [
        "data.put('zincSulphate10mgPreviousBalance', fhirPath.extractValue(data.get('zincSulphate10mgObservation'), 'Observation.component.value.value') )"
      ]
    },
    {
      "name": "zincSulphate10mgStockOutFlagId",
      "condition": "true",
      "actions": [
        "data.put('zincSulphate10mgStockOutFlagId', fhirPath.extractValue(service.filterResources(data.get('activeFlags'), \"Flag.subject.reference = 'Group/c7f60dc4-6a48-11ed-a1eb-0242ac120002'\").get(0), 'Flag.id').replace(\"Flag/\",\"\").split(\"/\").get(0) )"
      ]
    },
    {
      "name": "zincSulphate20mgObservation",
      "condition": "true",
      "actions": [
        "data.put('zincSulphate20mgObservation', service.filterResources(data.get('latestObservations'), \"Observation.subject.reference = 'Group/b339a63b-84db-45e8-b357-7fcce3bddc34'\").get(0) )"
      ]
    },
    {
      "name": "zincSulphate20mgObservationId",
      "condition": "true",
      "actions": [
        "data.put('zincSulphate20mgObservationId', fhirPath.extractValue(data.get('zincSulphate20mgObservation'), 'Observation.id').replace(\"Observation/\",\"\").split(\"/\").get(0) )"
      ]
    },
    {
      "name": "zincSulphate20mgPreviousBalance",
      "condition": "true",
      "actions": [
        "data.put('zincSulphate20mgPreviousBalance', fhirPath.extractValue(data.get('zincSulphate20mgObservation'), 'Observation.component.value.value') )"
      ]
    },
    {
      "name": "zincSulphate20mgStockOutFlagId",
      "condition": "true",
      "actions": [
        "data.put('zincSulphate20mgStockOutFlagId', fhirPath.extractValue(service.filterResources(data.get('activeFlags'), \"Flag.subject.reference = 'Group/6815d390-1c8b-11ed-861d-0242ac120002'\").get(0), 'Flag.id').replace(\"Flag/\",\"\").split(\"/\").get(0) )"
      ]
    },
    {
      "name": "paracetamol100mgObservation",
      "condition": "true",
      "actions": [
        "data.put('paracetamol100mgObservation', service.filterResources(data.get('latestObservations'), \"Observation.subject.reference = 'Group/b339a63b-84db-45e8-b357-7fcce3bddc34'\").get(0) )"
      ]
    },
    {
      "name": "paracetamol100mgObservationId",
      "condition": "true",
      "actions": [
        "data.put('paracetamol100mgObservationId', fhirPath.extractValue(data.get('paracetamol100mgObservation'), 'Observation.id').replace(\"Observation/\",\"\").split(\"/\").get(0) )"
      ]
    },
    {
      "name": "paracetamol100mgPreviousBalance",
      "condition": "true",
      "actions": [
        "data.put('paracetamol100mgPreviousBalance', fhirPath.extractValue(data.get('paracetamol100mgObservation'), 'Observation.component.value.value') )"
      ]
    },
    {
      "name": "paracetamol100mgStockOutFlagId",
      "condition": "true",
      "actions": [
        "data.put('paracetamol100mgStockOutFlagId', fhirPath.extractValue(service.filterResources(data.get('activeFlags'), \"Flag.subject.reference = 'Group/567ec5f2-db90-4fac-b578-6e07df3f48de'\").get(0), 'Flag.id').replace(\"Flag/\",\"\").split(\"/\").get(0) )"
      ]
    },
    {
      "name": "rdtObservation",
      "condition": "true",
      "actions": [
        "data.put('rdtObservation', service.filterResources(data.get('latestObservations'), \"Observation.subject.reference = 'Group/b339a63b-84db-45e8-b357-7fcce3bddc34'\").get(0) )"
      ]
    },
    {
      "name": "rdtObservationId",
      "condition": "true",
      "actions": [
        "data.put('rdtObservationId', fhirPath.extractValue(data.get('rdtObservation'), 'Observation.id').replace(\"Observation/\",\"\").split(\"/\").get(0) )"
      ]
    },
    {
      "name": "rdtPreviousBalance",
      "condition": "true",
      "actions": [
        "data.put('rdtPreviousBalance', fhirPath.extractValue(data.get('rdtObservation'), 'Observation.component.value.value') )"
      ]
    },
    {
      "name": "rdtStockOutFlagId",
      "condition": "true",
      "actions": [
        "data.put('rdtStockOutFlagId', fhirPath.extractValue(service.filterResources(data.get('activeFlags'), \"Flag.subject.reference = 'Group/24dcbee9-a665-4b3e-b97d-61b3ff675589'\").get(0), 'Flag.id').replace(\"Flag/\",\"\").split(\"/\").get(0) )"
      ]
    }
  ],
  "views": [
    {
=======
>>>>>>> 29135cc8
      "viewType": "COLUMN",
      "children": [
        {
          "viewType": "CARD",
          "padding": 0,
          "content": [
            {
              "viewType": "COLUMN",
              "children": [
                {
                  "viewType": "COMPOUND_TEXT",
                  "primaryText": "@{patientName}",
                  "primaryTextColor": "#000000"
                },
                {
                  "viewType": "LIST",
                  "id": "statusList",
<<<<<<< HEAD
                  "baseResource": "Condition",
=======
                  "listResource": "Condition",
>>>>>>> 29135cc8
                  "orientation": "HORIZONTAL",
                  "emptyList": {
                    "message": ""
                  },
                  "registerCard": {
                    "rules": [
                      {
                        "name": "conditionTitle",
                        "condition": "true",
                        "actions": [
                          "data.put('conditionTitle', fhirPath.extractValue(Condition, \"Condition.where(clinicalStatus.coding.where(code = 'active').exists()).code.text\"))"
                        ]
                      }
                    ],
                    "views": [
                      {
                        "viewType": "COMPOUND_TEXT",
                        "primaryTextBackgroundColor": "#F5F5F5",
                        "primaryText": "@{conditionTitle}",
                        "primaryTextColor": "#6F7274",
                        "fontSize": 13,
                        "padding": 7,
                        "borderRadius": 6
                      }
                    ]
                  }},
                {
                  "viewType": "COMPOUND_TEXT",
                  "primaryText": "ID: #@{patientIdentifier}",
                  "primaryTextColor": "#000000"
                },
                {
                  "viewType": "SPACER",
                  "height": 10
                },
                {
                  "viewType": "PERSONAL_DATA",
                  "personalDataItems": [
                    {
                      "label": {
                        "viewType": "COMPOUND_TEXT",
                        "primaryText": "Sex",
                        "primaryTextColor": "#000000"
                      },
                      "displayValue": {
                        "viewType": "COMPOUND_TEXT",
                        "primaryText": "@{patientGender}",
                        "fontSize": 14,
                        "primaryTextColor": "#000000"
                      }
                    },
                    {
                      "label": {
                        "viewType": "COMPOUND_TEXT",
                        "primaryText": "Age",
                        "primaryTextColor": "#000000"
                      },
                      "displayValue": {
                        "viewType": "COMPOUND_TEXT",
                        "primaryText": "@{patientAge}",
                        "fontSize": 14,
                        "primaryTextColor": "#000000"
                      }
                    },
                    {
                      "label": {
                        "viewType": "COMPOUND_TEXT",
                        "primaryText": "DOB",
                        "primaryTextColor": "#000000"
                      },
                      "displayValue": {
                        "viewType": "COMPOUND_TEXT",
                        "primaryText": "@{patientDOB}",
                        "fontSize": 14,
                        "primaryTextColor": "#000000"
<<<<<<< HEAD
                      }
                    }
                  ]
                }
              ]
            }
          ]
        },
        {
          "viewType": "SPACER",
          "height": 8
        },
        {
          "viewType": "CARD",
          "padding": 16,
          "header": {
            "viewType": "COMPOUND_TEXT",
            "primaryText": "VISITS",
            "primaryTextColor": "#6F7274",
            "fontSize": 18.0,
            "padding": 16
          },
          "content": [
            {
              "viewType": "LIST",
              "id": "readyTasksList",
              "baseResource": "Task",
              "resources": [
                {
                  "id": "availableTasks",
                  "relatedResourceId": "task",
                  "resourceType": "Task",
                  "conditionalFhirPathExpression": "((Task.status = 'ready' or Task.status = 'cancelled' or  Task.status = 'failed') and (Task.code.empty()))"
                }
              ],
              "emptyList": {
                "message": "No visit tasks available for this patient at the moment"
              },
              "registerCard": {
                "rules": [
                  {
                    "name": "taskStatus",
                    "condition": "true",
                    "actions": [
                      "data.put('taskStatus', fhirPath.extractValue(Task, 'Task.status'))"
                    ]
                  },
                  {
                    "name": "taskStatusColorCode",
                    "condition": "true",
                    "actions": [
                      "data.put('taskStatusColorCode', data.get('taskStatus').equals('ready') ? 'DUE' : data.get('taskStatus').equals('failed') || data.get('taskStatus').equals('cancelled') ? 'OVERDUE' : data.get('taskStatus').equals('requested') ? 'UPCOMING' : data.get('taskStatus').equals('completed') ? 'COMPLETED' : 'UPCOMING')"
                    ]
                  },
                  {
                    "name": "taskExecutionStartDate",
                    "condition": "true",
                    "actions": [
                      "data.put('taskExecutionStartDate', fhirPath.extractValue(Task, 'Task.executionPeriod.start'))"
                    ]
                  },
                  {
                    "name": "taskPeriodDueDate",
                    "condition": "true",
                    "actions": [
                      "data.put('taskPeriodDueDate', service.formatDate(data.get('taskExecutionStartDate'), \"yyyy-MM-dd'T'HH:mm:ss.SSS'Z'\", \"dd MMM yyyy\"))"
                    ]
                  },
                  {
                    "name": "taskDescription",
                    "condition": "true",
                    "actions": [
                      "data.put('taskDescription', fhirPath.extractValue(Task, 'Task.description'))"
                    ]
                  },
                  {
                    "name": "taskDescriptionWithStartDate",
                    "condition": "true",
                    "priority": 2,
                    "actions": [
                      "data.put('taskDescriptionWithStartDate', data.get('taskDescription') + ' ' + 'due on' + ' ' + data.get('taskPeriodDueDate'))"
                    ]
                  },
                  {
                    "name": "taskId",
                    "condition": "true",
                    "actions": [
                      "data.put('taskId', fhirPath.extractValue(Task, 'Task.id'))"
                    ]
                  },
                  {
                    "name": "taskFor",
                    "condition": "true",
                    "actions": [
                      "data.put('taskFor', fhirPath.extractValue(Task, 'Task.for.reference'))"
                    ]
                  },
                  {
                    "name": "taskQuestionnaireId",
                    "condition": "true",
                    "actions": [
                      "data.put('taskQuestionnaireId', fhirPath.extractValue(Task, 'Task.reasonReference.reference'))"
                    ]
                  }
                ],
                "views": [
                  {
                    "viewType": "BUTTON",
                    "smallSized": "true",
                    "text": "@{taskDescriptionWithStartDate}",
                    "status": "@{taskStatusColorCode}",
                    "visible": "true",
                    "enabled": "@{patientActive}",
                    "actions": [
                      {
                        "trigger": "ON_CLICK",
                        "workflow": "LAUNCH_QUESTIONNAIRE",
                        "questionnaire": {
                          "id": "@{taskQuestionnaireId}",
                          "title": "@{taskDescription}",
                          "saveButtonText": "Save",
                          "taskId": "@{taskId}",
                          "resourceIdentifier": "@{taskFor}"
                        },
                        "params": [
                          {
                            "paramType": "PREPOPULATE",
                            "linkId": "e215bd25-8962-4ef1-8040-149cbb653781",
                            "dataType": "INTEGER",
                            "key": "mnpPreviousBalance",
                            "value": "@{mnpPreviousBalance}"
                          },
                          {
                            "paramType": "PREPOPULATE",
                            "linkId": "bb342c7f-39a1-4ff7-bc13-28efdc7386ab",
                            "dataType": "STRING",
                            "key": "mnpObservationId",
                            "value": "@{mnpObservationId}"
                          },
                          {
                            "paramType": "PREPOPULATE",
                            "linkId": "5d788dc8-284c-4c6a-8e0c-70d91bc95c97",
                            "dataType": "STRING",
                            "key": "mnpStockOutFlagId",
                            "value": "@{mnpStockOutFlagId}"
                          },
                          {
                            "paramType": "PREPOPULATE",
                            "linkId": "0ea6b537-08b3-48b8-aa83-c70e10fe836b",
                            "dataType": "INTEGER",
                            "key": "albendazole400mgPreviousBalance",
                            "value": "@{albendazole400mgPreviousBalance}"
                          },
                          {
                            "paramType": "PREPOPULATE",
                            "linkId": "236022f2-e608-4e51-a56d-c9e21c4271cd",
                            "dataType": "STRING",
                            "key": "albendazole400mgObservationId",
                            "value": "@{albendazole400mgObservationId}"
                          },
                          {
                            "paramType": "PREPOPULATE",
                            "linkId": "7b02d76c-4752-41d4-98d2-96a1fc91652f",
                            "dataType": "STRING",
                            "key": "albendazole400mgStockOutFlagId",
                            "value": "@{albendazole400mgStockOutFlagId}"
                          },
                          {
                            "paramType": "PREPOPULATE",
                            "linkId": "25cc8d26-ac42-475f-be79-6f1d62a44881",
                            "dataType": "INTEGER",
                            "key": "maleCondomPreviousBalance",
                            "value": "@{maleCondomPreviousBalance}"
                          },
                          {
                            "paramType": "PREPOPULATE",
                            "linkId": "48245462-0198-48ab-f5c4-ca4ca3da5403",
                            "dataType": "INTEGER",
                            "key": "femaleCondomPreviousBalance",
                            "value": "@{femaleCondomPreviousBalance}"
                          },
                          {
                            "paramType": "PREPOPULATE",
                            "linkId": "34925e0f-ad9c-4f6c-9873-1c51196d630a",
                            "dataType": "INTEGER",
                            "key": "microgynonPreviousBalance",
                            "value": "@{microgynonPreviousBalance}"
                          },
                          {
                            "paramType": "PREPOPULATE",
                            "linkId": "8f8dd1a8-528c-4415-95ce-59eaa9cc2bd3",
                            "dataType": "INTEGER",
                            "key": "microlutPreviousBalance",
                            "value": "@{microlutPreviousBalance}"
                          },
                          {
                            "paramType": "PREPOPULATE",
                            "linkId": "5e0cde01-7df6-40b6-ad42-d8aa52a27187",
                            "dataType": "INTEGER",
                            "key": "sayanaPressPreviousBalance",
                            "value": "@{sayanaPressPreviousBalance}"
                          },
                          {
                            "paramType": "PREPOPULATE",
                            "linkId": "955c5b30-0f08-4720-8567-99ef58350615",
                            "dataType": "INTEGER",
                            "key": "maleCondomObservationId",
                            "value": "@{latestMaleCondomObservationId}"
                          },
                          {
                            "paramType": "PREPOPULATE",
                            "linkId": "3821961e-79db-4120-99db-079548307454",
                            "dataType": "STRING",
                            "key": "femaleCondomObservationId",
                            "value": "@{latestFemaleCondomObservationId}"
                          },
                          {
                            "paramType": "PREPOPULATE",
                            "linkId": "4857a2ac-85c7-47aa-a246-1f0bac8ff56c",
                            "dataType": "STRING",
                            "key": "microgynonObservationId",
                            "value": "@{microgynonObservationId}"
                          },
                          {
                            "paramType": "PREPOPULATE",
                            "linkId": "6c204a32-da95-4251-bf3f-bbc6d3e69f1a",
                            "dataType": "STRING",
                            "key": "microlutObservationId",
                            "value": "@{microlutObservationId}"
                          },
                          {
                            "paramType": "PREPOPULATE",
                            "linkId": "b8de4749-8d94-40d4-9a6f-fe7fa2b15cc4",
                            "dataType": "STRING",
                            "key": "sayanaPressObservationId",
                            "value": "@{sayanaPressObservationId}"
                          },
                          {
                            "paramType": "PREPOPULATE",
                            "linkId": "56577a66-15ae-4612-bee9-a2d4168082e8",
                            "dataType": "STRING",
                            "key": "maleCondomStockOutFlagId",
                            "value": "@{maleCondomStockOutFlagId}"
                          },
                          {
                            "paramType": "PREPOPULATE",
                            "linkId": "30be53b9-6a9c-49fd-8ae7-6e8ff1da8830",
                            "dataType": "STRING",
                            "key": "femaleCondomStockOutFlagId",
                            "value": "@{femaleCondomStockOutFlagId}"
                          },
                          {
                            "paramType": "PREPOPULATE",
                            "linkId": "dd628ef4-1363-44ac-8d70-1ad6fc61809e",
                            "dataType": "STRING",
                            "key": "microgynonStockOutFlagId",
                            "value": "@{microgynonStockOutFlagId}"
                          },
                          {
                            "paramType": "PREPOPULATE",
                            "linkId": "636108ea-07b0-4f8b-8f20-7cf0518deaca",
                            "dataType": "STRING",
                            "key": "microlutStockOutFlagId",
                            "value": "@{microlutStockOutFlagId}"
                          },
                          {
                            "paramType": "PREPOPULATE",
                            "linkId": "bf3ccd65-e64e-4dc5-a524-b6b1e6e17a65",
                            "dataType": "STRING",
                            "key": "sayanaPressStockOutFlagId",
                            "value": "@{sayanaPressStockOutFlagId}"
                          }
                        ]
                      }
                    ]
                  }
                ]
              }
            }
          ]
        },
        {
          "viewType": "CARD",
          "padding": 16,
          "header": {
            "viewType": "COMPOUND_TEXT",
            "primaryText": "Immunizations at Birth",
            "primaryTextColor": "#6F7274",
            "fontSize": 18.0,
            "padding": 16
          },
          "content": [
            {
              "viewType": "LIST",
              "id": "atBirthTaskList",
              "baseResource": "Task",
              "resources": [
                {
                  "id": "availableTasks",
                  "relatedResourceId": "task",
                  "resourceType": "Task",
                  "conditionalFhirPathExpression": "Task.reasonCode.coding[0].code = 'immunization_at_birth'"
                }
              ],
              "emptyList": {
                "message": "No visit tasks available for this patient at the moment"
              },
              "registerCard": {
                "rules": [
                  {
                    "name": "taskStatus",
                    "condition": "true",
                    "actions": [
                      "data.put('taskStatus', fhirPath.extractValue(Task, 'Task.status'))"
                    ]
                  },
                  {
                    "name": "taskStatusColorCode",
                    "condition": "true",
                    "actions": [
                      "data.put('taskStatusColorCode', data.get('taskStatus').equals('ready') ? 'DUE' : data.get('taskStatus').equals('failed') || data.get('taskStatus').equals('cancelled') ? 'OVERDUE' : data.get('taskStatus').equals('requested') ? 'UPCOMING' : data.get('taskStatus').equals('completed') ? 'COMPLETED' : 'UPCOMING')"
                    ]
                  },
                  {
                    "name": "taskExecutionStartDate",
                    "condition": "true",
                    "actions": [
                      "data.put('taskExecutionStartDate', fhirPath.extractValue(Task, 'Task.executionPeriod.start'))"
                    ]
                  },
                  {
                    "name": "taskPeriodDueDate",
                    "condition": "true",
                    "actions": [
                      "data.put('taskPeriodDueDate', service.formatDate(data.get('taskExecutionStartDate'), \"yyyy-MM-dd'T'HH:mm:ss.SSS'Z'\", \"dd MMM yyyy\"))"
                    ]
                  },
                  {
                    "name": "taskDescription",
                    "condition": "true",
                    "actions": [
                      "data.put('taskDescription', fhirPath.extractValue(Task, 'Task.description'))"
                    ]
                  },
                  {
                    "name": "taskDescriptionWithStartDate",
                    "condition": "true",
                    "priority": 2,
                    "actions": [
                      "data.put('taskDescriptionWithStartDate', data.get('taskDescription') + ' ' + 'due on' + ' ' + data.get('taskPeriodDueDate'))"
                    ]
                  },
                  {
                    "name": "taskId",
                    "condition": "true",
                    "actions": [
                      "data.put('taskId', fhirPath.extractValue(Task, 'Task.id'))"
                    ]
                  },
                  {
                    "name": "taskFor",
                    "condition": "true",
                    "actions": [
                      "data.put('taskFor', fhirPath.extractValue(Task, 'Task.for.reference'))"
                    ]
                  },
                  {
                    "name": "taskQuestionnaireId",
                    "condition": "true",
                    "actions": [
                      "data.put('taskQuestionnaireId', fhirPath.extractValue(Task, 'Task.reasonReference.reference'))"
                    ]
                  }
                ],
                "views": [
                  {
                    "viewType": "BUTTON",
                    "smallSized": "true",
                    "text": "@{taskDescriptionWithStartDate}",
                    "status": "@{taskStatusColorCode}",
                    "visible": "true",
                    "enabled": "@{patientActive}",
                    "actions": [
                      {
                        "trigger": "ON_CLICK",
                        "workflow": "LAUNCH_QUESTIONNAIRE",
                        "questionnaire": {
                          "id": "@{taskQuestionnaireId}",
                          "title": "@{taskDescription}",
                          "saveButtonText": "Save",
                          "taskId": "@{taskId}",
                          "resourceIdentifier": "@{taskFor}"
                        }
                      }
                    ]
                  }
                ]
              }
            }
          ]
        },
        {
          "viewType": "CARD",
          "padding": 16,
          "header": {
            "viewType": "COMPOUND_TEXT",
            "primaryText": "Immunizations at 6 weeks",
            "primaryTextColor": "#6F7274",
            "fontSize": 18.0,
            "padding": 16
          },
          "content": [
            {
              "viewType": "LIST",
              "id": "at6WeeksTaskList",
              "baseResource": "Task",
              "resources": [
                {
                  "id": "availableTasks",
                  "relatedResourceId": "task",
                  "resourceType": "Task",
                  "conditionalFhirPathExpression": "Task.reasonCode.coding[0].code = 'immunization_at_6_weeks'"
                }
              ],
              "emptyList": {
                "message": "No visit tasks available for this patient at the moment"
              },
              "registerCard": {
                "rules": [
                  {
                    "name": "taskStatus",
                    "condition": "true",
                    "actions": [
                      "data.put('taskStatus', fhirPath.extractValue(Task, 'Task.status'))"
                    ]
                  },
                  {
                    "name": "taskStatusColorCode",
                    "condition": "true",
                    "actions": [
                      "data.put('taskStatusColorCode', data.get('taskStatus').equals('ready') ? 'DUE' : data.get('taskStatus').equals('failed') || data.get('taskStatus').equals('cancelled') ? 'OVERDUE' : data.get('taskStatus').equals('requested') ? 'UPCOMING' : data.get('taskStatus').equals('completed') ? 'COMPLETED' : 'UPCOMING')"
                    ]
                  },
                  {
                    "name": "taskExecutionStartDate",
                    "condition": "true",
                    "actions": [
                      "data.put('taskExecutionStartDate', fhirPath.extractValue(Task, 'Task.executionPeriod.start'))"
                    ]
                  },
                  {
                    "name": "taskPeriodDueDate",
                    "condition": "true",
                    "actions": [
                      "data.put('taskPeriodDueDate', service.formatDate(data.get('taskExecutionStartDate'), \"yyyy-MM-dd'T'HH:mm:ss.SSS'Z'\", \"dd MMM yyyy\"))"
                    ]
                  },
                  {
                    "name": "taskDescription",
                    "condition": "true",
                    "actions": [
                      "data.put('taskDescription', fhirPath.extractValue(Task, 'Task.description'))"
                    ]
                  },
                  {
                    "name": "taskDescriptionWithStartDate",
                    "condition": "true",
                    "priority": 2,
                    "actions": [
                      "data.put('taskDescriptionWithStartDate', data.get('taskDescription') + ' ' + 'due on' + ' ' + data.get('taskPeriodDueDate'))"
                    ]
                  },
                  {
                    "name": "taskId",
                    "condition": "true",
                    "actions": [
                      "data.put('taskId', fhirPath.extractValue(Task, 'Task.id'))"
                    ]
                  },
                  {
                    "name": "taskFor",
                    "condition": "true",
                    "actions": [
                      "data.put('taskFor', fhirPath.extractValue(Task, 'Task.for.reference'))"
                    ]
                  },
                  {
                    "name": "taskQuestionnaireId",
                    "condition": "true",
                    "actions": [
                      "data.put('taskQuestionnaireId', fhirPath.extractValue(Task, 'Task.reasonReference.reference'))"
                    ]
                  }
                ],
                "views": [
                  {
                    "viewType": "BUTTON",
                    "smallSized": "true",
                    "text": "@{taskDescriptionWithStartDate}",
                    "status": "@{taskStatusColorCode}",
                    "visible": "true",
                    "enabled": "@{patientActive}",
                    "actions": [
                      {
                        "trigger": "ON_CLICK",
                        "workflow": "LAUNCH_QUESTIONNAIRE",
                        "questionnaire": {
                          "id": "@{taskQuestionnaireId}",
                          "title": "@{taskDescription}",
                          "saveButtonText": "Save",
                          "taskId": "@{taskId}",
                          "resourceIdentifier": "@{taskFor}"
                        }
                      }
                    ]
                  }
                ]
              }
            }
          ]
        },
        {
          "viewType": "CARD",
          "padding": 16,
          "header": {
            "viewType": "COMPOUND_TEXT",
            "primaryText": "Immunizations at 10 weeks",
            "primaryTextColor": "#6F7274",
            "fontSize": 18.0,
            "padding": 16
          },
          "content": [
            {
              "viewType": "LIST",
              "id": "at10WeeksTaskList",
              "baseResource": "Task",
              "resources": [
                {
                  "id": "availableTasks",
                  "relatedResourceId": "task",
                  "resourceType": "Task",
                  "conditionalFhirPathExpression": "Task.reasonCode.coding[0].code = 'immunization_at_10_weeks'"
                }
              ],
              "emptyList": {
                "message": "No visit tasks available for this patient at the moment"
              },
              "registerCard": {
                "rules": [
                  {
                    "name": "taskStatus",
                    "condition": "true",
                    "actions": [
                      "data.put('taskStatus', fhirPath.extractValue(Task, 'Task.status'))"
                    ]
                  },
                  {
                    "name": "taskStatusColorCode",
                    "condition": "true",
                    "actions": [
                      "data.put('taskStatusColorCode', data.get('taskStatus').equals('ready') ? 'DUE' : data.get('taskStatus').equals('failed') || data.get('taskStatus').equals('cancelled') ? 'OVERDUE' : data.get('taskStatus').equals('requested') ? 'UPCOMING' : data.get('taskStatus').equals('completed') ? 'COMPLETED' : 'UPCOMING')"
                    ]
                  },
                  {
                    "name": "taskExecutionStartDate",
                    "condition": "true",
                    "actions": [
                      "data.put('taskExecutionStartDate', fhirPath.extractValue(Task, 'Task.executionPeriod.start'))"
                    ]
                  },
                  {
                    "name": "taskPeriodDueDate",
                    "condition": "true",
                    "actions": [
                      "data.put('taskPeriodDueDate', service.formatDate(data.get('taskExecutionStartDate'), \"yyyy-MM-dd'T'HH:mm:ss.SSS'Z'\", \"dd MMM yyyy\"))"
                    ]
                  },
                  {
                    "name": "taskDescription",
                    "condition": "true",
                    "actions": [
                      "data.put('taskDescription', fhirPath.extractValue(Task, 'Task.description'))"
                    ]
                  },
                  {
                    "name": "taskDescriptionWithStartDate",
                    "condition": "true",
                    "priority": 2,
                    "actions": [
                      "data.put('taskDescriptionWithStartDate', data.get('taskDescription') + ' ' + 'due on' + ' ' + data.get('taskPeriodDueDate'))"
                    ]
                  },
                  {
                    "name": "taskId",
                    "condition": "true",
                    "actions": [
                      "data.put('taskId', fhirPath.extractValue(Task, 'Task.id'))"
                    ]
                  },
                  {
                    "name": "taskFor",
                    "condition": "true",
                    "actions": [
                      "data.put('taskFor', fhirPath.extractValue(Task, 'Task.for.reference'))"
                    ]
                  },
                  {
                    "name": "taskQuestionnaireId",
                    "condition": "true",
                    "actions": [
                      "data.put('taskQuestionnaireId', fhirPath.extractValue(Task, 'Task.reasonReference.reference'))"
                    ]
                  }
                ],
                "views": [
                  {
                    "viewType": "BUTTON",
                    "smallSized": "true",
                    "text": "@{taskDescriptionWithStartDate}",
                    "status": "@{taskStatusColorCode}",
                    "visible": "true",
                    "enabled": "@{patientActive}",
                    "actions": [
                      {
                        "trigger": "ON_CLICK",
                        "workflow": "LAUNCH_QUESTIONNAIRE",
                        "questionnaire": {
                          "id": "@{taskQuestionnaireId}",
                          "title": "@{taskDescription}",
                          "saveButtonText": "Save",
                          "taskId": "@{taskId}",
                          "resourceIdentifier": "@{taskFor}"
                        }
                      }
                    ]
                  }
                ]
              }
            }
          ]
        },
        {
          "viewType": "CARD",
          "padding": 16,
          "header": {
            "viewType": "COMPOUND_TEXT",
            "primaryText": "Immunizations at 14 weeks",
            "primaryTextColor": "#6F7274",
            "fontSize": 18.0,
            "padding": 16
          },
          "content": [
            {
              "viewType": "LIST",
              "id": "at14WeeksTaskList",
              "baseResource": "Task",
              "resources": [
                {
                  "id": "availableTasks",
                  "relatedResourceId": "task",
                  "resourceType": "Task",
                  "conditionalFhirPathExpression": "Task.reasonCode.coding[0].code = 'immunization_at_14_weeks'"
                }
              ],
              "emptyList": {
                "message": "No visit tasks available for this patient at the moment"
              },
              "registerCard": {
                "rules": [
                  {
                    "name": "taskStatus",
                    "condition": "true",
                    "actions": [
                      "data.put('taskStatus', fhirPath.extractValue(Task, 'Task.status'))"
                    ]
                  },
                  {
                    "name": "taskStatusColorCode",
                    "condition": "true",
                    "actions": [
                      "data.put('taskStatusColorCode', data.get('taskStatus').equals('ready') ? 'DUE' : data.get('taskStatus').equals('failed') || data.get('taskStatus').equals('cancelled') ? 'OVERDUE' : data.get('taskStatus').equals('requested') ? 'UPCOMING' : data.get('taskStatus').equals('completed') ? 'COMPLETED' : 'UPCOMING')"
                    ]
                  },
                  {
                    "name": "taskExecutionStartDate",
                    "condition": "true",
                    "actions": [
                      "data.put('taskExecutionStartDate', fhirPath.extractValue(Task, 'Task.executionPeriod.start'))"
                    ]
                  },
                  {
                    "name": "taskPeriodDueDate",
                    "condition": "true",
                    "actions": [
                      "data.put('taskPeriodDueDate', service.formatDate(data.get('taskExecutionStartDate'), \"yyyy-MM-dd'T'HH:mm:ss.SSS'Z'\", \"dd MMM yyyy\"))"
                    ]
                  },
                  {
                    "name": "taskDescription",
                    "condition": "true",
                    "actions": [
                      "data.put('taskDescription', fhirPath.extractValue(Task, 'Task.description'))"
                    ]
                  },
                  {
                    "name": "taskDescriptionWithStartDate",
                    "condition": "true",
                    "priority": 2,
                    "actions": [
                      "data.put('taskDescriptionWithStartDate', data.get('taskDescription') + ' ' + 'due on' + ' ' + data.get('taskPeriodDueDate'))"
                    ]
                  },
                  {
                    "name": "taskId",
                    "condition": "true",
                    "actions": [
                      "data.put('taskId', fhirPath.extractValue(Task, 'Task.id'))"
                    ]
                  },
                  {
                    "name": "taskFor",
                    "condition": "true",
                    "actions": [
                      "data.put('taskFor', fhirPath.extractValue(Task, 'Task.for.reference'))"
                    ]
                  },
                  {
                    "name": "taskQuestionnaireId",
                    "condition": "true",
                    "actions": [
                      "data.put('taskQuestionnaireId', fhirPath.extractValue(Task, 'Task.reasonReference.reference'))"
                    ]
                  }
                ],
                "views": [
                  {
                    "viewType": "BUTTON",
                    "smallSized": "true",
                    "text": "@{taskDescriptionWithStartDate}",
                    "status": "@{taskStatusColorCode}",
                    "visible": "true",
                    "enabled": "@{patientActive}",
                    "actions": [
                      {
                        "trigger": "ON_CLICK",
                        "workflow": "LAUNCH_QUESTIONNAIRE",
                        "questionnaire": {
                          "id": "@{taskQuestionnaireId}",
                          "title": "@{taskDescription}",
                          "saveButtonText": "Save",
                          "taskId": "@{taskId}",
                          "resourceIdentifier": "@{taskFor}"
                        }
                      }
                    ]
                  }
                ]
              }
            }
          ]
        },
        {
          "viewType": "CARD",
          "padding": 16,
          "header": {
            "viewType": "COMPOUND_TEXT",
            "primaryText": "Immunizations at 9 months",
            "primaryTextColor": "#6F7274",
            "fontSize": 18.0,
            "padding": 16
          },
          "content": [
            {
              "viewType": "LIST",
              "id": "at9MonthsTaskList",
              "baseResource": "Task",
              "resources": [
                {
                  "id": "availableTasks",
                  "relatedResourceId": "task",
                  "resourceType": "Task",
                  "conditionalFhirPathExpression": "Task.reasonCode.coding[0].code = 'immunization_at_9_months'"
                }
              ],
              "emptyList": {
                "message": "No visit tasks available for this patient at the moment"
              },
              "registerCard": {
                "rules": [
                  {
                    "name": "taskStatus",
                    "condition": "true",
                    "actions": [
                      "data.put('taskStatus', fhirPath.extractValue(Task, 'Task.status'))"
                    ]
                  },
                  {
                    "name": "taskStatusColorCode",
                    "condition": "true",
                    "actions": [
                      "data.put('taskStatusColorCode', data.get('taskStatus').equals('ready') ? 'DUE' : data.get('taskStatus').equals('failed') || data.get('taskStatus').equals('cancelled') ? 'OVERDUE' : data.get('taskStatus').equals('requested') ? 'UPCOMING' : data.get('taskStatus').equals('completed') ? 'COMPLETED' : 'UPCOMING')"
                    ]
                  },
                  {
                    "name": "taskExecutionStartDate",
                    "condition": "true",
                    "actions": [
                      "data.put('taskExecutionStartDate', fhirPath.extractValue(Task, 'Task.executionPeriod.start'))"
                    ]
                  },
                  {
                    "name": "taskPeriodDueDate",
                    "condition": "true",
                    "actions": [
                      "data.put('taskPeriodDueDate', service.formatDate(data.get('taskExecutionStartDate'), \"yyyy-MM-dd'T'HH:mm:ss.SSS'Z'\", \"dd MMM yyyy\"))"
                    ]
                  },
                  {
                    "name": "taskDescription",
                    "condition": "true",
                    "actions": [
                      "data.put('taskDescription', fhirPath.extractValue(Task, 'Task.description'))"
                    ]
                  },
                  {
                    "name": "taskDescriptionWithStartDate",
                    "condition": "true",
                    "priority": 2,
                    "actions": [
                      "data.put('taskDescriptionWithStartDate', data.get('taskDescription') + ' ' + 'due on' + ' ' + data.get('taskPeriodDueDate'))"
                    ]
                  },
                  {
                    "name": "taskId",
                    "condition": "true",
                    "actions": [
                      "data.put('taskId', fhirPath.extractValue(Task, 'Task.id'))"
                    ]
                  },
                  {
                    "name": "taskFor",
                    "condition": "true",
                    "actions": [
                      "data.put('taskFor', fhirPath.extractValue(Task, 'Task.for.reference'))"
                    ]
                  },
                  {
                    "name": "taskQuestionnaireId",
                    "condition": "true",
                    "actions": [
                      "data.put('taskQuestionnaireId', fhirPath.extractValue(Task, 'Task.reasonReference.reference'))"
                    ]
                  }
                ],
                "views": [
                  {
                    "viewType": "BUTTON",
                    "smallSized": "true",
                    "text": "@{taskDescriptionWithStartDate}",
                    "status": "@{taskStatusColorCode}",
                    "visible": "true",
                    "enabled": "@{patientActive}",
                    "actions": [
                      {
                        "trigger": "ON_CLICK",
                        "workflow": "LAUNCH_QUESTIONNAIRE",
                        "questionnaire": {
                          "id": "@{taskQuestionnaireId}",
                          "title": "@{taskDescription}",
                          "saveButtonText": "Save",
                          "taskId": "@{taskId}",
                          "resourceIdentifier": "@{taskFor}"
                        }
                      }
                    ]
                  }
                ]
              }
            }
          ]
        },
        {
          "viewType": "CARD",
          "padding": 16,
          "header": {
            "viewType": "COMPOUND_TEXT",
            "primaryText": "Immunizations at 15 months",
            "primaryTextColor": "#6F7274",
            "fontSize": 18.0,
            "padding": 16
          },
          "content": [
            {
              "viewType": "LIST",
              "id": "at15MonthsTaskList",
              "baseResource": "Task",
              "resources": [
                {
                  "id": "availableTasks",
                  "relatedResourceId": "task",
                  "resourceType": "Task",
                  "conditionalFhirPathExpression": "Task.reasonCode.coding[0].code = 'immunization_at_15_months'"
                }
              ],
              "emptyList": {
                "message": "No visit tasks available for this patient at the moment"
              },
              "registerCard": {
                "rules": [
                  {
                    "name": "taskStatus",
                    "condition": "true",
                    "actions": [
                      "data.put('taskStatus', fhirPath.extractValue(Task, 'Task.status'))"
                    ]
                  },
                  {
                    "name": "taskStatusColorCode",
                    "condition": "true",
                    "actions": [
                      "data.put('taskStatusColorCode', data.get('taskStatus').equals('ready') ? 'DUE' : data.get('taskStatus').equals('failed') || data.get('taskStatus').equals('cancelled') ? 'OVERDUE' : data.get('taskStatus').equals('requested') ? 'UPCOMING' : data.get('taskStatus').equals('completed') ? 'COMPLETED' : 'UPCOMING')"
                    ]
                  },
                  {
                    "name": "taskExecutionStartDate",
                    "condition": "true",
                    "actions": [
                      "data.put('taskExecutionStartDate', fhirPath.extractValue(Task, 'Task.executionPeriod.start'))"
                    ]
                  },
                  {
                    "name": "taskPeriodDueDate",
                    "condition": "true",
                    "actions": [
                      "data.put('taskPeriodDueDate', service.formatDate(data.get('taskExecutionStartDate'), \"yyyy-MM-dd'T'HH:mm:ss.SSS'Z'\", \"dd MMM yyyy\"))"
                    ]
                  },
                  {
                    "name": "taskDescription",
                    "condition": "true",
                    "actions": [
                      "data.put('taskDescription', fhirPath.extractValue(Task, 'Task.description'))"
                    ]
                  },
                  {
                    "name": "taskDescriptionWithStartDate",
                    "condition": "true",
                    "priority": 2,
                    "actions": [
                      "data.put('taskDescriptionWithStartDate', data.get('taskDescription') + ' ' + 'due on' + ' ' + data.get('taskPeriodDueDate'))"
                    ]
                  },
                  {
                    "name": "taskId",
                    "condition": "true",
                    "actions": [
                      "data.put('taskId', fhirPath.extractValue(Task, 'Task.id'))"
                    ]
                  },
                  {
                    "name": "taskFor",
                    "condition": "true",
                    "actions": [
                      "data.put('taskFor', fhirPath.extractValue(Task, 'Task.for.reference'))"
                    ]
                  },
                  {
                    "name": "taskQuestionnaireId",
                    "condition": "true",
                    "actions": [
                      "data.put('taskQuestionnaireId', fhirPath.extractValue(Task, 'Task.reasonReference.reference'))"
                    ]
                  }
                ],
                "views": [
                  {
                    "viewType": "BUTTON",
                    "smallSized": "true",
                    "text": "@{taskDescriptionWithStartDate}",
                    "status": "@{taskStatusColorCode}",
                    "visible": "true",
                    "enabled": "@{patientActive}",
                    "actions": [
                      {
                        "trigger": "ON_CLICK",
                        "workflow": "LAUNCH_QUESTIONNAIRE",
                        "questionnaire": {
                          "id": "@{taskQuestionnaireId}",
                          "title": "@{taskDescription}",
                          "saveButtonText": "Save",
                          "taskId": "@{taskId}",
                          "resourceIdentifier": "@{taskFor}"
                        }
                      }
                    ]
                  }
                ]
              }
            }
          ]
        },
        {
          "viewType": "CARD",
          "padding": 16,
          "header": {
            "viewType": "COMPOUND_TEXT",
            "primaryText": "Immunizations at 9 years",
            "primaryTextColor": "#6F7274",
            "fontSize": 18.0,
            "padding": 16
          },
          "content": [
            {
              "viewType": "LIST",
              "id": "at9yearsTaskList",
              "baseResource": "Task",
              "resources": [
                {
                  "id": "availableTasks",
                  "relatedResourceId": "task",
                  "resourceType": "Task",
                  "conditionalFhirPathExpression": "Task.reasonCode.coding[0].code = 'immunization_at_9_years'"
                }
              ],
              "emptyList": {
                "message": "No visit tasks available for this patient at the moment"
              },
              "registerCard": {
                "rules": [
                  {
                    "name": "taskStatus",
                    "condition": "true",
                    "actions": [
                      "data.put('taskStatus', fhirPath.extractValue(Task, 'Task.status'))"
                    ]
                  },
                  {
                    "name": "taskStatusColorCode",
                    "condition": "true",
                    "actions": [
                      "data.put('taskStatusColorCode', data.get('taskStatus').equals('ready') ? 'DUE' : data.get('taskStatus').equals('failed') || data.get('taskStatus').equals('cancelled') ? 'OVERDUE' : data.get('taskStatus').equals('requested') ? 'UPCOMING' : data.get('taskStatus').equals('completed') ? 'COMPLETED' : 'UPCOMING')"
                    ]
                  },
                  {
                    "name": "taskExecutionStartDate",
                    "condition": "true",
                    "actions": [
                      "data.put('taskExecutionStartDate', fhirPath.extractValue(Task, 'Task.executionPeriod.start'))"
                    ]
                  },
                  {
                    "name": "taskPeriodDueDate",
                    "condition": "true",
                    "actions": [
                      "data.put('taskPeriodDueDate', service.formatDate(data.get('taskExecutionStartDate'), \"yyyy-MM-dd'T'HH:mm:ss.SSS'Z'\", \"dd MMM yyyy\"))"
                    ]
                  },
                  {
                    "name": "taskDescription",
                    "condition": "true",
                    "actions": [
                      "data.put('taskDescription', fhirPath.extractValue(Task, 'Task.description'))"
                    ]
                  },
                  {
                    "name": "taskDescriptionWithStartDate",
                    "condition": "true",
                    "priority": 2,
                    "actions": [
                      "data.put('taskDescriptionWithStartDate', data.get('taskDescription') + ' ' + 'due on' + ' ' + data.get('taskPeriodDueDate'))"
                    ]
                  },
                  {
                    "name": "taskId",
                    "condition": "true",
                    "actions": [
                      "data.put('taskId', fhirPath.extractValue(Task, 'Task.id'))"
                    ]
                  },
                  {
                    "name": "taskFor",
                    "condition": "true",
                    "actions": [
                      "data.put('taskFor', fhirPath.extractValue(Task, 'Task.for.reference'))"
                    ]
                  },
                  {
                    "name": "taskQuestionnaireId",
                    "condition": "true",
                    "actions": [
                      "data.put('taskQuestionnaireId', fhirPath.extractValue(Task, 'Task.reasonReference.reference'))"
                    ]
                  }
                ],
                "views": [
                  {
                    "viewType": "BUTTON",
                    "smallSized": "true",
                    "text": "@{taskDescriptionWithStartDate}",
                    "status": "@{taskStatusColorCode}",
                    "visible": "true",
                    "enabled": "@{patientActive}",
                    "actions": [
                      {
                        "trigger": "ON_CLICK",
                        "workflow": "LAUNCH_QUESTIONNAIRE",
                        "questionnaire": {
                          "id": "@{taskQuestionnaireId}",
                          "title": "@{taskDescription}",
                          "saveButtonText": "Save",
                          "taskId": "@{taskId}",
                          "resourceIdentifier": "@{taskFor}"
                        }
=======
>>>>>>> 29135cc8
                      }
                    ]
                  }
                ]
              }
            }
          ]
        },
        {
          "viewType": "CARD",
          "padding": 16,
          "header": {
            "viewType": "COMPOUND_TEXT",
            "primaryText": "Immunizations at 9.5 years",
            "primaryTextColor": "#6F7274",
            "fontSize": 18.0,
            "padding": 16
          },
          "content": [
            {
              "viewType": "LIST",
<<<<<<< HEAD
              "id": "at9HalfYearsTaskList",
              "baseResource": "Task",
              "resources": [
                {
                  "id": "availableTasks",
                  "relatedResourceId": "task",
                  "resourceType": "Task",
                  "conditionalFhirPathExpression": "Task.reasonCode.coding[0].code = 'immunization_at_9_half_years'"
=======
              "id": "readyTasksList",
              "resources": [
                {
                  "id": "availableTask",
                  "relatedResourceId": "availableTasks",
                  "resourceType": "Task",
                  "conditionalFhirPathExpression": "((Task.status = 'ready' or Task.status = 'cancelled' or  Task.status = 'failed') and (Task.code.empty()))"
>>>>>>> 29135cc8
                }
              ],
              "emptyList": {
                "message": "No visit tasks available for this patient at the moment"
              },
              "registerCard": {
                "rules": [
                  {
                    "name": "taskStatus",
                    "condition": "true",
                    "actions": [
                      "data.put('taskStatus', fhirPath.extractValue(Task, 'Task.status'))"
                    ]
                  },
                  {
                    "name": "taskStatusColorCode",
                    "condition": "true",
                    "actions": [
                      "data.put('taskStatusColorCode', data.get('taskStatus').equals('ready') ? 'DUE' : data.get('taskStatus').equals('failed') || data.get('taskStatus').equals('cancelled') ? 'OVERDUE' : data.get('taskStatus').equals('requested') ? 'UPCOMING' : data.get('taskStatus').equals('completed') ? 'COMPLETED' : 'UPCOMING')"
                    ]
                  },
                  {
                    "name": "taskExecutionStartDate",
                    "condition": "true",
                    "actions": [
                      "data.put('taskExecutionStartDate', fhirPath.extractValue(Task, 'Task.executionPeriod.start'))"
                    ]
                  },
                  {
                    "name": "taskPeriodDueDate",
                    "condition": "true",
                    "actions": [
                      "data.put('taskPeriodDueDate', service.formatDate(data.get('taskExecutionStartDate'), \"yyyy-MM-dd'T'HH:mm:ss.SSS'Z'\", \"dd MMM yyyy\"))"
                    ]
                  },
                  {
                    "name": "taskDescription",
                    "condition": "true",
                    "actions": [
                      "data.put('taskDescription', fhirPath.extractValue(Task, 'Task.description'))"
                    ]
                  },
                  {
                    "name": "taskDescriptionWithStartDate",
                    "condition": "true",
                    "priority": 2,
                    "actions": [
                      "data.put('taskDescriptionWithStartDate', data.get('taskDescription') + ' ' + 'due on' + ' ' + data.get('taskPeriodDueDate'))"
                    ]
                  },
                  {
                    "name": "taskId",
                    "condition": "true",
                    "actions": [
                      "data.put('taskId', fhirPath.extractValue(Task, 'Task.id'))"
                    ]
                  },
                  {
                    "name": "taskFor",
                    "condition": "true",
                    "actions": [
                      "data.put('taskFor', fhirPath.extractValue(Task, 'Task.for.reference'))"
                    ]
                  },
                  {
                    "name": "taskQuestionnaireId",
                    "condition": "true",
                    "actions": [
                      "data.put('taskQuestionnaireId', fhirPath.extractValue(Task, 'Task.reasonReference.reference'))"
                    ]
                  }
                ],
                "views": [
                  {
                    "viewType": "BUTTON",
                    "smallSized": "true",
                    "text": "@{taskDescriptionWithStartDate}",
                    "status": "@{taskStatusColorCode}",
                    "visible": "true",
                    "enabled": "@{patientActive}",
                    "actions": [
                      {
                        "trigger": "ON_CLICK",
                        "workflow": "LAUNCH_QUESTIONNAIRE",
                        "questionnaire": {
                          "id": "@{taskQuestionnaireId}",
                          "title": "@{taskDescription}",
                          "saveButtonText": "Save",
                          "taskId": "@{taskId}",
                          "resourceIdentifier": "@{taskFor}"
                        }
<<<<<<< HEAD
=======
                      }
                    ]
                  }
                ]
              }
            }
          ]
        },
        {
          "viewType": "CARD",
          "padding": 16,
          "header": {
            "viewType": "COMPOUND_TEXT",
            "primaryText": "Immunizations at Birth",
            "primaryTextColor": "#6F7274",
            "fontSize": 18.0,
            "padding": 16
          },
          "content": [
            {
              "viewType": "LIST",
              "id": "atBirthTaskList",
              "resources": [
                {
                  "id": "availableTasks",
                  "relatedResourceId": "availableTasks",
                  "resourceType": "Task",
                  "conditionalFhirPathExpression": "Task.reasonCode.coding[0].code = 'immunization_at_birth'"
                }
              ],
              "emptyList": {
                "message": "No visit tasks available for this patient at the moment"
              },
              "registerCard": {
                "rules": [
                  {
                    "name": "taskStatus",
                    "condition": "true",
                    "actions": [
                      "data.put('taskStatus', fhirPath.extractValue(Task, 'Task.status'))"
                    ]
                  },
                  {
                    "name": "taskStatusColorCode",
                    "condition": "true",
                    "actions": [
                      "data.put('taskStatusColorCode', data.get('taskStatus').equals('ready') ? 'DUE' : data.get('taskStatus').equals('failed') || data.get('taskStatus').equals('cancelled') ? 'OVERDUE' : data.get('taskStatus').equals('requested') ? 'UPCOMING' : data.get('taskStatus').equals('completed') ? 'COMPLETED' : 'UPCOMING')"
                    ]
                  },
                  {
                    "name": "taskExecutionStartDate",
                    "condition": "true",
                    "actions": [
                      "data.put('taskExecutionStartDate', fhirPath.extractValue(Task, 'Task.executionPeriod.start'))"
                    ]
                  },
                  {
                    "name": "taskPeriodDueDate",
                    "condition": "true",
                    "actions": [
                      "data.put('taskPeriodDueDate', service.formatDate(data.get('taskExecutionStartDate'), \"yyyy-MM-dd'T'HH:mm:ss.SSS'Z'\", \"dd MMM yyyy\"))"
                    ]
                  },
                  {
                    "name": "taskDescription",
                    "condition": "true",
                    "actions": [
                      "data.put('taskDescription', fhirPath.extractValue(Task, 'Task.description'))"
                    ]
                  },
                  {
                    "name": "taskDescriptionWithStartDate",
                    "condition": "true",
                    "priority": 2,
                    "actions": [
                      "data.put('taskDescriptionWithStartDate', data.get('taskDescription') + ' ' + 'due on' + ' ' + data.get('taskPeriodDueDate'))"
                    ]
                  },
                  {
                    "name": "taskId",
                    "condition": "true",
                    "actions": [
                      "data.put('taskId', fhirPath.extractValue(Task, 'Task.id'))"
                    ]
                  },
                  {
                    "name": "taskFor",
                    "condition": "true",
                    "actions": [
                      "data.put('taskFor', fhirPath.extractValue(Task, 'Task.for.reference'))"
                    ]
                  },
                  {
                    "name": "taskQuestionnaireId",
                    "condition": "true",
                    "actions": [
                      "data.put('taskQuestionnaireId', fhirPath.extractValue(Task, 'Task.reasonReference.reference'))"
                    ]
                  }
                ],
                "views": [
                  {
                    "viewType": "BUTTON",
                    "smallSized": "true",
                    "text": "@{taskDescriptionWithStartDate}",
                    "status": "@{taskStatusColorCode}",
                    "visible": "true",
                    "enabled": "@{patientActive}",
                    "actions": [
                      {
                        "trigger": "ON_CLICK",
                        "workflow": "LAUNCH_QUESTIONNAIRE",
                        "questionnaire": {
                          "id": "@{taskQuestionnaireId}",
                          "title": "@{taskDescription}",
                          "saveButtonText": "Save",
                          "taskId": "@{taskId}",
                          "resourceIdentifier": "@{taskFor}"
                        }
                      }
                    ]
                  }
                ]
              }
            }
          ]
        },
        {
          "viewType": "CARD",
          "padding": 16,
          "header": {
            "viewType": "COMPOUND_TEXT",
            "primaryText": "Immunizations at 6 weeks",
            "primaryTextColor": "#6F7274",
            "fontSize": 18.0,
            "padding": 16
          },
          "content": [
            {
              "viewType": "LIST",
              "id": "at6WeeksTaskList",
              "resources": [
                {
                  "id": "availableTasks",
                  "relatedResourceId": "availableTasks",
                  "resourceType": "Task",
                  "conditionalFhirPathExpression": "Task.reasonCode.coding[0].code = 'immunization_at_6_weeks'"
                }
              ],
              "emptyList": {
                "message": "No visit tasks available for this patient at the moment"
              },
              "registerCard": {
                "rules": [
                  {
                    "name": "taskStatus",
                    "condition": "true",
                    "actions": [
                      "data.put('taskStatus', fhirPath.extractValue(Task, 'Task.status'))"
                    ]
                  },
                  {
                    "name": "taskStatusColorCode",
                    "condition": "true",
                    "actions": [
                      "data.put('taskStatusColorCode', data.get('taskStatus').equals('ready') ? 'DUE' : data.get('taskStatus').equals('failed') || data.get('taskStatus').equals('cancelled') ? 'OVERDUE' : data.get('taskStatus').equals('requested') ? 'UPCOMING' : data.get('taskStatus').equals('completed') ? 'COMPLETED' : 'UPCOMING')"
                    ]
                  },
                  {
                    "name": "taskExecutionStartDate",
                    "condition": "true",
                    "actions": [
                      "data.put('taskExecutionStartDate', fhirPath.extractValue(Task, 'Task.executionPeriod.start'))"
                    ]
                  },
                  {
                    "name": "taskPeriodDueDate",
                    "condition": "true",
                    "actions": [
                      "data.put('taskPeriodDueDate', service.formatDate(data.get('taskExecutionStartDate'), \"yyyy-MM-dd'T'HH:mm:ss.SSS'Z'\", \"dd MMM yyyy\"))"
                    ]
                  },
                  {
                    "name": "taskDescription",
                    "condition": "true",
                    "actions": [
                      "data.put('taskDescription', fhirPath.extractValue(Task, 'Task.description'))"
                    ]
                  },
                  {
                    "name": "taskDescriptionWithStartDate",
                    "condition": "true",
                    "priority": 2,
                    "actions": [
                      "data.put('taskDescriptionWithStartDate', data.get('taskDescription') + ' ' + 'due on' + ' ' + data.get('taskPeriodDueDate'))"
                    ]
                  },
                  {
                    "name": "taskId",
                    "condition": "true",
                    "actions": [
                      "data.put('taskId', fhirPath.extractValue(Task, 'Task.id'))"
                    ]
                  },
                  {
                    "name": "taskFor",
                    "condition": "true",
                    "actions": [
                      "data.put('taskFor', fhirPath.extractValue(Task, 'Task.for.reference'))"
                    ]
                  },
                  {
                    "name": "taskQuestionnaireId",
                    "condition": "true",
                    "actions": [
                      "data.put('taskQuestionnaireId', fhirPath.extractValue(Task, 'Task.reasonReference.reference'))"
                    ]
                  }
                ],
                "views": [
                  {
                    "viewType": "BUTTON",
                    "smallSized": "true",
                    "text": "@{taskDescriptionWithStartDate}",
                    "status": "@{taskStatusColorCode}",
                    "visible": "true",
                    "enabled": "@{patientActive}",
                    "actions": [
                      {
                        "trigger": "ON_CLICK",
                        "workflow": "LAUNCH_QUESTIONNAIRE",
                        "questionnaire": {
                          "id": "@{taskQuestionnaireId}",
                          "title": "@{taskDescription}",
                          "saveButtonText": "Save",
                          "taskId": "@{taskId}",
                          "resourceIdentifier": "@{taskFor}"
                        }
                      }
                    ]
                  }
                ]
              }
            }
          ]
        },
        {
          "viewType": "CARD",
          "padding": 16,
          "header": {
            "viewType": "COMPOUND_TEXT",
            "primaryText": "Immunizations at 10 weeks",
            "primaryTextColor": "#6F7274",
            "fontSize": 18.0,
            "padding": 16
          },
          "content": [
            {
              "viewType": "LIST",
              "id": "at10WeeksTaskList",
              "resources": [
                {
                  "id": "availableTasks",
                  "relatedResourceId": "availableTasks",
                  "resourceType": "Task",
                  "conditionalFhirPathExpression": "Task.reasonCode.coding[0].code = 'immunization_at_10_weeks'"
                }
              ],
              "emptyList": {
                "message": "No visit tasks available for this patient at the moment"
              },
              "registerCard": {
                "rules": [
                  {
                    "name": "taskStatus",
                    "condition": "true",
                    "actions": [
                      "data.put('taskStatus', fhirPath.extractValue(Task, 'Task.status'))"
                    ]
                  },
                  {
                    "name": "taskStatusColorCode",
                    "condition": "true",
                    "actions": [
                      "data.put('taskStatusColorCode', data.get('taskStatus').equals('ready') ? 'DUE' : data.get('taskStatus').equals('failed') || data.get('taskStatus').equals('cancelled') ? 'OVERDUE' : data.get('taskStatus').equals('requested') ? 'UPCOMING' : data.get('taskStatus').equals('completed') ? 'COMPLETED' : 'UPCOMING')"
                    ]
                  },
                  {
                    "name": "taskExecutionStartDate",
                    "condition": "true",
                    "actions": [
                      "data.put('taskExecutionStartDate', fhirPath.extractValue(Task, 'Task.executionPeriod.start'))"
                    ]
                  },
                  {
                    "name": "taskPeriodDueDate",
                    "condition": "true",
                    "actions": [
                      "data.put('taskPeriodDueDate', service.formatDate(data.get('taskExecutionStartDate'), \"yyyy-MM-dd'T'HH:mm:ss.SSS'Z'\", \"dd MMM yyyy\"))"
                    ]
                  },
                  {
                    "name": "taskDescription",
                    "condition": "true",
                    "actions": [
                      "data.put('taskDescription', fhirPath.extractValue(Task, 'Task.description'))"
                    ]
                  },
                  {
                    "name": "taskDescriptionWithStartDate",
                    "condition": "true",
                    "priority": 2,
                    "actions": [
                      "data.put('taskDescriptionWithStartDate', data.get('taskDescription') + ' ' + 'due on' + ' ' + data.get('taskPeriodDueDate'))"
                    ]
                  },
                  {
                    "name": "taskId",
                    "condition": "true",
                    "actions": [
                      "data.put('taskId', fhirPath.extractValue(Task, 'Task.id'))"
                    ]
                  },
                  {
                    "name": "taskFor",
                    "condition": "true",
                    "actions": [
                      "data.put('taskFor', fhirPath.extractValue(Task, 'Task.for.reference'))"
                    ]
                  },
                  {
                    "name": "taskQuestionnaireId",
                    "condition": "true",
                    "actions": [
                      "data.put('taskQuestionnaireId', fhirPath.extractValue(Task, 'Task.reasonReference.reference'))"
                    ]
                  }
                ],
                "views": [
                  {
                    "viewType": "BUTTON",
                    "smallSized": "true",
                    "text": "@{taskDescriptionWithStartDate}",
                    "status": "@{taskStatusColorCode}",
                    "visible": "true",
                    "enabled": "@{patientActive}",
                    "actions": [
                      {
                        "trigger": "ON_CLICK",
                        "workflow": "LAUNCH_QUESTIONNAIRE",
                        "questionnaire": {
                          "id": "@{taskQuestionnaireId}",
                          "title": "@{taskDescription}",
                          "saveButtonText": "Save",
                          "taskId": "@{taskId}",
                          "resourceIdentifier": "@{taskFor}"
                        }
                      }
                    ]
                  }
                ]
              }
            }
          ]
        },
        {
          "viewType": "CARD",
          "padding": 16,
          "header": {
            "viewType": "COMPOUND_TEXT",
            "primaryText": "Immunizations at 14 weeks",
            "primaryTextColor": "#6F7274",
            "fontSize": 18.0,
            "padding": 16
          },
          "content": [
            {
              "viewType": "LIST",
              "id": "at14WeeksTaskList",
              "resources": [
                {
                  "id": "availableTasks",
                  "relatedResourceId": "availableTasks",
                  "resourceType": "Task",
                  "conditionalFhirPathExpression": "Task.reasonCode.coding[0].code = 'immunization_at_14_weeks'"
                }
              ],
              "emptyList": {
                "message": "No visit tasks available for this patient at the moment"
              },
              "registerCard": {
                "rules": [
                  {
                    "name": "taskStatus",
                    "condition": "true",
                    "actions": [
                      "data.put('taskStatus', fhirPath.extractValue(Task, 'Task.status'))"
                    ]
                  },
                  {
                    "name": "taskStatusColorCode",
                    "condition": "true",
                    "actions": [
                      "data.put('taskStatusColorCode', data.get('taskStatus').equals('ready') ? 'DUE' : data.get('taskStatus').equals('failed') || data.get('taskStatus').equals('cancelled') ? 'OVERDUE' : data.get('taskStatus').equals('requested') ? 'UPCOMING' : data.get('taskStatus').equals('completed') ? 'COMPLETED' : 'UPCOMING')"
                    ]
                  },
                  {
                    "name": "taskExecutionStartDate",
                    "condition": "true",
                    "actions": [
                      "data.put('taskExecutionStartDate', fhirPath.extractValue(Task, 'Task.executionPeriod.start'))"
                    ]
                  },
                  {
                    "name": "taskPeriodDueDate",
                    "condition": "true",
                    "actions": [
                      "data.put('taskPeriodDueDate', service.formatDate(data.get('taskExecutionStartDate'), \"yyyy-MM-dd'T'HH:mm:ss.SSS'Z'\", \"dd MMM yyyy\"))"
                    ]
                  },
                  {
                    "name": "taskDescription",
                    "condition": "true",
                    "actions": [
                      "data.put('taskDescription', fhirPath.extractValue(Task, 'Task.description'))"
                    ]
                  },
                  {
                    "name": "taskDescriptionWithStartDate",
                    "condition": "true",
                    "priority": 2,
                    "actions": [
                      "data.put('taskDescriptionWithStartDate', data.get('taskDescription') + ' ' + 'due on' + ' ' + data.get('taskPeriodDueDate'))"
                    ]
                  },
                  {
                    "name": "taskId",
                    "condition": "true",
                    "actions": [
                      "data.put('taskId', fhirPath.extractValue(Task, 'Task.id'))"
                    ]
                  },
                  {
                    "name": "taskFor",
                    "condition": "true",
                    "actions": [
                      "data.put('taskFor', fhirPath.extractValue(Task, 'Task.for.reference'))"
                    ]
                  },
                  {
                    "name": "taskQuestionnaireId",
                    "condition": "true",
                    "actions": [
                      "data.put('taskQuestionnaireId', fhirPath.extractValue(Task, 'Task.reasonReference.reference'))"
                    ]
                  }
                ],
                "views": [
                  {
                    "viewType": "BUTTON",
                    "smallSized": "true",
                    "text": "@{taskDescriptionWithStartDate}",
                    "status": "@{taskStatusColorCode}",
                    "visible": "true",
                    "enabled": "@{patientActive}",
                    "actions": [
                      {
                        "trigger": "ON_CLICK",
                        "workflow": "LAUNCH_QUESTIONNAIRE",
                        "questionnaire": {
                          "id": "@{taskQuestionnaireId}",
                          "title": "@{taskDescription}",
                          "saveButtonText": "Save",
                          "taskId": "@{taskId}",
                          "resourceIdentifier": "@{taskFor}"
                        }
                      }
                    ]
                  }
                ]
              }
            }
          ]
        },
        {
          "viewType": "CARD",
          "padding": 16,
          "header": {
            "viewType": "COMPOUND_TEXT",
            "primaryText": "Immunizations at 9 months",
            "primaryTextColor": "#6F7274",
            "fontSize": 18.0,
            "padding": 16
          },
          "content": [
            {
              "viewType": "LIST",
              "id": "at9MonthsTaskList",
              "resources": [
                {
                  "id": "availableTasks",
                  "relatedResourceId": "availableTasks",
                  "resourceType": "Task",
                  "conditionalFhirPathExpression": "Task.reasonCode.coding[0].code = 'immunization_at_9_months'"
                }
              ],
              "emptyList": {
                "message": "No visit tasks available for this patient at the moment"
              },
              "registerCard": {
                "rules": [
                  {
                    "name": "taskStatus",
                    "condition": "true",
                    "actions": [
                      "data.put('taskStatus', fhirPath.extractValue(Task, 'Task.status'))"
                    ]
                  },
                  {
                    "name": "taskStatusColorCode",
                    "condition": "true",
                    "actions": [
                      "data.put('taskStatusColorCode', data.get('taskStatus').equals('ready') ? 'DUE' : data.get('taskStatus').equals('failed') || data.get('taskStatus').equals('cancelled') ? 'OVERDUE' : data.get('taskStatus').equals('requested') ? 'UPCOMING' : data.get('taskStatus').equals('completed') ? 'COMPLETED' : 'UPCOMING')"
                    ]
                  },
                  {
                    "name": "taskExecutionStartDate",
                    "condition": "true",
                    "actions": [
                      "data.put('taskExecutionStartDate', fhirPath.extractValue(Task, 'Task.executionPeriod.start'))"
                    ]
                  },
                  {
                    "name": "taskPeriodDueDate",
                    "condition": "true",
                    "actions": [
                      "data.put('taskPeriodDueDate', service.formatDate(data.get('taskExecutionStartDate'), \"yyyy-MM-dd'T'HH:mm:ss.SSS'Z'\", \"dd MMM yyyy\"))"
                    ]
                  },
                  {
                    "name": "taskDescription",
                    "condition": "true",
                    "actions": [
                      "data.put('taskDescription', fhirPath.extractValue(Task, 'Task.description'))"
                    ]
                  },
                  {
                    "name": "taskDescriptionWithStartDate",
                    "condition": "true",
                    "priority": 2,
                    "actions": [
                      "data.put('taskDescriptionWithStartDate', data.get('taskDescription') + ' ' + 'due on' + ' ' + data.get('taskPeriodDueDate'))"
                    ]
                  },
                  {
                    "name": "taskId",
                    "condition": "true",
                    "actions": [
                      "data.put('taskId', fhirPath.extractValue(Task, 'Task.id'))"
                    ]
                  },
                  {
                    "name": "taskFor",
                    "condition": "true",
                    "actions": [
                      "data.put('taskFor', fhirPath.extractValue(Task, 'Task.for.reference'))"
                    ]
                  },
                  {
                    "name": "taskQuestionnaireId",
                    "condition": "true",
                    "actions": [
                      "data.put('taskQuestionnaireId', fhirPath.extractValue(Task, 'Task.reasonReference.reference'))"
                    ]
                  }
                ],
                "views": [
                  {
                    "viewType": "BUTTON",
                    "smallSized": "true",
                    "text": "@{taskDescriptionWithStartDate}",
                    "status": "@{taskStatusColorCode}",
                    "visible": "true",
                    "enabled": "@{patientActive}",
                    "actions": [
                      {
                        "trigger": "ON_CLICK",
                        "workflow": "LAUNCH_QUESTIONNAIRE",
                        "questionnaire": {
                          "id": "@{taskQuestionnaireId}",
                          "title": "@{taskDescription}",
                          "saveButtonText": "Save",
                          "taskId": "@{taskId}",
                          "resourceIdentifier": "@{taskFor}"
                        }
                      }
                    ]
                  }
                ]
              }
            }
          ]
        },
        {
          "viewType": "CARD",
          "padding": 16,
          "header": {
            "viewType": "COMPOUND_TEXT",
            "primaryText": "Immunizations at 15 months",
            "primaryTextColor": "#6F7274",
            "fontSize": 18.0,
            "padding": 16
          },
          "content": [
            {
              "viewType": "LIST",
              "id": "at15MonthsTaskList",
              "resources": [
                {
                  "id": "availableTasks",
                  "relatedResourceId": "availableTasks",
                  "resourceType": "Task",
                  "conditionalFhirPathExpression": "Task.reasonCode.coding[0].code = 'immunization_at_15_months'"
                }
              ],
              "emptyList": {
                "message": "No visit tasks available for this patient at the moment"
              },
              "registerCard": {
                "rules": [
                  {
                    "name": "taskStatus",
                    "condition": "true",
                    "actions": [
                      "data.put('taskStatus', fhirPath.extractValue(Task, 'Task.status'))"
                    ]
                  },
                  {
                    "name": "taskStatusColorCode",
                    "condition": "true",
                    "actions": [
                      "data.put('taskStatusColorCode', data.get('taskStatus').equals('ready') ? 'DUE' : data.get('taskStatus').equals('failed') || data.get('taskStatus').equals('cancelled') ? 'OVERDUE' : data.get('taskStatus').equals('requested') ? 'UPCOMING' : data.get('taskStatus').equals('completed') ? 'COMPLETED' : 'UPCOMING')"
                    ]
                  },
                  {
                    "name": "taskExecutionStartDate",
                    "condition": "true",
                    "actions": [
                      "data.put('taskExecutionStartDate', fhirPath.extractValue(Task, 'Task.executionPeriod.start'))"
                    ]
                  },
                  {
                    "name": "taskPeriodDueDate",
                    "condition": "true",
                    "actions": [
                      "data.put('taskPeriodDueDate', service.formatDate(data.get('taskExecutionStartDate'), \"yyyy-MM-dd'T'HH:mm:ss.SSS'Z'\", \"dd MMM yyyy\"))"
                    ]
                  },
                  {
                    "name": "taskDescription",
                    "condition": "true",
                    "actions": [
                      "data.put('taskDescription', fhirPath.extractValue(Task, 'Task.description'))"
                    ]
                  },
                  {
                    "name": "taskDescriptionWithStartDate",
                    "condition": "true",
                    "priority": 2,
                    "actions": [
                      "data.put('taskDescriptionWithStartDate', data.get('taskDescription') + ' ' + 'due on' + ' ' + data.get('taskPeriodDueDate'))"
                    ]
                  },
                  {
                    "name": "taskId",
                    "condition": "true",
                    "actions": [
                      "data.put('taskId', fhirPath.extractValue(Task, 'Task.id'))"
                    ]
                  },
                  {
                    "name": "taskFor",
                    "condition": "true",
                    "actions": [
                      "data.put('taskFor', fhirPath.extractValue(Task, 'Task.for.reference'))"
                    ]
                  },
                  {
                    "name": "taskQuestionnaireId",
                    "condition": "true",
                    "actions": [
                      "data.put('taskQuestionnaireId', fhirPath.extractValue(Task, 'Task.reasonReference.reference'))"
                    ]
                  }
                ],
                "views": [
                  {
                    "viewType": "BUTTON",
                    "smallSized": "true",
                    "text": "@{taskDescriptionWithStartDate}",
                    "status": "@{taskStatusColorCode}",
                    "visible": "true",
                    "enabled": "@{patientActive}",
                    "actions": [
                      {
                        "trigger": "ON_CLICK",
                        "workflow": "LAUNCH_QUESTIONNAIRE",
                        "questionnaire": {
                          "id": "@{taskQuestionnaireId}",
                          "title": "@{taskDescription}",
                          "saveButtonText": "Save",
                          "taskId": "@{taskId}",
                          "resourceIdentifier": "@{taskFor}"
                        }
                      }
                    ]
                  }
                ]
              }
            }
          ]
        },
        {
          "viewType": "CARD",
          "padding": 16,
          "header": {
            "viewType": "COMPOUND_TEXT",
            "primaryText": "Immunizations at 9 years",
            "primaryTextColor": "#6F7274",
            "fontSize": 18.0,
            "padding": 16
          },
          "content": [
            {
              "viewType": "LIST",
              "id": "at9yearsTaskList",
              "resources": [
                {
                  "id": "availableTasks",
                  "relatedResourceId": "availableTasks",
                  "resourceType": "Task",
                  "conditionalFhirPathExpression": "Task.reasonCode.coding[0].code = 'immunization_at_9_years'"
                }
              ],
              "emptyList": {
                "message": "No visit tasks available for this patient at the moment"
              },
              "registerCard": {
                "rules": [
                  {
                    "name": "taskStatus",
                    "condition": "true",
                    "actions": [
                      "data.put('taskStatus', fhirPath.extractValue(Task, 'Task.status'))"
                    ]
                  },
                  {
                    "name": "taskStatusColorCode",
                    "condition": "true",
                    "actions": [
                      "data.put('taskStatusColorCode', data.get('taskStatus').equals('ready') ? 'DUE' : data.get('taskStatus').equals('failed') || data.get('taskStatus').equals('cancelled') ? 'OVERDUE' : data.get('taskStatus').equals('requested') ? 'UPCOMING' : data.get('taskStatus').equals('completed') ? 'COMPLETED' : 'UPCOMING')"
                    ]
                  },
                  {
                    "name": "taskExecutionStartDate",
                    "condition": "true",
                    "actions": [
                      "data.put('taskExecutionStartDate', fhirPath.extractValue(Task, 'Task.executionPeriod.start'))"
                    ]
                  },
                  {
                    "name": "taskPeriodDueDate",
                    "condition": "true",
                    "actions": [
                      "data.put('taskPeriodDueDate', service.formatDate(data.get('taskExecutionStartDate'), \"yyyy-MM-dd'T'HH:mm:ss.SSS'Z'\", \"dd MMM yyyy\"))"
                    ]
                  },
                  {
                    "name": "taskDescription",
                    "condition": "true",
                    "actions": [
                      "data.put('taskDescription', fhirPath.extractValue(Task, 'Task.description'))"
                    ]
                  },
                  {
                    "name": "taskDescriptionWithStartDate",
                    "condition": "true",
                    "priority": 2,
                    "actions": [
                      "data.put('taskDescriptionWithStartDate', data.get('taskDescription') + ' ' + 'due on' + ' ' + data.get('taskPeriodDueDate'))"
                    ]
                  },
                  {
                    "name": "taskId",
                    "condition": "true",
                    "actions": [
                      "data.put('taskId', fhirPath.extractValue(Task, 'Task.id'))"
                    ]
                  },
                  {
                    "name": "taskFor",
                    "condition": "true",
                    "actions": [
                      "data.put('taskFor', fhirPath.extractValue(Task, 'Task.for.reference'))"
                    ]
                  },
                  {
                    "name": "taskQuestionnaireId",
                    "condition": "true",
                    "actions": [
                      "data.put('taskQuestionnaireId', fhirPath.extractValue(Task, 'Task.reasonReference.reference'))"
                    ]
                  }
                ],
                "views": [
                  {
                    "viewType": "BUTTON",
                    "smallSized": "true",
                    "text": "@{taskDescriptionWithStartDate}",
                    "status": "@{taskStatusColorCode}",
                    "visible": "true",
                    "enabled": "@{patientActive}",
                    "actions": [
                      {
                        "trigger": "ON_CLICK",
                        "workflow": "LAUNCH_QUESTIONNAIRE",
                        "questionnaire": {
                          "id": "@{taskQuestionnaireId}",
                          "title": "@{taskDescription}",
                          "saveButtonText": "Save",
                          "taskId": "@{taskId}",
                          "resourceIdentifier": "@{taskFor}"
                        }
                      }
                    ]
                  }
                ]
              }
            }
          ]
        },
        {
          "viewType": "CARD",
          "padding": 16,
          "header": {
            "viewType": "COMPOUND_TEXT",
            "primaryText": "Immunizations at 9.5 years",
            "primaryTextColor": "#6F7274",
            "fontSize": 18.0,
            "padding": 16
          },
          "content": [
            {
              "viewType": "LIST",
              "id": "at9HalfYearsTaskList",
              "resources": [
                {
                  "id": "availableTasks",
                  "relatedResourceId": "availableTasks",
                  "resourceType": "Task",
                  "conditionalFhirPathExpression": "Task.reasonCode.coding[0].code = 'immunization_at_9_half_years'"
                }
              ],
              "emptyList": {
                "message": "No visit tasks available for this patient at the moment"
              },
              "registerCard": {
                "rules": [
                  {
                    "name": "taskStatus",
                    "condition": "true",
                    "actions": [
                      "data.put('taskStatus', fhirPath.extractValue(Task, 'Task.status'))"
                    ]
                  },
                  {
                    "name": "taskStatusColorCode",
                    "condition": "true",
                    "actions": [
                      "data.put('taskStatusColorCode', data.get('taskStatus').equals('ready') ? 'DUE' : data.get('taskStatus').equals('failed') || data.get('taskStatus').equals('cancelled') ? 'OVERDUE' : data.get('taskStatus').equals('requested') ? 'UPCOMING' : data.get('taskStatus').equals('completed') ? 'COMPLETED' : 'UPCOMING')"
                    ]
                  },
                  {
                    "name": "taskExecutionStartDate",
                    "condition": "true",
                    "actions": [
                      "data.put('taskExecutionStartDate', fhirPath.extractValue(Task, 'Task.executionPeriod.start'))"
                    ]
                  },
                  {
                    "name": "taskPeriodDueDate",
                    "condition": "true",
                    "actions": [
                      "data.put('taskPeriodDueDate', service.formatDate(data.get('taskExecutionStartDate'), \"yyyy-MM-dd'T'HH:mm:ss.SSS'Z'\", \"dd MMM yyyy\"))"
                    ]
                  },
                  {
                    "name": "taskDescription",
                    "condition": "true",
                    "actions": [
                      "data.put('taskDescription', fhirPath.extractValue(Task, 'Task.description'))"
                    ]
                  },
                  {
                    "name": "taskDescriptionWithStartDate",
                    "condition": "true",
                    "priority": 2,
                    "actions": [
                      "data.put('taskDescriptionWithStartDate', data.get('taskDescription') + ' ' + 'due on' + ' ' + data.get('taskPeriodDueDate'))"
                    ]
                  },
                  {
                    "name": "taskId",
                    "condition": "true",
                    "actions": [
                      "data.put('taskId', fhirPath.extractValue(Task, 'Task.id'))"
                    ]
                  },
                  {
                    "name": "taskFor",
                    "condition": "true",
                    "actions": [
                      "data.put('taskFor', fhirPath.extractValue(Task, 'Task.for.reference'))"
                    ]
                  },
                  {
                    "name": "taskQuestionnaireId",
                    "condition": "true",
                    "actions": [
                      "data.put('taskQuestionnaireId', fhirPath.extractValue(Task, 'Task.reasonReference.reference'))"
                    ]
                  }
                ],
                "views": [
                  {
                    "viewType": "BUTTON",
                    "smallSized": "true",
                    "text": "@{taskDescriptionWithStartDate}",
                    "status": "@{taskStatusColorCode}",
                    "visible": "true",
                    "enabled": "@{patientActive}",
                    "actions": [
                      {
                        "trigger": "ON_CLICK",
                        "workflow": "LAUNCH_QUESTIONNAIRE",
                        "questionnaire": {
                          "id": "@{taskQuestionnaireId}",
                          "title": "@{taskDescription}",
                          "saveButtonText": "Save",
                          "taskId": "@{taskId}",
                          "resourceIdentifier": "@{taskFor}"
                        }
>>>>>>> 29135cc8
                      }
                    ]
                  }
                ]
              }
            }
          ]
        }
      ]
    }
  ],
  "overFlowMenuItems": [
    {
      "title": "Registration info",
      "titleColor": "@{patientTextColor}",
      "visible": "true",
      "enabled": "@{patientActive}",
      "actions": [
        {
          "trigger": "ON_CLICK",
          "workflow": "LAUNCH_QUESTIONNAIRE",
          "questionnaire": {
            "id": "e5155788-8831-4916-a3f5-486915ce34b2",
            "title": "Member registration info",
            "saveButtonText": "Update registration",
            "setPractitionerDetails": true,
            "setOrganizationDetails": true,
            "type": "EDIT",
            "resourceIdentifier": "@{patientId}",
            "planDefinitions": [
              "9fac39bd-9750-4c1d-b355-1961de4e37f3"
            ]
          }
        }
      ]
    },
    {
      "title": "Record as Sick",
      "titleColor": "@{patientTextColor}",
      "visible": "@{isChildOver2months}",
      "enabled": "@{patientActive}",
      "actions": [
        {
          "trigger": "ON_CLICK",
          "workflow": "LAUNCH_QUESTIONNAIRE",
          "questionnaire": {
            "id": "3276f55c-b25e-455b-ae4e-8846fb8fd039",
            "title": "Record sick child",
            "resourceIdentifier": "@{patientId}",
            "planDefinitions": [
              "4ac4f9d6-6fc7-45bf-9a29-398798fc3134"
            ]
          },
          "params": [
            {
              "paramType": "PREPOPULATE",
              "linkId": "652a752f-280a-4560-aac8-fa3196449961",
              "dataType": "INTEGER",
              "key": "artemetherLumefatrine1x6PreviousBalance",
              "value": "@{artemetherLumefatrine1x6PreviousBalance}"
            },
            {
              "paramType": "PREPOPULATE",
              "linkId": "439f2e15-5426-4b5c-9ab7-e3d3e323af1f",
              "dataType": "STRING",
              "key": "artemetherLumefatrine1x6ObservationId",
              "value": "@{artemetherLumefatrine1x6ObservationId}"
            },
            {
              "paramType": "PREPOPULATE",
              "linkId": "22524dbf-2aeb-4599-8cf4-160a237db060",
              "dataType": "STRING",
              "key": "artemetherLumefatrine1x6StockOutFlagId",
              "value": "@{artemetherLumefatrine1x6StockOutFlagId}"
            },
            {
              "paramType": "PREPOPULATE",
              "linkId": "688e8eeb-068b-40d7-97a2-ac434855ee4f",
              "dataType": "INTEGER",
              "key": "artemetherLumefatrine2x6PreviousBalance",
              "value": "@{artemetherLumefatrine2x6PreviousBalance}"
            },
            {
              "paramType": "PREPOPULATE",
              "linkId": "504a53e3-15d2-4208-ac59-75df250ebe6c",
              "dataType": "STRING",
              "key": "artemetherLumefatrine2x6ObservationId",
              "value": "@{artemetherLumefatrine2x6ObservationId}"
            },
            {
              "paramType": "PREPOPULATE",
              "linkId": "8158103d-fa91-403f-a5ce-d3fb21412c3f",
              "dataType": "STRING",
              "key": "artemetherLumefatrine2x6StockOutFlagId",
              "value": "@{artemetherLumefatrine2x6StockOutFlagId}"
            },
            {
              "paramType": "PREPOPULATE",
              "linkId": "ec66a7cc-d1f6-4d5e-b161-61eb61c2922e",
              "dataType": "INTEGER",
              "key": "artesunate100mgPreviousBalance",
              "value": "@{artesunate100mgPreviousBalance}"
            },
            {
              "paramType": "PREPOPULATE",
              "linkId": "cb032c71-465b-43d1-aeef-efe7241f22bb",
              "dataType": "STRING",
              "key": "artesunate100mgObservationId",
              "value": "@{artesunate100mgObservationId}"
            },
            {
              "paramType": "PREPOPULATE",
              "linkId": "6b1ed271-28a8-4dc2-8521-f3498befc981",
              "dataType": "STRING",
              "key": "artesunate100mgStockOutFlagId",
              "value": "@{artesunate100mgStockOutFlagId}"
            },
            {
              "paramType": "PREPOPULATE",
              "linkId": "8b404865-2651-4ba6-8b4d-c2de0aae55f6",
              "dataType": "INTEGER",
              "key": "artesunate100mgtabletsPreviousBalance",
              "value": "@{artesunate100mgtabletsPreviousBalance}"
            },
            {
              "paramType": "PREPOPULATE",
              "linkId": "caf9de81-51ca-4f4c-a523-b862f1ef22ef",
              "dataType": "STRING",
              "key": "artesunate100mgtabletsObservationId",
              "value": "@{artesunate100mgtabletsObservationId}"
            },
            {
              "paramType": "PREPOPULATE",
              "linkId": "30ca82bd-bd6e-4b14-931d-0b6d79db5350",
              "dataType": "STRING",
              "key": "artesunate100mgtabletsStockOutFlagId",
              "value": "@{artesunate100mgtabletsStockOutFlagId}"
            },
            {
              "paramType": "PREPOPULATE",
              "linkId": "f03c4d81-76be-4d07-a772-6d5f19d32c93",
              "dataType": "INTEGER",
              "key": "as25mg-aq67-5mgPreviousBalance",
              "value": "@{as25mg-aq67-5mgPreviousBalance}"
            },
            {
              "paramType": "PREPOPULATE",
              "linkId": "40594c41-914c-4c12-a44e-59eb410977e4",
              "dataType": "STRING",
              "key": "as25mg-aq67-5mgObservationId",
              "value": "@{as25mg-aq67-5mgObservationId}"
            },
            {
              "paramType": "PREPOPULATE",
              "linkId": "8c4de538-0a38-465d-b547-e8543fbf1dfd",
              "dataType": "STRING",
              "key": "as25mg-aq67-5mgStockOutFlagId",
              "value": "@{as25mg-aq67-5mgStockOutFlagId}"
            },
            {
              "paramType": "PREPOPULATE",
              "linkId": "11537bd0-134c-4179-8b55-fbedc876e413",
              "dataType": "INTEGER",
              "key": "as50mg-aq135mgPreviousBalance",
              "value": "@{as50mg-aq135mgPreviousBalance}"
            },
            {
              "paramType": "PREPOPULATE",
              "linkId": "40ba4471-3ba5-4f1c-ac35-53cf42b71565",
              "dataType": "STRING",
              "key": "as50mg-aq135mgObservationId",
              "value": "@{as50mg-aq135mgObservationId}"
            },
            {
              "paramType": "PREPOPULATE",
              "linkId": "fd124836-5be2-4692-aa19-fdd4f0537cf6",
              "dataType": "STRING",
              "key": "as50mg-aq135mgStockOutFlagId",
              "value": "@{as50mg-aq135mgStockOutFlagId}"
            },
            {
              "paramType": "PREPOPULATE",
              "linkId": "254fe48e-dd6c-4428-b59c-10c8079dc8d5",
              "dataType": "INTEGER",
              "key": "amoxicillin250mgPreviousBalance",
              "value": "@{amoxicillin250mgPreviousBalance}"
            },
            {
              "paramType": "PREPOPULATE",
              "linkId": "19f9be52-cce5-442a-9f87-d6894a57b6ff",
              "dataType": "STRING",
              "key": "amoxicillin250mgObservationId",
              "value": "@{amoxicillin250mgObservationId}"
            },
            {
              "paramType": "PREPOPULATE",
              "linkId": "829c3eff-4903-4123-b21c-e4f613c1f01d",
              "dataType": "STRING",
              "key": "amoxicillin250mgStockOutFlagId",
              "value": "@{amoxicillin250mgStockOutFlagId}"
            },
            {
              "paramType": "PREPOPULATE",
              "linkId": "7be1c8e4-e7d0-445b-8a71-d600263a0063",
              "dataType": "INTEGER",
              "key": "amoxicillin250mg2TabletsPreviousBalance",
              "value": "@{amoxicillin250mg2TabletsPreviousBalance}"
            },
            {
              "paramType": "PREPOPULATE",
              "linkId": "7f1b86c6-313b-42a3-ae77-541cae12b27e",
              "dataType": "STRING",
              "key": "amoxicillin250mg2TabletsObservationId",
              "value": "@{amoxicillin250mg2TabletsObservationId}"
            },
            {
              "paramType": "PREPOPULATE",
              "linkId": "32eebd31-8edc-43eb-a620-d4a30b33bc52",
              "dataType": "STRING",
              "key": "amoxicillin250mg2TabletsStockOutFlagId",
              "value": "@{amoxicillin250mg2TabletsStockOutFlagId}"
            },
            {
              "paramType": "PREPOPULATE",
              "linkId": "216147dd-72fa-43eb-811f-bd8bb0e9f26c",
              "dataType": "INTEGER",
              "key": "orsPreviousBalance",
              "value": "@{orsPreviousBalance}"
            },
            {
              "paramType": "PREPOPULATE",
              "linkId": "9ce85751-8403-49fd-b1b1-552449cf252b",
              "dataType": "STRING",
              "key": "orsObservationId",
              "value": "@{orsObservationId}"
            },
            {
              "paramType": "PREPOPULATE",
              "linkId": "8afce0d8-a7cc-4454-9534-289c6ceb97f0",
              "dataType": "STRING",
              "key": "orsStockOutFlagId",
              "value": "@{orsStockOutFlagId}"
            },
            {
              "paramType": "PREPOPULATE",
              "linkId": "327e5785-4cc4-4c9d-9bd1-860359e3d0d9",
              "dataType": "INTEGER",
              "key": "artemetherLumefatrine2x6PreviousBalance",
              "value": "@{artemetherLumefatrine2x6PreviousBalance}"
            },
            {
              "paramType": "PREPOPULATE",
              "linkId": "69995463-830b-4c73-8cfb-a7c258fcefa5",
              "dataType": "STRING",
              "key": "artemetherLumefatrine2x6ObservationId",
              "value": "@{artemetherLumefatrine2x6ObservationId}"
            },
            {
              "paramType": "PREPOPULATE",
              "linkId": "d1470016-409a-4ae1-8409-addc1afeec3a",
              "dataType": "STRING",
              "key": "artemetherLumefatrine2x6StockOutFlagId",
              "value": "@{artemetherLumefatrine2x6StockOutFlagId}"
            },
            {
              "paramType": "PREPOPULATE",
              "linkId": "250db9c5-3b3a-4b1c-8285-8ce40583cee3",
              "dataType": "INTEGER",
              "key": "as25mg-aq67-5mg2MonthsPreviousBalance",
              "value": "@{as25mg-aq67-5mg2MonthsPreviousBalance}"
            },
            {
              "paramType": "PREPOPULATE",
              "linkId": "2c8b02ff-4d60-49f8-b823-cee1e5b07ab4",
              "dataType": "STRING",
              "key": "as25mg-aq67-5mg2MonthsObservationId",
              "value": "@{as25mg-aq67-5mg2MonthsObservationId}"
            },
            {
              "paramType": "PREPOPULATE",
              "linkId": "c1f46b7e-9e37-4039-b78b-b96f00512c60",
              "dataType": "INTEGER",
              "key": "as25mg-aq67-5mg2MonthsStockOutFlagId",
              "value": "@{as25mg-aq67-5mg2MonthsStockOutFlagId}"
            },
            {
              "paramType": "PREPOPULATE",
              "linkId": "dc801d93-5e85-4bea-bf51-4093ce1b5d40",
              "dataType": "INTEGER",
              "key": "as50mg-aq135mgPreviousBalance",
              "value": "@{as50mg-aq135mgPreviousBalance}"
            },
            {
              "paramType": "PREPOPULATE",
              "linkId": "7726bea7-1a90-497a-810f-605e79c01d77",
              "dataType": "STRING",
              "key": "as50mg-aq135mgObservationId",
              "value": "@{as50mg-aq135mgObservationId}"
            },
            {
              "paramType": "PREPOPULATE",
              "linkId": "21117515-ef9e-462d-8b1d-e1fe2f4c7221",
              "dataType": "STRING",
              "key": "as50mg-aq135mgStockOutFlagI",
              "value": "@{as50mg-aq135mgStockOutFlagI}"
            },
            {
              "paramType": "PREPOPULATE",
              "linkId": "30a4b90a-34d4-432d-91ac-35d5da6910bb",
              "dataType": "INTEGER",
              "key": "rdtPreviousBalance",
              "value": "@{rdtPreviousBalance}"
            },
            {
              "paramType": "PREPOPULATE",
              "linkId": "f5ad8745-b8ab-423d-8e52-1cc6c73f8e63",
              "dataType": "STRING",
              "key": "rdtObservationId",
              "value": "@{rdtObservationId}"
            },
            {
              "paramType": "PREPOPULATE",
              "linkId": "752a93ba-2cae-4e44-945c-c3813ff9927a",
              "dataType": "STRING",
              "key": "rdtStockOutFlagId",
              "value": "@{rdtStockOutFlagId}"
            },
            {
              "paramType": "PREPOPULATE",
              "linkId": "7f5cab9a-c19e-4001-aaa7-5e013a515ca8",
              "dataType": "INTEGER",
              "key": "ors3SacketsPreviousBalance",
              "value": "@{ors3SacketsPreviousBalance}"
            },
            {
              "paramType": "PREPOPULATE",
              "linkId": "d43ed70b-d8d7-4b8c-948b-e0e1f5a7b4a3",
              "dataType": "STRING",
              "key": "ors3SacketsObservationId",
              "value": "@{ors3SacketsObservationId}"
            },
            {
              "paramType": "PREPOPULATE",
              "linkId": "8994ce39-d1b8-4486-9b75-3471b9f8b8ed",
              "dataType": "STRING",
              "key": "ors3SacketsStockOutFlagId",
              "value": "@{ors3SacketsStockOutFlagId}"
            },
            {
              "paramType": "PREPOPULATE",
              "linkId": "927f0a45-2e37-4f8b-8608-005b266ca961",
              "dataType": "INTEGER",
              "key": "zincSulphate10mgPreviousBalance",
              "value": "@{zincSulphate10mgPreviousBalance}"
            },
            {
              "paramType": "PREPOPULATE",
              "linkId": "37bbf711-8f65-4244-b75d-9d5e9f76c501",
              "dataType": "STRING",
              "key": "zincSulphate10mgObservationId",
              "value": "@{zincSulphate10mgObservationId}"
            },
            {
              "paramType": "PREPOPULATE",
              "linkId": "7d33a5c2-53f5-44ac-8ccb-b162d2d6db2c",
              "dataType": "STRING",
              "key": "zincSulphate10mgStockOutFlagId",
              "value": "@{zincSulphate10mgStockOutFlagId}"
            },
            {
              "paramType": "PREPOPULATE",
              "linkId": "8f62fce7-6a78-460b-9a5b-6feae7aa1818",
              "dataType": "INTEGER",
              "key": "zincSulphate20mgPreviousBalance",
              "value": "@{zincSulphate20mgPreviousBalance}"
            },
            {
              "paramType": "PREPOPULATE",
              "linkId": "8304199b-a549-440b-b3c6-e132d2e7a20f",
              "dataType": "STRING",
              "key": "zincSulphate20mgObservationId",
              "value": "@{zincSulphate20mgObservationId}"
            },
            {
              "paramType": "PREPOPULATE",
              "linkId": "67f81318-5940-412e-8de9-8b9dd8cbafbd",
              "dataType": "STRING",
              "key": "zincSulphate20mgStockOutFlagId",
              "value": "@{zincSulphate20mgStockOutFlagId}"
            },
            {
              "paramType": "PREPOPULATE",
              "linkId": "ee63e5a2-302f-4576-ad12-877b02586ef0",
              "dataType": "INTEGER",
              "key": "paracetamol100mgPreviousBalance",
              "value": "@{paracetamol100mgPreviousBalance}"
            },
            {
              "paramType": "PREPOPULATE",
              "linkId": "74db611e-4c4f-45ab-a28b-d99de3c813d3",
              "dataType": "STRING",
              "key": "paracetamol100mgObservationId",
              "value": "@{paracetamol100mgObservationId}"
            },
            {
              "paramType": "PREPOPULATE",
              "linkId": "22104359-fe5c-42da-9d87-09b6727bf777",
              "dataType": "STRING",
              "key": "paracetamol100mgStockOutFlagId",
              "value": "@{paracetamol100mgStockOutFlagId}"
            }
          ]
        }
      ]
    },
    {
      "title": "Record as Sick",
      "titleColor": "@{patientTextColor}",
      "visible": "@{isChildUnder2months}",
      "enabled": "@{patientActive}",
      "actions": [
        {
          "trigger": "ON_CLICK",
          "workflow": "LAUNCH_QUESTIONNAIRE",
          "questionnaire": {
            "id": "58fbddae-c5a0-4b86-832e-f516c96f3b85",
            "title": "Record sick child",
            "resourceIdentifier": "@{patientId}",
            "planDefinitions": [
              "4ac4f9d6-6fc7-45bf-9a29-398798fc3134"
            ]
          }
        }
      ]
    },
    {
      "title": "Register Pregnancy",
      "titleColor": "@{patientTextColor}",
      "visible": "@{canBearChild}",
      "enabled": "@{patientActive}",
      "actions": [
        {
          "trigger": "ON_CLICK",
          "workflow": "LAUNCH_QUESTIONNAIRE",
          "questionnaire": {
            "id": "9b22f3ed-e7e1-4222-bf72-1ced42696189",
            "title": "Record to ANC",
            "resourceIdentifier": "@{patientId}",
            "planDefinitions": [
              "a881d53a-590c-4d52-ae0f-c87b7ff04148"
            ]
          }
        }
      ]
    },
    {
      "title": "Pregnancy Outcome",
      "titleColor": "@{patientTextColor}",
      "visible": "@{canBearChild}",
      "enabled": "@{patientActive}",
      "actions": [
        {
          "trigger": "ON_CLICK",
          "workflow": "LAUNCH_QUESTIONNAIRE",
          "questionnaire": {
            "id": "405619ff-cde8-4379-b674-0a4735098b33",
            "title": "Pregnancy outcome",
            "resourceIdentifier": "@{patientId}",
            "planDefinitions": [
              "07200c16-b2d6-4d7d-a53f-128115b0ab2f"
            ]
          },
          "params": [
            {
              "paramType": "PREPOPULATE",
              "linkId": "25cc8d26-ac42-475f-be79-6f1d62a44881",
              "dataType": "INTEGER",
              "key": "maleCondomPreviousBalance",
              "value": "@{maleCondomPreviousBalance}"
            },
            {
              "paramType": "PREPOPULATE",
              "linkId": "48245462-0198-48ab-f5c4-ca4ca3da5403",
              "dataType": "INTEGER",
              "key": "femaleCondomPreviousBalance",
              "value": "@{femaleCondomPreviousBalance}"
            },
            {
              "paramType": "PREPOPULATE",
              "linkId": "955c5b30-0f08-4720-8567-99ef58350615",
              "dataType": "STRING",
              "key": "maleCondomObservationId",
              "value": "@{latestMaleCondomObservationId}"
            },
            {
              "paramType": "PREPOPULATE",
              "linkId": "3821961e-79db-4120-99db-079548307454",
              "dataType": "STRING",
              "key": "femaleCondomObservationId",
              "value": "@{latestFemaleCondomObservationId}"
            },
            {
              "paramType": "PREPOPULATE",
              "linkId": "56577a66-15ae-4612-bee9-a2d4168082e8",
              "dataType": "STRING",
              "key": "maleCondomStockOutFlagId",
              "value": "@{maleCondomStockOutFlagId}"
            },
            {
              "paramType": "PREPOPULATE",
              "linkId": "30be53b9-6a9c-49fd-8ae7-6e8ff1da8830",
              "dataType": "STRING",
              "key": "femaleCondomStockOutFlagId",
              "value": "@{femaleCondomStockOutFlagId}"
            }
          ]
        }
      ]
    },
    {
      "title": "Enroll to FP",
      "titleColor": "@{patientTextColor}",
      "visible": "@{isEligibleForFP}",
      "enabled": "@{patientActive}",
      "actions": [
        {
          "trigger": "ON_CLICK",
          "workflow": "LAUNCH_QUESTIONNAIRE",
          "questionnaire": {
            "id": "4acc8776-32b0-4440-a1b1-a11a12d79acb",
            "title": "Enroll to family planning",
            "resourceIdentifier": "@{patientId}",
            "planDefinitions": [
              "d6263f2d-2ebe-456c-bbb7-786dabd3ea22",
              "cd39380b-2359-4b98-8ab9-df7f90fe9392"
            ]
          },
          "params": [
            {
              "paramType": "PREPOPULATE",
              "linkId": "25cc8d26-ac42-475f-be79-6f1d62a44881",
              "dataType": "INTEGER",
              "key": "maleCondomPreviousBalance",
              "value": "@{maleCondomPreviousBalance}"
            },
            {
              "paramType": "PREPOPULATE",
              "linkId": "48245462-0198-48ab-f5c4-ca4ca3da5403",
              "dataType": "INTEGER",
              "key": "femaleCondomPreviousBalance",
              "value": "@{femaleCondomPreviousBalance}"
            },
            {
              "paramType": "PREPOPULATE",
              "linkId": "34925e0f-ad9c-4f6c-9873-1c51196d630a",
              "dataType": "INTEGER",
              "key": "microgynonPreviousBalance",
              "value": "@{microgynonPreviousBalance}"
            },
            {
              "paramType": "PREPOPULATE",
              "linkId": "8f8dd1a8-528c-4415-95ce-59eaa9cc2bd3",
              "dataType": "INTEGER",
              "key": "microlutPreviousBalance",
              "value": "@{microlutPreviousBalance}"
            },
            {
              "paramType": "PREPOPULATE",
              "linkId": "5e0cde01-7df6-40b6-ad42-d8aa52a27187",
              "dataType": "INTEGER",
              "key": "sayanaPressPreviousBalance",
              "value": "@{sayanaPressPreviousBalance}"
            },
            {
              "paramType": "PREPOPULATE",
              "linkId": "955c5b30-0f08-4720-8567-99ef58350615",
              "dataType": "STRING",
              "key": "maleCondomObservationId",
              "value": "@{latestMaleCondomObservationId}"
            },
            {
              "paramType": "PREPOPULATE",
              "linkId": "3821961e-79db-4120-99db-079548307454",
              "dataType": "STRING",
              "key": "femaleCondomObservationId",
              "value": "@{latestFemaleCondomObservationId}"
            },
            {
              "paramType": "PREPOPULATE",
              "linkId": "4857a2ac-85c7-47aa-a246-1f0bac8ff56c",
              "dataType": "STRING",
              "key": "microgynonObservationId",
              "value": "@{microgynonObservationId}"
            },
            {
              "paramType": "PREPOPULATE",
              "linkId": "6c204a32-da95-4251-bf3f-bbc6d3e69f1a",
              "dataType": "STRING",
              "key": "microlutObservationId",
              "value": "@{microlutObservationId}"
            },
            {
              "paramType": "PREPOPULATE",
              "linkId": "b8de4749-8d94-40d4-9a6f-fe7fa2b15cc4",
              "dataType": "STRING",
              "key": "sayanaPressObservationId",
              "value": "@{sayanaPressObservationId}"
            },
            {
              "paramType": "PREPOPULATE",
              "linkId": "56577a66-15ae-4612-bee9-a2d4168082e8",
              "dataType": "STRING",
              "key": "maleCondomStockOutFlagId",
              "value": "@{maleCondomStockOutFlagId}"
            },
            {
              "paramType": "PREPOPULATE",
              "linkId": "30be53b9-6a9c-49fd-8ae7-6e8ff1da8830",
              "dataType": "STRING",
              "key": "femaleCondomStockOutFlagId",
              "value": "@{femaleCondomStockOutFlagId}"
            },
            {
              "paramType": "PREPOPULATE",
              "linkId": "dd628ef4-1363-44ac-8d70-1ad6fc61809e",
              "dataType": "STRING",
              "key": "microgynonStockOutFlagId",
              "value": "@{microgynonStockOutFlagId}"
            },
            {
              "paramType": "PREPOPULATE",
              "linkId": "636108ea-07b0-4f8b-8f20-7cf0518deaca",
              "dataType": "STRING",
              "key": "microlutStockOutFlagId",
              "value": "@{microlutStockOutFlagId}"
            },
            {
              "paramType": "PREPOPULATE",
              "linkId": "bf3ccd65-e64e-4dc5-a524-b6b1e6e17a65",
              "dataType": "STRING",
              "key": "sayanaPressStockOutFlagId",
              "value": "@{sayanaPressStockOutFlagId}"
            }
          ]
        }
      ]
    },
    {
      "title": "Register with Disease",
      "titleColor": "@{patientTextColor}",
      "visible": "true",
      "enabled": "@{patientActive}",
      "actions": [
        {
          "trigger": "ON_CLICK",
          "workflow": "LAUNCH_QUESTIONNAIRE",
          "questionnaire": {
            "id": "f7004382-ba3d-4f62-a687-6e9d18c09d3a",
            "resourceIdentifier": "@{patientId}",
            "title": "Diseases Registration Form",
            "planDefinitions": [
              "55d89227-3a06-4a9a-b526-2819dcb1d301",
              "d6263f2d-2ebe-456c-bbb7-786dabd3ea22"
            ]
          }
        }
      ]
    },
    {
      "title": "Remove this person",
      "titleColor": "#FF0000",
      "visible": "@{patientActive}",
      "enabled": "@{patientActive}",
      "showSeparator": "true",
      "actions": [
        {
          "trigger": "ON_CLICK",
          "workflow": "LAUNCH_QUESTIONNAIRE",
          "questionnaire": {
            "id": "7f1960ac-81b5-42a2-8813-97222de5745a",
            "resourceIdentifier": "@{patientId}",
            "title": "Remove family member",
            "saveButtonText": "Update registration"
          }
        }
      ]
    }
  ]
}<|MERGE_RESOLUTION|>--- conflicted
+++ resolved
@@ -198,15 +198,10 @@
       "name": "latestObservations",
       "condition": "true",
       "actions": [
-<<<<<<< HEAD
         "data.put('latestObservations', service.filterResources(stockObservations, \"Observation.status = 'preliminary'\"))"
-=======
-        "data.put('rdtStockOutFlagId', fhirPath.extractValue(service.filterResources(data.get('activeFlags'), \"Flag.subject.reference = 'Group/24dcbee9-a665-4b3e-b97d-61b3ff675589'\").get(0), 'Flag.id').replace(\"Flag/\",\"\").split(\"/\").get(0) )"
->>>>>>> 29135cc8
-      ]
-    },
-    {
-<<<<<<< HEAD
+      ]
+    },
+    {
       "name": "activeFlags",
       "condition": "true",
       "actions": [
@@ -832,8 +827,6 @@
   ],
   "views": [
     {
-=======
->>>>>>> 29135cc8
       "viewType": "COLUMN",
       "children": [
         {
@@ -851,11 +844,7 @@
                 {
                   "viewType": "LIST",
                   "id": "statusList",
-<<<<<<< HEAD
-                  "baseResource": "Condition",
-=======
                   "listResource": "Condition",
->>>>>>> 29135cc8
                   "orientation": "HORIZONTAL",
                   "emptyList": {
                     "message": ""
@@ -931,7 +920,6 @@
                         "primaryText": "@{patientDOB}",
                         "fontSize": 14,
                         "primaryTextColor": "#000000"
-<<<<<<< HEAD
                       }
                     }
                   ]
@@ -958,11 +946,10 @@
             {
               "viewType": "LIST",
               "id": "readyTasksList",
-              "baseResource": "Task",
               "resources": [
                 {
-                  "id": "availableTasks",
-                  "relatedResourceId": "task",
+                  "id": "availableTask",
+                  "relatedResourceId": "availableTasks",
                   "resourceType": "Task",
                   "conditionalFhirPathExpression": "((Task.status = 'ready' or Task.status = 'cancelled' or  Task.status = 'failed') and (Task.code.empty()))"
                 }
@@ -2045,8 +2032,6 @@
                           "taskId": "@{taskId}",
                           "resourceIdentifier": "@{taskFor}"
                         }
-=======
->>>>>>> 29135cc8
                       }
                     ]
                   }
@@ -2068,7 +2053,6 @@
           "content": [
             {
               "viewType": "LIST",
-<<<<<<< HEAD
               "id": "at9HalfYearsTaskList",
               "baseResource": "Task",
               "resources": [
@@ -2077,15 +2061,6 @@
                   "relatedResourceId": "task",
                   "resourceType": "Task",
                   "conditionalFhirPathExpression": "Task.reasonCode.coding[0].code = 'immunization_at_9_half_years'"
-=======
-              "id": "readyTasksList",
-              "resources": [
-                {
-                  "id": "availableTask",
-                  "relatedResourceId": "availableTasks",
-                  "resourceType": "Task",
-                  "conditionalFhirPathExpression": "((Task.status = 'ready' or Task.status = 'cancelled' or  Task.status = 'failed') and (Task.code.empty()))"
->>>>>>> 29135cc8
                 }
               ],
               "emptyList": {
@@ -2177,961 +2152,6 @@
                           "taskId": "@{taskId}",
                           "resourceIdentifier": "@{taskFor}"
                         }
-<<<<<<< HEAD
-=======
-                      }
-                    ]
-                  }
-                ]
-              }
-            }
-          ]
-        },
-        {
-          "viewType": "CARD",
-          "padding": 16,
-          "header": {
-            "viewType": "COMPOUND_TEXT",
-            "primaryText": "Immunizations at Birth",
-            "primaryTextColor": "#6F7274",
-            "fontSize": 18.0,
-            "padding": 16
-          },
-          "content": [
-            {
-              "viewType": "LIST",
-              "id": "atBirthTaskList",
-              "resources": [
-                {
-                  "id": "availableTasks",
-                  "relatedResourceId": "availableTasks",
-                  "resourceType": "Task",
-                  "conditionalFhirPathExpression": "Task.reasonCode.coding[0].code = 'immunization_at_birth'"
-                }
-              ],
-              "emptyList": {
-                "message": "No visit tasks available for this patient at the moment"
-              },
-              "registerCard": {
-                "rules": [
-                  {
-                    "name": "taskStatus",
-                    "condition": "true",
-                    "actions": [
-                      "data.put('taskStatus', fhirPath.extractValue(Task, 'Task.status'))"
-                    ]
-                  },
-                  {
-                    "name": "taskStatusColorCode",
-                    "condition": "true",
-                    "actions": [
-                      "data.put('taskStatusColorCode', data.get('taskStatus').equals('ready') ? 'DUE' : data.get('taskStatus').equals('failed') || data.get('taskStatus').equals('cancelled') ? 'OVERDUE' : data.get('taskStatus').equals('requested') ? 'UPCOMING' : data.get('taskStatus').equals('completed') ? 'COMPLETED' : 'UPCOMING')"
-                    ]
-                  },
-                  {
-                    "name": "taskExecutionStartDate",
-                    "condition": "true",
-                    "actions": [
-                      "data.put('taskExecutionStartDate', fhirPath.extractValue(Task, 'Task.executionPeriod.start'))"
-                    ]
-                  },
-                  {
-                    "name": "taskPeriodDueDate",
-                    "condition": "true",
-                    "actions": [
-                      "data.put('taskPeriodDueDate', service.formatDate(data.get('taskExecutionStartDate'), \"yyyy-MM-dd'T'HH:mm:ss.SSS'Z'\", \"dd MMM yyyy\"))"
-                    ]
-                  },
-                  {
-                    "name": "taskDescription",
-                    "condition": "true",
-                    "actions": [
-                      "data.put('taskDescription', fhirPath.extractValue(Task, 'Task.description'))"
-                    ]
-                  },
-                  {
-                    "name": "taskDescriptionWithStartDate",
-                    "condition": "true",
-                    "priority": 2,
-                    "actions": [
-                      "data.put('taskDescriptionWithStartDate', data.get('taskDescription') + ' ' + 'due on' + ' ' + data.get('taskPeriodDueDate'))"
-                    ]
-                  },
-                  {
-                    "name": "taskId",
-                    "condition": "true",
-                    "actions": [
-                      "data.put('taskId', fhirPath.extractValue(Task, 'Task.id'))"
-                    ]
-                  },
-                  {
-                    "name": "taskFor",
-                    "condition": "true",
-                    "actions": [
-                      "data.put('taskFor', fhirPath.extractValue(Task, 'Task.for.reference'))"
-                    ]
-                  },
-                  {
-                    "name": "taskQuestionnaireId",
-                    "condition": "true",
-                    "actions": [
-                      "data.put('taskQuestionnaireId', fhirPath.extractValue(Task, 'Task.reasonReference.reference'))"
-                    ]
-                  }
-                ],
-                "views": [
-                  {
-                    "viewType": "BUTTON",
-                    "smallSized": "true",
-                    "text": "@{taskDescriptionWithStartDate}",
-                    "status": "@{taskStatusColorCode}",
-                    "visible": "true",
-                    "enabled": "@{patientActive}",
-                    "actions": [
-                      {
-                        "trigger": "ON_CLICK",
-                        "workflow": "LAUNCH_QUESTIONNAIRE",
-                        "questionnaire": {
-                          "id": "@{taskQuestionnaireId}",
-                          "title": "@{taskDescription}",
-                          "saveButtonText": "Save",
-                          "taskId": "@{taskId}",
-                          "resourceIdentifier": "@{taskFor}"
-                        }
-                      }
-                    ]
-                  }
-                ]
-              }
-            }
-          ]
-        },
-        {
-          "viewType": "CARD",
-          "padding": 16,
-          "header": {
-            "viewType": "COMPOUND_TEXT",
-            "primaryText": "Immunizations at 6 weeks",
-            "primaryTextColor": "#6F7274",
-            "fontSize": 18.0,
-            "padding": 16
-          },
-          "content": [
-            {
-              "viewType": "LIST",
-              "id": "at6WeeksTaskList",
-              "resources": [
-                {
-                  "id": "availableTasks",
-                  "relatedResourceId": "availableTasks",
-                  "resourceType": "Task",
-                  "conditionalFhirPathExpression": "Task.reasonCode.coding[0].code = 'immunization_at_6_weeks'"
-                }
-              ],
-              "emptyList": {
-                "message": "No visit tasks available for this patient at the moment"
-              },
-              "registerCard": {
-                "rules": [
-                  {
-                    "name": "taskStatus",
-                    "condition": "true",
-                    "actions": [
-                      "data.put('taskStatus', fhirPath.extractValue(Task, 'Task.status'))"
-                    ]
-                  },
-                  {
-                    "name": "taskStatusColorCode",
-                    "condition": "true",
-                    "actions": [
-                      "data.put('taskStatusColorCode', data.get('taskStatus').equals('ready') ? 'DUE' : data.get('taskStatus').equals('failed') || data.get('taskStatus').equals('cancelled') ? 'OVERDUE' : data.get('taskStatus').equals('requested') ? 'UPCOMING' : data.get('taskStatus').equals('completed') ? 'COMPLETED' : 'UPCOMING')"
-                    ]
-                  },
-                  {
-                    "name": "taskExecutionStartDate",
-                    "condition": "true",
-                    "actions": [
-                      "data.put('taskExecutionStartDate', fhirPath.extractValue(Task, 'Task.executionPeriod.start'))"
-                    ]
-                  },
-                  {
-                    "name": "taskPeriodDueDate",
-                    "condition": "true",
-                    "actions": [
-                      "data.put('taskPeriodDueDate', service.formatDate(data.get('taskExecutionStartDate'), \"yyyy-MM-dd'T'HH:mm:ss.SSS'Z'\", \"dd MMM yyyy\"))"
-                    ]
-                  },
-                  {
-                    "name": "taskDescription",
-                    "condition": "true",
-                    "actions": [
-                      "data.put('taskDescription', fhirPath.extractValue(Task, 'Task.description'))"
-                    ]
-                  },
-                  {
-                    "name": "taskDescriptionWithStartDate",
-                    "condition": "true",
-                    "priority": 2,
-                    "actions": [
-                      "data.put('taskDescriptionWithStartDate', data.get('taskDescription') + ' ' + 'due on' + ' ' + data.get('taskPeriodDueDate'))"
-                    ]
-                  },
-                  {
-                    "name": "taskId",
-                    "condition": "true",
-                    "actions": [
-                      "data.put('taskId', fhirPath.extractValue(Task, 'Task.id'))"
-                    ]
-                  },
-                  {
-                    "name": "taskFor",
-                    "condition": "true",
-                    "actions": [
-                      "data.put('taskFor', fhirPath.extractValue(Task, 'Task.for.reference'))"
-                    ]
-                  },
-                  {
-                    "name": "taskQuestionnaireId",
-                    "condition": "true",
-                    "actions": [
-                      "data.put('taskQuestionnaireId', fhirPath.extractValue(Task, 'Task.reasonReference.reference'))"
-                    ]
-                  }
-                ],
-                "views": [
-                  {
-                    "viewType": "BUTTON",
-                    "smallSized": "true",
-                    "text": "@{taskDescriptionWithStartDate}",
-                    "status": "@{taskStatusColorCode}",
-                    "visible": "true",
-                    "enabled": "@{patientActive}",
-                    "actions": [
-                      {
-                        "trigger": "ON_CLICK",
-                        "workflow": "LAUNCH_QUESTIONNAIRE",
-                        "questionnaire": {
-                          "id": "@{taskQuestionnaireId}",
-                          "title": "@{taskDescription}",
-                          "saveButtonText": "Save",
-                          "taskId": "@{taskId}",
-                          "resourceIdentifier": "@{taskFor}"
-                        }
-                      }
-                    ]
-                  }
-                ]
-              }
-            }
-          ]
-        },
-        {
-          "viewType": "CARD",
-          "padding": 16,
-          "header": {
-            "viewType": "COMPOUND_TEXT",
-            "primaryText": "Immunizations at 10 weeks",
-            "primaryTextColor": "#6F7274",
-            "fontSize": 18.0,
-            "padding": 16
-          },
-          "content": [
-            {
-              "viewType": "LIST",
-              "id": "at10WeeksTaskList",
-              "resources": [
-                {
-                  "id": "availableTasks",
-                  "relatedResourceId": "availableTasks",
-                  "resourceType": "Task",
-                  "conditionalFhirPathExpression": "Task.reasonCode.coding[0].code = 'immunization_at_10_weeks'"
-                }
-              ],
-              "emptyList": {
-                "message": "No visit tasks available for this patient at the moment"
-              },
-              "registerCard": {
-                "rules": [
-                  {
-                    "name": "taskStatus",
-                    "condition": "true",
-                    "actions": [
-                      "data.put('taskStatus', fhirPath.extractValue(Task, 'Task.status'))"
-                    ]
-                  },
-                  {
-                    "name": "taskStatusColorCode",
-                    "condition": "true",
-                    "actions": [
-                      "data.put('taskStatusColorCode', data.get('taskStatus').equals('ready') ? 'DUE' : data.get('taskStatus').equals('failed') || data.get('taskStatus').equals('cancelled') ? 'OVERDUE' : data.get('taskStatus').equals('requested') ? 'UPCOMING' : data.get('taskStatus').equals('completed') ? 'COMPLETED' : 'UPCOMING')"
-                    ]
-                  },
-                  {
-                    "name": "taskExecutionStartDate",
-                    "condition": "true",
-                    "actions": [
-                      "data.put('taskExecutionStartDate', fhirPath.extractValue(Task, 'Task.executionPeriod.start'))"
-                    ]
-                  },
-                  {
-                    "name": "taskPeriodDueDate",
-                    "condition": "true",
-                    "actions": [
-                      "data.put('taskPeriodDueDate', service.formatDate(data.get('taskExecutionStartDate'), \"yyyy-MM-dd'T'HH:mm:ss.SSS'Z'\", \"dd MMM yyyy\"))"
-                    ]
-                  },
-                  {
-                    "name": "taskDescription",
-                    "condition": "true",
-                    "actions": [
-                      "data.put('taskDescription', fhirPath.extractValue(Task, 'Task.description'))"
-                    ]
-                  },
-                  {
-                    "name": "taskDescriptionWithStartDate",
-                    "condition": "true",
-                    "priority": 2,
-                    "actions": [
-                      "data.put('taskDescriptionWithStartDate', data.get('taskDescription') + ' ' + 'due on' + ' ' + data.get('taskPeriodDueDate'))"
-                    ]
-                  },
-                  {
-                    "name": "taskId",
-                    "condition": "true",
-                    "actions": [
-                      "data.put('taskId', fhirPath.extractValue(Task, 'Task.id'))"
-                    ]
-                  },
-                  {
-                    "name": "taskFor",
-                    "condition": "true",
-                    "actions": [
-                      "data.put('taskFor', fhirPath.extractValue(Task, 'Task.for.reference'))"
-                    ]
-                  },
-                  {
-                    "name": "taskQuestionnaireId",
-                    "condition": "true",
-                    "actions": [
-                      "data.put('taskQuestionnaireId', fhirPath.extractValue(Task, 'Task.reasonReference.reference'))"
-                    ]
-                  }
-                ],
-                "views": [
-                  {
-                    "viewType": "BUTTON",
-                    "smallSized": "true",
-                    "text": "@{taskDescriptionWithStartDate}",
-                    "status": "@{taskStatusColorCode}",
-                    "visible": "true",
-                    "enabled": "@{patientActive}",
-                    "actions": [
-                      {
-                        "trigger": "ON_CLICK",
-                        "workflow": "LAUNCH_QUESTIONNAIRE",
-                        "questionnaire": {
-                          "id": "@{taskQuestionnaireId}",
-                          "title": "@{taskDescription}",
-                          "saveButtonText": "Save",
-                          "taskId": "@{taskId}",
-                          "resourceIdentifier": "@{taskFor}"
-                        }
-                      }
-                    ]
-                  }
-                ]
-              }
-            }
-          ]
-        },
-        {
-          "viewType": "CARD",
-          "padding": 16,
-          "header": {
-            "viewType": "COMPOUND_TEXT",
-            "primaryText": "Immunizations at 14 weeks",
-            "primaryTextColor": "#6F7274",
-            "fontSize": 18.0,
-            "padding": 16
-          },
-          "content": [
-            {
-              "viewType": "LIST",
-              "id": "at14WeeksTaskList",
-              "resources": [
-                {
-                  "id": "availableTasks",
-                  "relatedResourceId": "availableTasks",
-                  "resourceType": "Task",
-                  "conditionalFhirPathExpression": "Task.reasonCode.coding[0].code = 'immunization_at_14_weeks'"
-                }
-              ],
-              "emptyList": {
-                "message": "No visit tasks available for this patient at the moment"
-              },
-              "registerCard": {
-                "rules": [
-                  {
-                    "name": "taskStatus",
-                    "condition": "true",
-                    "actions": [
-                      "data.put('taskStatus', fhirPath.extractValue(Task, 'Task.status'))"
-                    ]
-                  },
-                  {
-                    "name": "taskStatusColorCode",
-                    "condition": "true",
-                    "actions": [
-                      "data.put('taskStatusColorCode', data.get('taskStatus').equals('ready') ? 'DUE' : data.get('taskStatus').equals('failed') || data.get('taskStatus').equals('cancelled') ? 'OVERDUE' : data.get('taskStatus').equals('requested') ? 'UPCOMING' : data.get('taskStatus').equals('completed') ? 'COMPLETED' : 'UPCOMING')"
-                    ]
-                  },
-                  {
-                    "name": "taskExecutionStartDate",
-                    "condition": "true",
-                    "actions": [
-                      "data.put('taskExecutionStartDate', fhirPath.extractValue(Task, 'Task.executionPeriod.start'))"
-                    ]
-                  },
-                  {
-                    "name": "taskPeriodDueDate",
-                    "condition": "true",
-                    "actions": [
-                      "data.put('taskPeriodDueDate', service.formatDate(data.get('taskExecutionStartDate'), \"yyyy-MM-dd'T'HH:mm:ss.SSS'Z'\", \"dd MMM yyyy\"))"
-                    ]
-                  },
-                  {
-                    "name": "taskDescription",
-                    "condition": "true",
-                    "actions": [
-                      "data.put('taskDescription', fhirPath.extractValue(Task, 'Task.description'))"
-                    ]
-                  },
-                  {
-                    "name": "taskDescriptionWithStartDate",
-                    "condition": "true",
-                    "priority": 2,
-                    "actions": [
-                      "data.put('taskDescriptionWithStartDate', data.get('taskDescription') + ' ' + 'due on' + ' ' + data.get('taskPeriodDueDate'))"
-                    ]
-                  },
-                  {
-                    "name": "taskId",
-                    "condition": "true",
-                    "actions": [
-                      "data.put('taskId', fhirPath.extractValue(Task, 'Task.id'))"
-                    ]
-                  },
-                  {
-                    "name": "taskFor",
-                    "condition": "true",
-                    "actions": [
-                      "data.put('taskFor', fhirPath.extractValue(Task, 'Task.for.reference'))"
-                    ]
-                  },
-                  {
-                    "name": "taskQuestionnaireId",
-                    "condition": "true",
-                    "actions": [
-                      "data.put('taskQuestionnaireId', fhirPath.extractValue(Task, 'Task.reasonReference.reference'))"
-                    ]
-                  }
-                ],
-                "views": [
-                  {
-                    "viewType": "BUTTON",
-                    "smallSized": "true",
-                    "text": "@{taskDescriptionWithStartDate}",
-                    "status": "@{taskStatusColorCode}",
-                    "visible": "true",
-                    "enabled": "@{patientActive}",
-                    "actions": [
-                      {
-                        "trigger": "ON_CLICK",
-                        "workflow": "LAUNCH_QUESTIONNAIRE",
-                        "questionnaire": {
-                          "id": "@{taskQuestionnaireId}",
-                          "title": "@{taskDescription}",
-                          "saveButtonText": "Save",
-                          "taskId": "@{taskId}",
-                          "resourceIdentifier": "@{taskFor}"
-                        }
-                      }
-                    ]
-                  }
-                ]
-              }
-            }
-          ]
-        },
-        {
-          "viewType": "CARD",
-          "padding": 16,
-          "header": {
-            "viewType": "COMPOUND_TEXT",
-            "primaryText": "Immunizations at 9 months",
-            "primaryTextColor": "#6F7274",
-            "fontSize": 18.0,
-            "padding": 16
-          },
-          "content": [
-            {
-              "viewType": "LIST",
-              "id": "at9MonthsTaskList",
-              "resources": [
-                {
-                  "id": "availableTasks",
-                  "relatedResourceId": "availableTasks",
-                  "resourceType": "Task",
-                  "conditionalFhirPathExpression": "Task.reasonCode.coding[0].code = 'immunization_at_9_months'"
-                }
-              ],
-              "emptyList": {
-                "message": "No visit tasks available for this patient at the moment"
-              },
-              "registerCard": {
-                "rules": [
-                  {
-                    "name": "taskStatus",
-                    "condition": "true",
-                    "actions": [
-                      "data.put('taskStatus', fhirPath.extractValue(Task, 'Task.status'))"
-                    ]
-                  },
-                  {
-                    "name": "taskStatusColorCode",
-                    "condition": "true",
-                    "actions": [
-                      "data.put('taskStatusColorCode', data.get('taskStatus').equals('ready') ? 'DUE' : data.get('taskStatus').equals('failed') || data.get('taskStatus').equals('cancelled') ? 'OVERDUE' : data.get('taskStatus').equals('requested') ? 'UPCOMING' : data.get('taskStatus').equals('completed') ? 'COMPLETED' : 'UPCOMING')"
-                    ]
-                  },
-                  {
-                    "name": "taskExecutionStartDate",
-                    "condition": "true",
-                    "actions": [
-                      "data.put('taskExecutionStartDate', fhirPath.extractValue(Task, 'Task.executionPeriod.start'))"
-                    ]
-                  },
-                  {
-                    "name": "taskPeriodDueDate",
-                    "condition": "true",
-                    "actions": [
-                      "data.put('taskPeriodDueDate', service.formatDate(data.get('taskExecutionStartDate'), \"yyyy-MM-dd'T'HH:mm:ss.SSS'Z'\", \"dd MMM yyyy\"))"
-                    ]
-                  },
-                  {
-                    "name": "taskDescription",
-                    "condition": "true",
-                    "actions": [
-                      "data.put('taskDescription', fhirPath.extractValue(Task, 'Task.description'))"
-                    ]
-                  },
-                  {
-                    "name": "taskDescriptionWithStartDate",
-                    "condition": "true",
-                    "priority": 2,
-                    "actions": [
-                      "data.put('taskDescriptionWithStartDate', data.get('taskDescription') + ' ' + 'due on' + ' ' + data.get('taskPeriodDueDate'))"
-                    ]
-                  },
-                  {
-                    "name": "taskId",
-                    "condition": "true",
-                    "actions": [
-                      "data.put('taskId', fhirPath.extractValue(Task, 'Task.id'))"
-                    ]
-                  },
-                  {
-                    "name": "taskFor",
-                    "condition": "true",
-                    "actions": [
-                      "data.put('taskFor', fhirPath.extractValue(Task, 'Task.for.reference'))"
-                    ]
-                  },
-                  {
-                    "name": "taskQuestionnaireId",
-                    "condition": "true",
-                    "actions": [
-                      "data.put('taskQuestionnaireId', fhirPath.extractValue(Task, 'Task.reasonReference.reference'))"
-                    ]
-                  }
-                ],
-                "views": [
-                  {
-                    "viewType": "BUTTON",
-                    "smallSized": "true",
-                    "text": "@{taskDescriptionWithStartDate}",
-                    "status": "@{taskStatusColorCode}",
-                    "visible": "true",
-                    "enabled": "@{patientActive}",
-                    "actions": [
-                      {
-                        "trigger": "ON_CLICK",
-                        "workflow": "LAUNCH_QUESTIONNAIRE",
-                        "questionnaire": {
-                          "id": "@{taskQuestionnaireId}",
-                          "title": "@{taskDescription}",
-                          "saveButtonText": "Save",
-                          "taskId": "@{taskId}",
-                          "resourceIdentifier": "@{taskFor}"
-                        }
-                      }
-                    ]
-                  }
-                ]
-              }
-            }
-          ]
-        },
-        {
-          "viewType": "CARD",
-          "padding": 16,
-          "header": {
-            "viewType": "COMPOUND_TEXT",
-            "primaryText": "Immunizations at 15 months",
-            "primaryTextColor": "#6F7274",
-            "fontSize": 18.0,
-            "padding": 16
-          },
-          "content": [
-            {
-              "viewType": "LIST",
-              "id": "at15MonthsTaskList",
-              "resources": [
-                {
-                  "id": "availableTasks",
-                  "relatedResourceId": "availableTasks",
-                  "resourceType": "Task",
-                  "conditionalFhirPathExpression": "Task.reasonCode.coding[0].code = 'immunization_at_15_months'"
-                }
-              ],
-              "emptyList": {
-                "message": "No visit tasks available for this patient at the moment"
-              },
-              "registerCard": {
-                "rules": [
-                  {
-                    "name": "taskStatus",
-                    "condition": "true",
-                    "actions": [
-                      "data.put('taskStatus', fhirPath.extractValue(Task, 'Task.status'))"
-                    ]
-                  },
-                  {
-                    "name": "taskStatusColorCode",
-                    "condition": "true",
-                    "actions": [
-                      "data.put('taskStatusColorCode', data.get('taskStatus').equals('ready') ? 'DUE' : data.get('taskStatus').equals('failed') || data.get('taskStatus').equals('cancelled') ? 'OVERDUE' : data.get('taskStatus').equals('requested') ? 'UPCOMING' : data.get('taskStatus').equals('completed') ? 'COMPLETED' : 'UPCOMING')"
-                    ]
-                  },
-                  {
-                    "name": "taskExecutionStartDate",
-                    "condition": "true",
-                    "actions": [
-                      "data.put('taskExecutionStartDate', fhirPath.extractValue(Task, 'Task.executionPeriod.start'))"
-                    ]
-                  },
-                  {
-                    "name": "taskPeriodDueDate",
-                    "condition": "true",
-                    "actions": [
-                      "data.put('taskPeriodDueDate', service.formatDate(data.get('taskExecutionStartDate'), \"yyyy-MM-dd'T'HH:mm:ss.SSS'Z'\", \"dd MMM yyyy\"))"
-                    ]
-                  },
-                  {
-                    "name": "taskDescription",
-                    "condition": "true",
-                    "actions": [
-                      "data.put('taskDescription', fhirPath.extractValue(Task, 'Task.description'))"
-                    ]
-                  },
-                  {
-                    "name": "taskDescriptionWithStartDate",
-                    "condition": "true",
-                    "priority": 2,
-                    "actions": [
-                      "data.put('taskDescriptionWithStartDate', data.get('taskDescription') + ' ' + 'due on' + ' ' + data.get('taskPeriodDueDate'))"
-                    ]
-                  },
-                  {
-                    "name": "taskId",
-                    "condition": "true",
-                    "actions": [
-                      "data.put('taskId', fhirPath.extractValue(Task, 'Task.id'))"
-                    ]
-                  },
-                  {
-                    "name": "taskFor",
-                    "condition": "true",
-                    "actions": [
-                      "data.put('taskFor', fhirPath.extractValue(Task, 'Task.for.reference'))"
-                    ]
-                  },
-                  {
-                    "name": "taskQuestionnaireId",
-                    "condition": "true",
-                    "actions": [
-                      "data.put('taskQuestionnaireId', fhirPath.extractValue(Task, 'Task.reasonReference.reference'))"
-                    ]
-                  }
-                ],
-                "views": [
-                  {
-                    "viewType": "BUTTON",
-                    "smallSized": "true",
-                    "text": "@{taskDescriptionWithStartDate}",
-                    "status": "@{taskStatusColorCode}",
-                    "visible": "true",
-                    "enabled": "@{patientActive}",
-                    "actions": [
-                      {
-                        "trigger": "ON_CLICK",
-                        "workflow": "LAUNCH_QUESTIONNAIRE",
-                        "questionnaire": {
-                          "id": "@{taskQuestionnaireId}",
-                          "title": "@{taskDescription}",
-                          "saveButtonText": "Save",
-                          "taskId": "@{taskId}",
-                          "resourceIdentifier": "@{taskFor}"
-                        }
-                      }
-                    ]
-                  }
-                ]
-              }
-            }
-          ]
-        },
-        {
-          "viewType": "CARD",
-          "padding": 16,
-          "header": {
-            "viewType": "COMPOUND_TEXT",
-            "primaryText": "Immunizations at 9 years",
-            "primaryTextColor": "#6F7274",
-            "fontSize": 18.0,
-            "padding": 16
-          },
-          "content": [
-            {
-              "viewType": "LIST",
-              "id": "at9yearsTaskList",
-              "resources": [
-                {
-                  "id": "availableTasks",
-                  "relatedResourceId": "availableTasks",
-                  "resourceType": "Task",
-                  "conditionalFhirPathExpression": "Task.reasonCode.coding[0].code = 'immunization_at_9_years'"
-                }
-              ],
-              "emptyList": {
-                "message": "No visit tasks available for this patient at the moment"
-              },
-              "registerCard": {
-                "rules": [
-                  {
-                    "name": "taskStatus",
-                    "condition": "true",
-                    "actions": [
-                      "data.put('taskStatus', fhirPath.extractValue(Task, 'Task.status'))"
-                    ]
-                  },
-                  {
-                    "name": "taskStatusColorCode",
-                    "condition": "true",
-                    "actions": [
-                      "data.put('taskStatusColorCode', data.get('taskStatus').equals('ready') ? 'DUE' : data.get('taskStatus').equals('failed') || data.get('taskStatus').equals('cancelled') ? 'OVERDUE' : data.get('taskStatus').equals('requested') ? 'UPCOMING' : data.get('taskStatus').equals('completed') ? 'COMPLETED' : 'UPCOMING')"
-                    ]
-                  },
-                  {
-                    "name": "taskExecutionStartDate",
-                    "condition": "true",
-                    "actions": [
-                      "data.put('taskExecutionStartDate', fhirPath.extractValue(Task, 'Task.executionPeriod.start'))"
-                    ]
-                  },
-                  {
-                    "name": "taskPeriodDueDate",
-                    "condition": "true",
-                    "actions": [
-                      "data.put('taskPeriodDueDate', service.formatDate(data.get('taskExecutionStartDate'), \"yyyy-MM-dd'T'HH:mm:ss.SSS'Z'\", \"dd MMM yyyy\"))"
-                    ]
-                  },
-                  {
-                    "name": "taskDescription",
-                    "condition": "true",
-                    "actions": [
-                      "data.put('taskDescription', fhirPath.extractValue(Task, 'Task.description'))"
-                    ]
-                  },
-                  {
-                    "name": "taskDescriptionWithStartDate",
-                    "condition": "true",
-                    "priority": 2,
-                    "actions": [
-                      "data.put('taskDescriptionWithStartDate', data.get('taskDescription') + ' ' + 'due on' + ' ' + data.get('taskPeriodDueDate'))"
-                    ]
-                  },
-                  {
-                    "name": "taskId",
-                    "condition": "true",
-                    "actions": [
-                      "data.put('taskId', fhirPath.extractValue(Task, 'Task.id'))"
-                    ]
-                  },
-                  {
-                    "name": "taskFor",
-                    "condition": "true",
-                    "actions": [
-                      "data.put('taskFor', fhirPath.extractValue(Task, 'Task.for.reference'))"
-                    ]
-                  },
-                  {
-                    "name": "taskQuestionnaireId",
-                    "condition": "true",
-                    "actions": [
-                      "data.put('taskQuestionnaireId', fhirPath.extractValue(Task, 'Task.reasonReference.reference'))"
-                    ]
-                  }
-                ],
-                "views": [
-                  {
-                    "viewType": "BUTTON",
-                    "smallSized": "true",
-                    "text": "@{taskDescriptionWithStartDate}",
-                    "status": "@{taskStatusColorCode}",
-                    "visible": "true",
-                    "enabled": "@{patientActive}",
-                    "actions": [
-                      {
-                        "trigger": "ON_CLICK",
-                        "workflow": "LAUNCH_QUESTIONNAIRE",
-                        "questionnaire": {
-                          "id": "@{taskQuestionnaireId}",
-                          "title": "@{taskDescription}",
-                          "saveButtonText": "Save",
-                          "taskId": "@{taskId}",
-                          "resourceIdentifier": "@{taskFor}"
-                        }
-                      }
-                    ]
-                  }
-                ]
-              }
-            }
-          ]
-        },
-        {
-          "viewType": "CARD",
-          "padding": 16,
-          "header": {
-            "viewType": "COMPOUND_TEXT",
-            "primaryText": "Immunizations at 9.5 years",
-            "primaryTextColor": "#6F7274",
-            "fontSize": 18.0,
-            "padding": 16
-          },
-          "content": [
-            {
-              "viewType": "LIST",
-              "id": "at9HalfYearsTaskList",
-              "resources": [
-                {
-                  "id": "availableTasks",
-                  "relatedResourceId": "availableTasks",
-                  "resourceType": "Task",
-                  "conditionalFhirPathExpression": "Task.reasonCode.coding[0].code = 'immunization_at_9_half_years'"
-                }
-              ],
-              "emptyList": {
-                "message": "No visit tasks available for this patient at the moment"
-              },
-              "registerCard": {
-                "rules": [
-                  {
-                    "name": "taskStatus",
-                    "condition": "true",
-                    "actions": [
-                      "data.put('taskStatus', fhirPath.extractValue(Task, 'Task.status'))"
-                    ]
-                  },
-                  {
-                    "name": "taskStatusColorCode",
-                    "condition": "true",
-                    "actions": [
-                      "data.put('taskStatusColorCode', data.get('taskStatus').equals('ready') ? 'DUE' : data.get('taskStatus').equals('failed') || data.get('taskStatus').equals('cancelled') ? 'OVERDUE' : data.get('taskStatus').equals('requested') ? 'UPCOMING' : data.get('taskStatus').equals('completed') ? 'COMPLETED' : 'UPCOMING')"
-                    ]
-                  },
-                  {
-                    "name": "taskExecutionStartDate",
-                    "condition": "true",
-                    "actions": [
-                      "data.put('taskExecutionStartDate', fhirPath.extractValue(Task, 'Task.executionPeriod.start'))"
-                    ]
-                  },
-                  {
-                    "name": "taskPeriodDueDate",
-                    "condition": "true",
-                    "actions": [
-                      "data.put('taskPeriodDueDate', service.formatDate(data.get('taskExecutionStartDate'), \"yyyy-MM-dd'T'HH:mm:ss.SSS'Z'\", \"dd MMM yyyy\"))"
-                    ]
-                  },
-                  {
-                    "name": "taskDescription",
-                    "condition": "true",
-                    "actions": [
-                      "data.put('taskDescription', fhirPath.extractValue(Task, 'Task.description'))"
-                    ]
-                  },
-                  {
-                    "name": "taskDescriptionWithStartDate",
-                    "condition": "true",
-                    "priority": 2,
-                    "actions": [
-                      "data.put('taskDescriptionWithStartDate', data.get('taskDescription') + ' ' + 'due on' + ' ' + data.get('taskPeriodDueDate'))"
-                    ]
-                  },
-                  {
-                    "name": "taskId",
-                    "condition": "true",
-                    "actions": [
-                      "data.put('taskId', fhirPath.extractValue(Task, 'Task.id'))"
-                    ]
-                  },
-                  {
-                    "name": "taskFor",
-                    "condition": "true",
-                    "actions": [
-                      "data.put('taskFor', fhirPath.extractValue(Task, 'Task.for.reference'))"
-                    ]
-                  },
-                  {
-                    "name": "taskQuestionnaireId",
-                    "condition": "true",
-                    "actions": [
-                      "data.put('taskQuestionnaireId', fhirPath.extractValue(Task, 'Task.reasonReference.reference'))"
-                    ]
-                  }
-                ],
-                "views": [
-                  {
-                    "viewType": "BUTTON",
-                    "smallSized": "true",
-                    "text": "@{taskDescriptionWithStartDate}",
-                    "status": "@{taskStatusColorCode}",
-                    "visible": "true",
-                    "enabled": "@{patientActive}",
-                    "actions": [
-                      {
-                        "trigger": "ON_CLICK",
-                        "workflow": "LAUNCH_QUESTIONNAIRE",
-                        "questionnaire": {
-                          "id": "@{taskQuestionnaireId}",
-                          "title": "@{taskDescription}",
-                          "saveButtonText": "Save",
-                          "taskId": "@{taskId}",
-                          "resourceIdentifier": "@{taskFor}"
-                        }
->>>>>>> 29135cc8
                       }
                     ]
                   }
