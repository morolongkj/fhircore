<?xml version="1.0" encoding="utf-8"?>
<navigation xmlns:android="http://schemas.android.com/apk/res/android"
    xmlns:app="http://schemas.android.com/apk/res-auto"
    android:id="@+id/nav_graph"
    app:startDestination="@id/registerFragment">

    <fragment
        android:id="@+id/geoWidgetLauncherFragment"
        android:name="org.smartregister.fhircore.quest.ui.launcher.GeoWidgetLauncherFragment">
        <argument
            android:name="geoWidgetId"
            app:argType="string"
            app:nullable="true"
            android:defaultValue="locationMap"/>
        <argument
            android:name="toolBarHomeNavigation"
            android:defaultValue="OPEN_DRAWER"
            app:argType="org.smartregister.fhircore.engine.domain.model.ToolBarHomeNavigation"
            app:nullable="false" />
    </fragment>

    <fragment
        android:id="@+id/registerFragment"
        android:name="org.smartregister.fhircore.quest.ui.register.RegisterFragment">
        <argument
            android:name="screenTitle"
            android:defaultValue=""
            app:argType="string"
            app:nullable="false" />
        <argument
            android:name="registerId"
            android:defaultValue=""
            app:argType="string"
            app:nullable="false" />
        <argument
            android:name="toolBarHomeNavigation"
            android:defaultValue="OPEN_DRAWER"
            app:argType="org.smartregister.fhircore.engine.domain.model.ToolBarHomeNavigation"
            app:nullable="false" />
        <argument
            android:name="params"
            android:defaultValue="@null"
            app:argType="org.smartregister.fhircore.engine.domain.model.ActionParameter[]"
            app:nullable="true" />
    </fragment>

    <fragment
        android:id="@+id/profileFragment"
        android:name="org.smartregister.fhircore.quest.ui.profile.ProfileFragment">
        <argument
            android:name="profileId"
            android:defaultValue=""
            app:argType="string"
            app:nullable="false" />
        <argument
            android:name="resourceId"
            android:defaultValue=""
            app:argType="string"
            app:nullable="false" />
        <argument
            android:name="params"
            app:argType="org.smartregister.fhircore.engine.domain.model.ActionParameter[]"
            app:nullable="true" />
        <argument
            android:name="resourceConfig"
            app:argType="org.smartregister.fhircore.engine.domain.model.FhirResourceConfig"
            app:nullable="true" />

    </fragment>

    <fragment
        android:id="@+id/userSettingFragment"
        android:name="org.smartregister.fhircore.quest.ui.usersetting.UserSettingFragment" />

    <fragment
        android:id="@+id/measureReportFragment"
        android:name="org.smartregister.fhircore.quest.ui.report.measure.MeasureReportFragment">
        <argument
            android:name="reportId"
            android:defaultValue=""
            app:argType="string"
            app:nullable="false" />
        <argument
            android:name="resourceId"
            android:defaultValue=""
            app:argType="string"
            app:nullable="false" />
    </fragment>
    <fragment
        android:id="@+id/userInsightScreenFragment"
        android:name="org.smartregister.fhircore.quest.ui.usersetting.UserInsightScreenFragment"
<<<<<<< HEAD
        android:label="fragment_user_insight_screen"
        />


    <dialog
        android:id="@+id/summaryBottomSheetFragment"
        android:name="org.smartregister.fhircore.quest.ui.bottomsheet.SummaryBottomSheetFragment" >

    </dialog>


=======
        android:label="fragment_user_insight_screen" />

    <dialog
        android:id="@+id/multiSelectBottomSheetFragment"
        android:name="org.smartregister.fhircore.quest.ui.multiselect.MultiSelectBottomSheetFragment" >
        <argument
            android:name="screenTitle"
            android:defaultValue=""
            app:argType="string"
            app:nullable="false" />
        <argument
            android:name="multiSelectViewConfig"
            app:argType="org.smartregister.fhircore.engine.domain.model.MultiSelectViewConfig"
            app:nullable="true" />
    </dialog>
>>>>>>> bd7795c8
</navigation><|MERGE_RESOLUTION|>--- conflicted
+++ resolved
@@ -89,9 +89,7 @@
     <fragment
         android:id="@+id/userInsightScreenFragment"
         android:name="org.smartregister.fhircore.quest.ui.usersetting.UserInsightScreenFragment"
-<<<<<<< HEAD
-        android:label="fragment_user_insight_screen"
-        />
+        android:label="fragment_user_insight_screen" />
 
 
     <dialog
@@ -99,10 +97,6 @@
         android:name="org.smartregister.fhircore.quest.ui.bottomsheet.SummaryBottomSheetFragment" >
 
     </dialog>
-
-
-=======
-        android:label="fragment_user_insight_screen" />
 
     <dialog
         android:id="@+id/multiSelectBottomSheetFragment"
@@ -117,5 +111,4 @@
             app:argType="org.smartregister.fhircore.engine.domain.model.MultiSelectViewConfig"
             app:nullable="true" />
     </dialog>
->>>>>>> bd7795c8
 </navigation>