--- conflicted
+++ resolved
@@ -108,10 +108,7 @@
     <string name="error_populating_questionnaire">Error populating some questionnaire fields. Invalid QuestionnaireResponse.</string>
     <string name="extraction_in_progress">Processing questionnaire data…</string>
     <string name="loading_questionnaire">Loading questionnaire…</string>
-<<<<<<< HEAD
+    <string name="clear_all">Clear All</string>
     <string name="error_matching_sync_strategy">Error matching sync strategy</string>
-=======
-    <string name="clear_all">Clear All</string>
->>>>>>> bbdffadb
 
 </resources>