--- conflicted
+++ resolved
@@ -4,13 +4,6 @@
 
     <string name="back_to_clients">Back to client list</string>
     <string name="test_results">Test Results</string>
-<<<<<<< HEAD
-    <string name="run_cql">Run CQL</string>
-    <string name="run_cql_log">CQL FULL LOG</string>
-    <string name="run_cql_output">CQL OUTPUT DATA</string>
-    <string name="run_control_test">Run Control Test</string>
-=======
->>>>>>> 042589cd
 
     <string name="edit_patient_info">Edit Info</string>
 
