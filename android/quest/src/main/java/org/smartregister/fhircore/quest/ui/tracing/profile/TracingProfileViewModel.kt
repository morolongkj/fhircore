--- conflicted
+++ resolved
@@ -169,19 +169,10 @@
           populationResources = profile.populationResources
         )
       is TracingProfileEvent.LoadOutComesForm -> {
-<<<<<<< HEAD
-        event.context.launchQuestionnaire<QuestionnaireActivity>(
-          // TODO: Replace with actual tracing outcomes url
-          if (profile.isHomeTracing) "home-tracing-outcome" else "phone-tracing-outcome",
-          clientIdentifier = patientId,
-          questionnaireType = QuestionnaireType.EDIT,
-          populationResources = profile.populationResources
-        )
-=======
         profile.isHomeTracing?.let { isHomeTracing ->
           event.context.launchQuestionnaire<QuestionnaireActivity>(
             // TODO: Replace with actual tracing outcomes url
-            if (isHomeTracing) "tests/home_outcome.json" else "tests/phone_outcome.json",
+            if (profile.isHomeTracing) "home-tracing-outcome" else "phone-tracing-outcome",
             clientIdentifier = patientId,
             questionnaireType = QuestionnaireType.EDIT,
             populationResources = profile.populationResources
@@ -202,7 +193,6 @@
             Intent(Intent.ACTION_DIAL).apply { data = Uri.parse("tel:${event.phoneNumber}") }
           )
         }
->>>>>>> 33e23f8b
       }
     }
   }
