--- conflicted
+++ resolved
@@ -68,10 +68,6 @@
   registerViewModel: StandardRegisterViewModel,
   filterNavClickAction: () -> Unit,
 ) {
-<<<<<<< HEAD
-  val context = LocalContext.current
-=======
->>>>>>> 133a40f4
   val searchTextState = registerViewModel.searchText.collectAsState()
   val searchText by remember { searchTextState }
 
