/*
 * Copyright 2021-2023 Ona Systems, Inc
 *
 * Licensed under the Apache License, Version 2.0 (the "License");
 * you may not use this file except in compliance with the License.
 * You may obtain a copy of the License at
 *
 *       http://www.apache.org/licenses/LICENSE-2.0
 *
 * Unless required by applicable law or agreed to in writing, software
 * distributed under the License is distributed on an "AS IS" BASIS,
 * WITHOUT WARRANTIES OR CONDITIONS OF ANY KIND, either express or implied.
 * See the License for the specific language governing permissions and
 * limitations under the License.
 */

package org.smartregister.fhircore.quest.ui.shared.components

import android.annotation.SuppressLint
import androidx.compose.foundation.background
import androidx.compose.foundation.layout.Arrangement
import androidx.compose.foundation.layout.Column
import androidx.compose.foundation.layout.ColumnScope
import androidx.compose.foundation.layout.Row
import androidx.compose.foundation.layout.RowScope
import androidx.compose.foundation.layout.fillMaxHeight
import androidx.compose.foundation.layout.fillMaxWidth
import androidx.compose.foundation.layout.padding
import androidx.compose.foundation.shape.RoundedCornerShape
import androidx.compose.material3.Divider
import androidx.compose.runtime.Composable
import androidx.compose.runtime.remember
import androidx.compose.ui.Alignment
import androidx.compose.ui.Modifier
import androidx.compose.ui.draw.clip
import androidx.compose.ui.platform.testTag
import androidx.compose.ui.unit.dp
import androidx.navigation.NavController
import com.google.accompanist.flowlayout.FlowColumn
import com.google.accompanist.flowlayout.FlowRow
import org.smartregister.fhircore.engine.configuration.view.ButtonProperties
import org.smartregister.fhircore.engine.configuration.view.CardViewProperties
import org.smartregister.fhircore.engine.configuration.view.TabViewProperties
import org.smartregister.fhircore.engine.configuration.view.ColumnProperties
import org.smartregister.fhircore.engine.configuration.view.CompoundTextProperties
<<<<<<< HEAD
import org.smartregister.fhircore.engine.configuration.view.ProfileImageViewProperties
=======
import org.smartregister.fhircore.engine.configuration.view.DividerProperties
import org.smartregister.fhircore.engine.configuration.view.ImageProperties
>>>>>>> 40d1a801
import org.smartregister.fhircore.engine.configuration.view.ListProperties
import org.smartregister.fhircore.engine.configuration.view.PersonalDataProperties
import org.smartregister.fhircore.engine.configuration.view.RowProperties
import org.smartregister.fhircore.engine.configuration.view.ServiceCardProperties
import org.smartregister.fhircore.engine.configuration.view.SpacerProperties
import org.smartregister.fhircore.engine.configuration.view.ViewAlignment
import org.smartregister.fhircore.engine.configuration.view.ViewProperties
import org.smartregister.fhircore.engine.domain.model.ResourceData
import org.smartregister.fhircore.engine.domain.model.ViewType
import org.smartregister.fhircore.engine.ui.theme.DividerColor
import org.smartregister.fhircore.engine.util.extension.parseColor
import org.smartregister.fhircore.quest.util.extensions.conditional

const val COLUMN_DIVIDER_TEST_TAG = "horizontalDividerTestTag"

@Composable
fun GenerateView(
  modifier: Modifier = Modifier,
  properties: ViewProperties,
  resourceData: ResourceData,
  navController: NavController
) {
  if (properties.visible.toBoolean()) {
    when (properties.viewType) {
      ViewType.COMPOUND_TEXT ->
        CompoundText(
          modifier = modifier,
          compoundTextProperties = properties as CompoundTextProperties,
          resourceData = resourceData,
          navController = navController
        )
      ViewType.BUTTON ->
        ActionableButton(
          modifier = modifier,
          buttonProperties = properties as ButtonProperties,
          navController = navController,
          resourceData = resourceData
        )
      ViewType.COLUMN -> {
        val children = (properties as ColumnProperties).children
        if (properties.wrapContent) {
          FlowColumn(modifier = modifier.padding(properties.padding.dp)) {
            properties.children.forEach { properties ->
              GenerateView(
                modifier = generateModifier(properties),
                properties = properties,
                resourceData = resourceData,
                navController = navController
              )
            }
          }
        } else {
          val isWeighted = remember { children.any { it.weight > 0 } }
          Column(
            horizontalAlignment =
              when (properties.alignment) {
                ViewAlignment.START -> Alignment.Start
                ViewAlignment.END -> Alignment.End
                ViewAlignment.CENTER -> Alignment.CenterHorizontally
                ViewAlignment.NONE -> Alignment.Start
              },
            modifier = modifier.padding(properties.padding.dp),
            verticalArrangement =
              if (isWeighted) Arrangement.spacedBy(properties.spacedBy.dp)
              else properties.arrangement?.position ?: Arrangement.Top
          ) {
            children.forEachIndexed { index, child ->
              GenerateView(
                modifier = generateModifier(child),
                properties = child.interpolate(resourceData.computedValuesMap),
                resourceData = resourceData,
                navController = navController
              )
              if (properties.showDivider.toBoolean() && index < children.lastIndex) {
                Divider(
                  color = DividerColor,
                  thickness = 0.5.dp,
                  modifier = Modifier.testTag(COLUMN_DIVIDER_TEST_TAG)
                )
              }
            }
          }
        }
      }
      ViewType.ROW -> {
        val children = (properties as RowProperties).children
        if (properties.wrapContent) {
          FlowRow(modifier = modifier.padding(properties.padding.dp)) {
            properties.children.forEach { properties ->
              GenerateView(
                modifier = generateModifier(properties),
                properties = properties.interpolate(resourceData.computedValuesMap),
                resourceData = resourceData,
                navController = navController
              )
            }
          }
        } else {
          val isWeighted = remember { children.any { it.weight > 0 } }
          Row(
            verticalAlignment =
              when (properties.alignment) {
                ViewAlignment.START -> Alignment.Top
                ViewAlignment.END -> Alignment.Bottom
                ViewAlignment.CENTER -> Alignment.CenterVertically
                ViewAlignment.NONE -> Alignment.CenterVertically
              },
            modifier = modifier.padding(properties.padding.dp),
            horizontalArrangement =
              if (isWeighted) Arrangement.spacedBy(properties.spacedBy.dp)
              else properties.arrangement?.position ?: Arrangement.Start
          ) {
            for (child in children) {
              GenerateView(
                modifier = generateModifier(child),
                properties = child.interpolate(resourceData.computedValuesMap),
                resourceData = resourceData,
                navController = navController
              )
            }
          }
        }
      }
      ViewType.SERVICE_CARD ->
        ServiceCard(
          modifier = modifier,
          serviceCardProperties = properties as ServiceCardProperties,
          resourceData = resourceData,
          navController = navController
        )
      ViewType.CARD ->
        CardView(
          modifier = modifier,
          viewProperties = properties as CardViewProperties,
          resourceData = resourceData,
          navController = navController
        )
    ViewType.TABS ->
      TabView(
        modifier = modifier,
        viewProperties = properties as TabViewProperties,
        resourceData = resourceData,
        navController = navController
      )
      ViewType.PERSONAL_DATA ->
        PersonalDataView(
          modifier = modifier,
          personalDataCardProperties = properties as PersonalDataProperties,
          resourceData = resourceData,
          navController = navController
        )
      ViewType.SPACER ->
        SpacerView(modifier = modifier, spacerProperties = properties as SpacerProperties)
<<<<<<< HEAD
      ViewType.IMAGE_VIEW ->
        ImageView(
          modifier = modifier,
          profileImageViewProperties = properties as ProfileImageViewProperties
        )
=======
      ViewType.BORDER ->
        DividerView(modifier = modifier, dividerProperties = properties as DividerProperties)
>>>>>>> 40d1a801
      ViewType.LIST ->
        List(
          modifier = modifier,
          viewProperties = properties as ListProperties,
          resourceData = resourceData,
          navController = navController,
        )
      ViewType.IMAGE -> Image(modifier = modifier, imageProperties = properties as ImageProperties)
    }
  }
}

@SuppressLint("ComposableModifierFactory", "ModifierFactoryExtensionFunction")
@Composable
fun RowScope.generateModifier(viewProperties: ViewProperties): Modifier {
  var modifier = if (viewProperties.weight > 0) Modifier.weight(viewProperties.weight) else Modifier

  modifier = modifier.applyCommonProperties(viewProperties)

  return when (viewProperties.alignment) {
    ViewAlignment.START -> modifier.align(Alignment.Top)
    ViewAlignment.END -> modifier.align(Alignment.Bottom)
    ViewAlignment.CENTER -> modifier.align(Alignment.CenterVertically)
    else -> modifier
  }
}

@SuppressLint("ComposableModifierFactory", "ModifierFactoryExtensionFunction")
@Composable
fun ColumnScope.generateModifier(viewProperties: ViewProperties): Modifier {
  var modifier =
    if (viewProperties.weight > 0) {
      Modifier.weight(viewProperties.weight)
    } else Modifier

  modifier = modifier.applyCommonProperties(viewProperties)

  return when (viewProperties.alignment) {
    ViewAlignment.START -> modifier.align(Alignment.Start)
    ViewAlignment.END -> modifier.align(Alignment.End)
    ViewAlignment.CENTER -> modifier.align(Alignment.CenterHorizontally)
    else -> modifier
  }
}

@SuppressLint("ComposableModifierFactory", "ModifierFactoryExtensionFunction")
@Composable
fun generateModifier(viewProperties: ViewProperties): Modifier =
  Modifier.applyCommonProperties(viewProperties)

@SuppressLint("ComposableModifierFactory", "ModifierFactoryExtensionFunction")
@Composable
private fun Modifier.applyCommonProperties(viewProperties: ViewProperties): Modifier =
  this.conditional(viewProperties.fillMaxWidth, { fillMaxWidth() })
    .conditional(viewProperties.fillMaxHeight, { fillMaxHeight() })
    .background(viewProperties.backgroundColor.parseColor())
    .clip(RoundedCornerShape(viewProperties.borderRadius.dp))<|MERGE_RESOLUTION|>--- conflicted
+++ resolved
@@ -43,12 +43,9 @@
 import org.smartregister.fhircore.engine.configuration.view.TabViewProperties
 import org.smartregister.fhircore.engine.configuration.view.ColumnProperties
 import org.smartregister.fhircore.engine.configuration.view.CompoundTextProperties
-<<<<<<< HEAD
+import org.smartregister.fhircore.engine.configuration.view.DividerProperties
 import org.smartregister.fhircore.engine.configuration.view.ProfileImageViewProperties
-=======
-import org.smartregister.fhircore.engine.configuration.view.DividerProperties
 import org.smartregister.fhircore.engine.configuration.view.ImageProperties
->>>>>>> 40d1a801
 import org.smartregister.fhircore.engine.configuration.view.ListProperties
 import org.smartregister.fhircore.engine.configuration.view.PersonalDataProperties
 import org.smartregister.fhircore.engine.configuration.view.RowProperties
@@ -202,16 +199,13 @@
         )
       ViewType.SPACER ->
         SpacerView(modifier = modifier, spacerProperties = properties as SpacerProperties)
-<<<<<<< HEAD
       ViewType.IMAGE_VIEW ->
         ImageView(
           modifier = modifier,
           profileImageViewProperties = properties as ProfileImageViewProperties
         )
-=======
       ViewType.BORDER ->
         DividerView(modifier = modifier, dividerProperties = properties as DividerProperties)
->>>>>>> 40d1a801
       ViewType.LIST ->
         List(
           modifier = modifier,
