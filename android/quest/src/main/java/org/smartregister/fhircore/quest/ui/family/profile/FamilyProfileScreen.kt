/*
 * Copyright 2021 Ona Systems, Inc
 *
 * Licensed under the Apache License, Version 2.0 (the "License");
 * you may not use this file except in compliance with the License.
 * You may obtain a copy of the License at
 *
 *       http://www.apache.org/licenses/LICENSE-2.0
 *
 * Unless required by applicable law or agreed to in writing, software
 * distributed under the License is distributed on an "AS IS" BASIS,
 * WITHOUT WARRANTIES OR CONDITIONS OF ANY KIND, either express or implied.
 * See the License for the specific language governing permissions and
 * limitations under the License.
 */

@file:OptIn(ExperimentalMaterialApi::class)

package org.smartregister.fhircore.quest.ui.family.profile

import android.widget.Toast
import androidx.compose.foundation.background
import androidx.compose.foundation.interaction.MutableInteractionSource
import androidx.compose.foundation.layout.Arrangement
import androidx.compose.foundation.layout.Box
import androidx.compose.foundation.layout.Column
import androidx.compose.foundation.layout.PaddingValues
import androidx.compose.foundation.layout.Row
import androidx.compose.foundation.layout.fillMaxWidth
import androidx.compose.foundation.layout.padding
import androidx.compose.foundation.rememberScrollState
import androidx.compose.foundation.verticalScroll
import androidx.compose.material.BottomSheetScaffold
import androidx.compose.material.ButtonDefaults
import androidx.compose.material.Divider
import androidx.compose.material.DropdownMenu
import androidx.compose.material.DropdownMenuItem
import androidx.compose.material.ExperimentalMaterialApi
import androidx.compose.material.ExtendedFloatingActionButton
import androidx.compose.material.Icon
import androidx.compose.material.IconButton
import androidx.compose.material.MaterialTheme
import androidx.compose.material.OutlinedButton
import androidx.compose.material.Scaffold
import androidx.compose.material.Text
import androidx.compose.material.TopAppBar
import androidx.compose.material.icons.Icons
import androidx.compose.material.icons.filled.Add
import androidx.compose.material.icons.filled.ArrowBack
import androidx.compose.material.icons.outlined.MoreVert
import androidx.compose.material.rememberBottomSheetScaffoldState
import androidx.compose.runtime.Composable
import androidx.compose.runtime.LaunchedEffect
import androidx.compose.runtime.MutableState
import androidx.compose.runtime.SideEffect
import androidx.compose.runtime.getValue
import androidx.compose.runtime.mutableStateOf
import androidx.compose.runtime.remember
import androidx.compose.runtime.rememberCoroutineScope
import androidx.compose.runtime.setValue
import androidx.compose.ui.Alignment
import androidx.compose.ui.Modifier
import androidx.compose.ui.graphics.Color
import androidx.compose.ui.platform.LocalContext
import androidx.compose.ui.res.stringResource
import androidx.compose.ui.unit.dp
import androidx.compose.ui.unit.sp
import androidx.hilt.navigation.compose.hiltViewModel
import androidx.navigation.NavHostController
import kotlinx.coroutines.launch
import org.hl7.fhir.r4.model.ResourceType
import org.smartregister.fhircore.engine.domain.model.FormButtonData
import org.smartregister.fhircore.engine.ui.theme.InfoColor
import org.smartregister.fhircore.engine.util.extension.asReference
import org.smartregister.fhircore.engine.util.extension.capitalizeFirstLetter
import org.smartregister.fhircore.quest.R
import org.smartregister.fhircore.quest.ui.family.profile.components.ChangeFamilyHeadBottomSheet
import org.smartregister.fhircore.quest.ui.family.profile.components.FamilyMemberBottomSheet
import org.smartregister.fhircore.quest.ui.family.profile.components.FamilyProfileRow
import org.smartregister.fhircore.quest.ui.family.profile.components.FamilyProfileTopBar
import org.smartregister.fhircore.quest.ui.family.profile.model.EligibleFamilyHeadMember
import org.smartregister.fhircore.quest.ui.family.profile.model.FamilyBottomSheetAction

@Composable
fun FamilyProfileScreen(
  familyId: String?,
  navController: NavHostController,
  modifier: Modifier = Modifier,
  refreshDataState: MutableState<Boolean>,
  familyProfileViewModel: FamilyProfileViewModel = hiltViewModel()
) {
  val refreshDataStateValue by remember { refreshDataState }

  LaunchedEffect(Unit) { familyProfileViewModel.fetchFamilyProfileData(familyId) }

  SideEffect {
    // Refresh family profile data on resume
    if (refreshDataStateValue) {
      familyProfileViewModel.fetchFamilyProfileData(familyId)
      refreshDataState.value = false
    }
  }

  val viewState = familyProfileViewModel.familyProfileUiState.value
  val profileViewData = familyProfileViewModel.familyMemberProfileData.value
  var showOverflowMenu by remember { mutableStateOf(false) }
  val mutableInteractionSource = remember { MutableInteractionSource() }
  val verticalScrollState = rememberScrollState()
  val context = LocalContext.current
  val bottomSheetScaffoldState = rememberBottomSheetScaffoldState()

  // bottom sheet state updated when family member row is clicked
  val coroutineScope = rememberCoroutineScope()
  var currentMemberPatientId by remember { mutableStateOf("") }
  var bottomSheetTitle by remember { mutableStateOf("") }
  var formButtonData by remember { mutableStateOf<List<FormButtonData>>(emptyList()) }
  var familyList by remember { mutableStateOf(EligibleFamilyHeadMember(emptyList())) }
  var familyBottomSheetAction by remember {
    mutableStateOf(FamilyBottomSheetAction.FAMILY_MEMBER_DETAILS)
  }

  BottomSheetScaffold(
    sheetContent = {
      when (familyBottomSheetAction) {
        FamilyBottomSheetAction.CHANGE_FAMILY_HEAD -> {
          ChangeFamilyHeadBottomSheet(
            coroutineScope = coroutineScope,
            bottomSheetScaffoldState = bottomSheetScaffoldState,
            familyMembers = familyList,
            onSaveClick = { familyMember ->
              coroutineScope.launch {
                familyProfileViewModel.run {
                  changeFamilyHead(familyMember.patientId, familyId!!)
                  fetchFamilyProfileData(familyId)
                }
                if (!bottomSheetScaffoldState.bottomSheetState.isCollapsed)
                  bottomSheetScaffoldState.bottomSheetState.collapse()
              }
            }
          )
        }
        FamilyBottomSheetAction.FAMILY_MEMBER_DETAILS -> {
          FamilyMemberBottomSheet(
            coroutineScope = coroutineScope,
            bottomSheetScaffoldState = bottomSheetScaffoldState,
            title = bottomSheetTitle,
            formButtonData = formButtonData,
            onFormClick = { taskFormId, taskId ->
              familyProfileViewModel.onEvent(
                FamilyProfileEvent.OpenTaskForm(
<<<<<<< HEAD
                  context,
                  taskFormId,
                  taskId!!,
                  currentMemberPatientId
=======
                  context = context,
                  taskFormId = taskFormId,
                  taskId = taskId!!,
                  patientId = currentMemberPatientId
>>>>>>> c0bb4074
                )
              )
            },
            onViewProfile = {
              coroutineScope.launch {
                if (!bottomSheetScaffoldState.bottomSheetState.isCollapsed)
                  bottomSheetScaffoldState.bottomSheetState.collapse()
              }
              familyProfileViewModel.onEvent(
                FamilyProfileEvent.OpenMemberProfile(
                  patientId = currentMemberPatientId,
                  familyId = familyId,
                  navController = navController
                )
              )
            }
          )
        }
      }
    },
    scaffoldState = bottomSheetScaffoldState,
    sheetPeekHeight = 0.dp,
    sheetGesturesEnabled = true
  ) {
    Scaffold(
      topBar = {
        TopAppBar(
          title = {},
          backgroundColor = MaterialTheme.colors.primary,
          navigationIcon = {
            IconButton(onClick = { navController.popBackStack() }) {
              Icon(Icons.Filled.ArrowBack, contentDescription = null)
            }
          },
          elevation = 0.dp, // No elevation to remove drop shadow
          actions = {
            IconButton(onClick = { showOverflowMenu = !showOverflowMenu }) {
              Icon(
                imageVector = Icons.Outlined.MoreVert,
                contentDescription = null,
                tint = Color.White
              )
            }
            DropdownMenu(
              expanded = showOverflowMenu,
              onDismissRequest = { showOverflowMenu = false },
              modifier = modifier.padding(0.dp)
            ) {
              viewState.overflowMenuItems.forEach {
                DropdownMenuItem(
                  onClick = {
                    showOverflowMenu = false

                    if (it.id == R.id.change_family_head) {
                      familyList =
                        familyProfileViewModel.filterEligibleFamilyHeadMembers(profileViewData)
                      if (familyList.list.isNotEmpty()) {
                        familyBottomSheetAction = FamilyBottomSheetAction.CHANGE_FAMILY_HEAD
                        coroutineScope.launch {
                          if (bottomSheetScaffoldState.bottomSheetState.isCollapsed)
                            bottomSheetScaffoldState.bottomSheetState.expand()
                          else bottomSheetScaffoldState.bottomSheetState.collapse()
                        }
                      } else {
                        Toast.makeText(
                            context,
                            "No eligible family members found for family head",
                            Toast.LENGTH_SHORT
                          )
                          .show()
                      }
                    } else
                      familyProfileViewModel.onEvent(
                        FamilyProfileEvent.OverflowMenuClick(context, it.id, familyId)
                      )
                  },
                  contentPadding = PaddingValues(horizontal = 16.dp, vertical = 8.dp),
                  modifier =
                    modifier
                      .fillMaxWidth()
                      .background(
                        color =
                          if (it.confirmAction) it.titleColor.copy(alpha = 0.1f)
                          else Color.Transparent
                      )
                ) { Text(text = stringResource(it.titleResource), color = it.titleColor) }
              }
            }
          }
        )
      },
      floatingActionButton = {
        ExtendedFloatingActionButton(
          contentColor = Color.White,
          text = { Text(text = stringResource(R.string.add_memeber).uppercase()) },
          onClick = {
            familyProfileViewModel.onEvent(FamilyProfileEvent.AddMember(context, familyId))
          },
          backgroundColor = MaterialTheme.colors.primary,
          icon = { Icon(imageVector = Icons.Filled.Add, contentDescription = null) },
          interactionSource = mutableInteractionSource
        )
      }
    ) { innerPadding ->
      Box(modifier = modifier.padding(innerPadding)) {
        Column(modifier = modifier.verticalScroll(verticalScrollState)) {
          // Appbar section
          FamilyProfileTopBar(profileViewData, modifier)

          // Household visit section
          Row(
            horizontalArrangement = Arrangement.SpaceBetween,
            verticalAlignment = Alignment.CenterVertically,
            modifier = modifier.fillMaxWidth().padding(vertical = 20.dp, horizontal = 16.dp)
          ) {
            Text(text = stringResource(R.string.household), fontSize = 18.sp)
            OutlinedButton(
              onClick = { familyProfileViewModel.onEvent(FamilyProfileEvent.RoutineVisit) },
              colors =
                ButtonDefaults.buttonColors(
                  backgroundColor = InfoColor.copy(alpha = 0.1f),
                  contentColor = InfoColor,
                )
            ) {
              Row(verticalAlignment = Alignment.CenterVertically) {
                Icon(imageVector = Icons.Filled.Add, contentDescription = null)
                Text(text = stringResource(R.string.routine_visit))
              }
            }
          }

          Divider()

          // Family members section
          profileViewData.familyMemberViewStates.forEach { memberViewState ->
            FamilyProfileRow(
              familyMemberViewState = memberViewState,
              onFamilyMemberClick = {

                // Update bottom sheet action
                familyBottomSheetAction = FamilyBottomSheetAction.FAMILY_MEMBER_DETAILS

                // Update current memberId
                currentMemberPatientId = memberViewState.patientId

                // Set bottom sheet title
                bottomSheetTitle =
                  listOf(
                      memberViewState.name,
                      memberViewState.gender.capitalizeFirstLetter().first().toString(),
                      memberViewState.age
                    )
                    .joinToString(", ")

                // Set form button data
                formButtonData =
                  memberViewState.memberTasks.map {
                    FormButtonData(
                      questionnaire = it.task,
                      questionnaireId = it.taskFormId,
                      backReference = it.taskId.asReference(ResourceType.Task),
                      color = it.colorCode
                    )
                  }

                coroutineScope.launch {
                  if (bottomSheetScaffoldState.bottomSheetState.isCollapsed)
                    bottomSheetScaffoldState.bottomSheetState.expand()
                  else bottomSheetScaffoldState.bottomSheetState.collapse()
                }
              },
              onTaskClick = { taskFormId, taskId ->
                familyProfileViewModel.onEvent(
                  FamilyProfileEvent.OpenTaskForm(
<<<<<<< HEAD
                    context,
                    taskFormId,
                    taskId,
                    memberViewState.patientId
=======
                    context = context,
                    taskFormId = taskFormId,
                    taskId = taskId,
                    patientId = memberViewState.patientId
>>>>>>> c0bb4074
                  )
                )
              }
            )
            Divider()
          }
        }
      }
    }
  }
}<|MERGE_RESOLUTION|>--- conflicted
+++ resolved
@@ -148,17 +148,10 @@
             onFormClick = { taskFormId, taskId ->
               familyProfileViewModel.onEvent(
                 FamilyProfileEvent.OpenTaskForm(
-<<<<<<< HEAD
-                  context,
-                  taskFormId,
-                  taskId!!,
-                  currentMemberPatientId
-=======
                   context = context,
                   taskFormId = taskFormId,
                   taskId = taskId!!,
                   patientId = currentMemberPatientId
->>>>>>> c0bb4074
                 )
               )
             },
@@ -333,17 +326,10 @@
               onTaskClick = { taskFormId, taskId ->
                 familyProfileViewModel.onEvent(
                   FamilyProfileEvent.OpenTaskForm(
-<<<<<<< HEAD
-                    context,
-                    taskFormId,
-                    taskId,
-                    memberViewState.patientId
-=======
                     context = context,
                     taskFormId = taskFormId,
                     taskId = taskId,
                     patientId = memberViewState.patientId
->>>>>>> c0bb4074
                   )
                 )
               }
