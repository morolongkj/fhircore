/*
 * Copyright 2021-2024 Ona Systems, Inc
 *
 * Licensed under the Apache License, Version 2.0 (the "License");
 * you may not use this file except in compliance with the License.
 * You may obtain a copy of the License at
 *
 *       http://www.apache.org/licenses/LICENSE-2.0
 *
 * Unless required by applicable law or agreed to in writing, software
 * distributed under the License is distributed on an "AS IS" BASIS,
 * WITHOUT WARRANTIES OR CONDITIONS OF ANY KIND, either express or implied.
 * See the License for the specific language governing permissions and
 * limitations under the License.
 */

package org.smartregister.fhircore.quest.ui.main

import android.app.Activity
import android.os.Bundle
import android.widget.Toast
import androidx.activity.result.ActivityResult
import androidx.activity.result.contract.ActivityResultContracts
import androidx.activity.viewModels
import androidx.compose.material.ExperimentalMaterialApi
import androidx.core.os.bundleOf
import androidx.fragment.app.FragmentContainerView
import androidx.lifecycle.lifecycleScope
import androidx.navigation.fragment.NavHostFragment
import com.google.android.fhir.FhirEngine
import com.google.android.fhir.sync.CurrentSyncJobStatus
import dagger.hilt.android.AndroidEntryPoint
import io.sentry.android.navigation.SentryNavigationListener
import javax.inject.Inject
import kotlinx.coroutines.launch
import org.hl7.fhir.r4.model.IdType
import org.hl7.fhir.r4.model.QuestionnaireResponse
import org.smartregister.fhircore.engine.configuration.QuestionnaireConfig
import org.smartregister.fhircore.engine.configuration.app.ConfigService
import org.smartregister.fhircore.engine.configuration.workflow.ActionTrigger
import org.smartregister.fhircore.engine.sync.OnSyncListener
import org.smartregister.fhircore.engine.sync.SyncBroadcaster
import org.smartregister.fhircore.engine.sync.SyncListenerManager
import org.smartregister.fhircore.engine.ui.base.BaseMultiLanguageActivity
import org.smartregister.fhircore.engine.util.DefaultDispatcherProvider
import org.smartregister.fhircore.engine.util.extension.isDeviceOnline
import org.smartregister.fhircore.engine.util.extension.parcelable
import org.smartregister.fhircore.engine.util.extension.serializable
import org.smartregister.fhircore.engine.util.extension.showToast
import org.smartregister.fhircore.geowidget.model.GeoWidgetEvent
import org.smartregister.fhircore.geowidget.screens.GeoWidgetViewModel
import org.smartregister.fhircore.quest.R
import org.smartregister.fhircore.quest.event.AppEvent
import org.smartregister.fhircore.quest.event.EventBus
import org.smartregister.fhircore.quest.navigation.NavigationArg
import org.smartregister.fhircore.quest.ui.questionnaire.QuestionnaireActivity
import org.smartregister.fhircore.quest.ui.shared.QuestionnaireHandler
import org.smartregister.fhircore.quest.ui.shared.models.QuestionnaireSubmission
import timber.log.Timber

@AndroidEntryPoint
@ExperimentalMaterialApi
open class AppMainActivity : BaseMultiLanguageActivity(), QuestionnaireHandler, OnSyncListener {

  @Inject lateinit var dispatcherProvider: DefaultDispatcherProvider

  @Inject lateinit var configService: ConfigService

  @Inject lateinit var syncListenerManager: SyncListenerManager

  @Inject lateinit var syncBroadcaster: SyncBroadcaster

  @Inject lateinit var fhirEngine: FhirEngine

  @Inject lateinit var eventBus: EventBus
  lateinit var navHostFragment: NavHostFragment
  val appMainViewModel by viewModels<AppMainViewModel>()
  private val geoWidgetViewModel by viewModels<GeoWidgetViewModel>()
  private val sentryNavListener =
    SentryNavigationListener(enableNavigationBreadcrumbs = true, enableNavigationTracing = true)

  override val startForResult =
    registerForActivityResult(ActivityResultContracts.StartActivityForResult()) { activityResult ->
      if (activityResult.resultCode == Activity.RESULT_OK) {
        lifecycleScope.launch { onSubmitQuestionnaire(activityResult) }
      }
    }

  override fun onCreate(savedInstanceState: Bundle?) {
    super.onCreate(savedInstanceState)
    setContentView(FragmentContainerView(this).apply { id = R.id.nav_host })
    val topMenuConfig = appMainViewModel.navigationConfiguration.clientRegisters.first()
    val topMenuConfigId =
      topMenuConfig.actions?.find { it.trigger == ActionTrigger.ON_CLICK }?.id ?: topMenuConfig.id
    navHostFragment =
      NavHostFragment.create(
        R.navigation.application_nav_graph,
        bundleOf(
          NavigationArg.SCREEN_TITLE to topMenuConfig.display,
          NavigationArg.REGISTER_ID to topMenuConfigId,
        ),
      )

    supportFragmentManager
      .beginTransaction()
      .replace(R.id.nav_host, navHostFragment)
      .setPrimaryNavigationFragment(navHostFragment)
      .commit()

    geoWidgetViewModel.geoWidgetEventLiveData.observe(this) { geoWidgetEvent ->
      when (geoWidgetEvent) {
        is GeoWidgetEvent.OpenProfile ->
          appMainViewModel.launchProfileFromGeoWidget(
            navHostFragment.navController,
            geoWidgetEvent.geoWidgetConfiguration.id,
            geoWidgetEvent.data,
          )
        is GeoWidgetEvent.RegisterClient ->
          appMainViewModel.launchFamilyRegistrationWithLocationId(
            context = this,
            locationId = geoWidgetEvent.data,
            questionnaireConfig = geoWidgetEvent.questionnaire,
          )
      }
    }

    // Register sync listener then run sync in that order
    syncListenerManager.registerSyncListener(this, lifecycle)

    // Setup the drawer and schedule jobs
    appMainViewModel.run {
      lifecycleScope.launch {
        retrieveAppMainUiState()
        if (isDeviceOnline()) {
          syncBroadcaster.schedulePeriodicSync(applicationConfiguration.syncInterval)
        } else {
          showToast(
            getString(org.smartregister.fhircore.engine.R.string.sync_failed),
            Toast.LENGTH_LONG,
          )
        }
      }
      schedulePeriodicJobs()
    }
  }

  override fun onResume() {
    super.onResume()
    navHostFragment.navController.addOnDestinationChangedListener(sentryNavListener)
    syncListenerManager.registerSyncListener(this, lifecycle)
  }

  override fun onPause() {
    super.onPause()
    navHostFragment.navController.removeOnDestinationChangedListener(sentryNavListener)
  }

  override suspend fun onSubmitQuestionnaire(activityResult: ActivityResult) {
    if (activityResult.resultCode == RESULT_OK) {
      val questionnaireResponse: QuestionnaireResponse? =
        activityResult.data?.serializable(QuestionnaireActivity.QUESTIONNAIRE_RESPONSE)
          as QuestionnaireResponse?
      val extractedResourceIds =
        activityResult.data?.serializable(
          QuestionnaireActivity.QUESTIONNAIRE_SUBMISSION_EXTRACTED_RESOURCE_IDS,
        ) as List<IdType>? ?: emptyList()
      val questionnaireConfig =
        activityResult.data?.parcelable(QuestionnaireActivity.QUESTIONNAIRE_CONFIG)
          as QuestionnaireConfig?

      if (questionnaireConfig != null && questionnaireResponse != null) {
        eventBus.triggerEvent(
          AppEvent.OnSubmitQuestionnaire(
            QuestionnaireSubmission(
              questionnaireConfig = questionnaireConfig,
              questionnaireResponse = questionnaireResponse,
              extractedResourceIds = extractedResourceIds,
            ),
          ),
        )
      } else Timber.e("QuestionnaireConfig & QuestionnaireResponse are both null")
    }
  }

  override fun onSync(syncJobStatus: CurrentSyncJobStatus) {
    when (syncJobStatus) {
<<<<<<< HEAD
      is SyncJobStatus.Succeeded,
      is SyncJobStatus.Failed, -> {
=======
      is CurrentSyncJobStatus.Succeeded -> {
>>>>>>> 5d72b3e8
        appMainViewModel.run {
          onEvent(
            AppMainEvent.UpdateSyncState(
              state = syncJobStatus,
              lastSyncTime = formatLastSyncTimestamp(syncJobStatus.timestamp),
            ),
          )
        }
<<<<<<< HEAD
=======
      }
      is CurrentSyncJobStatus.Failed -> {
        appMainViewModel.run {
          onEvent(
            AppMainEvent.UpdateSyncState(
              state = syncJobStatus,
              lastSyncTime = formatLastSyncTimestamp(syncJobStatus.timestamp),
            ),
          )
        }
>>>>>>> 5d72b3e8
      }
      else -> {
        // Do nothing
      }
    }
  }
}<|MERGE_RESOLUTION|>--- conflicted
+++ resolved
@@ -184,12 +184,7 @@
 
   override fun onSync(syncJobStatus: CurrentSyncJobStatus) {
     when (syncJobStatus) {
-<<<<<<< HEAD
-      is SyncJobStatus.Succeeded,
-      is SyncJobStatus.Failed, -> {
-=======
       is CurrentSyncJobStatus.Succeeded -> {
->>>>>>> 5d72b3e8
         appMainViewModel.run {
           onEvent(
             AppMainEvent.UpdateSyncState(
@@ -198,8 +193,6 @@
             ),
           )
         }
-<<<<<<< HEAD
-=======
       }
       is CurrentSyncJobStatus.Failed -> {
         appMainViewModel.run {
@@ -210,7 +203,6 @@
             ),
           )
         }
->>>>>>> 5d72b3e8
       }
       else -> {
         // Do nothing
