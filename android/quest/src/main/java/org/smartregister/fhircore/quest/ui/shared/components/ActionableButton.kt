/*
 * Copyright 2021-2023 Ona Systems, Inc
 *
 * Licensed under the Apache License, Version 2.0 (the "License");
 * you may not use this file except in compliance with the License.
 * You may obtain a copy of the License at
 *
 *       http://www.apache.org/licenses/LICENSE-2.0
 *
 * Unless required by applicable law or agreed to in writing, software
 * distributed under the License is distributed on an "AS IS" BASIS,
 * WITHOUT WARRANTIES OR CONDITIONS OF ANY KIND, either express or implied.
 * See the License for the specific language governing permissions and
 * limitations under the License.
 */

package org.smartregister.fhircore.quest.ui.shared.components

import androidx.compose.foundation.BorderStroke
import androidx.compose.foundation.layout.PaddingValues
import androidx.compose.foundation.layout.Row
import androidx.compose.foundation.layout.defaultMinSize
import androidx.compose.foundation.layout.fillMaxWidth
import androidx.compose.foundation.layout.padding
import androidx.compose.foundation.layout.size
import androidx.compose.foundation.layout.wrapContentWidth
import androidx.compose.material.ButtonDefaults
import androidx.compose.material.Icon
import androidx.compose.material.OutlinedButton
import androidx.compose.material.Text
import androidx.compose.material.icons.Icons
import androidx.compose.material.icons.filled.Add
import androidx.compose.material.icons.filled.Check
import androidx.compose.runtime.Composable
import androidx.compose.ui.Modifier
import androidx.compose.ui.graphics.Color
import androidx.compose.ui.platform.testTag
import androidx.compose.ui.text.TextStyle
import androidx.compose.ui.text.font.FontWeight
import androidx.compose.ui.text.style.TextAlign
import androidx.compose.ui.text.style.TextOverflow
import androidx.compose.ui.unit.dp
import androidx.compose.ui.unit.sp
import androidx.navigation.NavController
import androidx.navigation.compose.rememberNavController
import org.hl7.fhir.r4.model.ResourceType
import org.smartregister.fhircore.engine.configuration.navigation.ICON_TYPE_LOCAL
import org.smartregister.fhircore.engine.configuration.navigation.ImageConfig
import org.smartregister.fhircore.engine.configuration.view.ButtonProperties
import org.smartregister.fhircore.engine.configuration.view.ButtonType
import org.smartregister.fhircore.engine.configuration.view.ImageProperties
import org.smartregister.fhircore.engine.domain.model.ResourceData
import org.smartregister.fhircore.engine.domain.model.ServiceStatus
import org.smartregister.fhircore.engine.ui.theme.DefaultColor
import org.smartregister.fhircore.engine.ui.theme.SuccessColor
import org.smartregister.fhircore.engine.util.annotation.PreviewWithBackgroundExcludeGenerated
import org.smartregister.fhircore.engine.util.extension.parseColor
import org.smartregister.fhircore.quest.util.extensions.conditional
import org.smartregister.fhircore.quest.util.extensions.handleClickEvent

const val ACTIONABLE_BUTTON_TEST_TAG = "actionableButtonTestTag"

@Composable
fun ActionableButton(
  modifier: Modifier = Modifier,
  buttonProperties: ButtonProperties,
  resourceData: ResourceData,
  navController: NavController,
) {
  if (buttonProperties.visible.toBoolean()) {
    val status = buttonProperties.status
    val configuredContentColor = buttonProperties.contentColor.parseColor()
    val statusColor =
      if (configuredContentColor == Color.Unspecified) {
        buttonProperties.statusColor(resourceData.computedValuesMap)
      } else if (status == ServiceStatus.COMPLETED.name) DefaultColor else configuredContentColor
    val backgroundColor = buttonProperties.backgroundColor.parseColor()
    val isButtonEnabled = buttonProperties.enabled.toBoolean()
    val clickable = buttonProperties.clickable.toBoolean()
    OutlinedButton(
      onClick = {
        if (
          buttonProperties.enabled.toBoolean() &&
            (status == ServiceStatus.DUE.name || status == ServiceStatus.OVERDUE.name || clickable)
        ) {
          buttonProperties.actions.handleClickEvent(
            navController = navController,
            resourceData = resourceData,
          )
        }
      },
      colors =
        ButtonDefaults.buttonColors(
          backgroundColor =
            if (backgroundColor != Color.Unspecified) {
              backgroundColor
            } else {
              statusColor.copy(alpha = 0.08f)
            },
          contentColor = statusColor,
          disabledBackgroundColor = DefaultColor.copy(alpha = 0.08f),
          disabledContentColor = DefaultColor,
        ),
      modifier =
        modifier
          .conditional(
            buttonProperties.fillMaxWidth,
            { fillMaxWidth() },
            { wrapContentWidth() },
          )
          .conditional(
            buttonProperties.buttonType == ButtonType.TINY,
            { defaultMinSize(minWidth = ButtonDefaults.MinWidth, minHeight = 10.dp) },
            {
              defaultMinSize(
                minWidth = ButtonDefaults.MinWidth,
                minHeight = ButtonDefaults.MinHeight,
              )
            },
          )
          .testTag(ACTIONABLE_BUTTON_TEST_TAG),
      enabled = buttonProperties.enabled.toBoolean(),
      border = BorderStroke(width = 0.8.dp, color = statusColor.copy(alpha = 0.1f)),
      elevation = null,
      contentPadding =
        if (buttonProperties.buttonType == ButtonType.TINY) {
          PaddingValues(vertical = 2.4.dp, horizontal = 4.dp)
        } else {
          PaddingValues(vertical = 4.8.dp, horizontal = 8.dp)
        },
    ) {
      // Each component here uses a new modifier to avoid inheriting the properties of the
      // parent
      val iconTintColor =
        if (isButtonEnabled) {
          when (status) {
            ServiceStatus.COMPLETED.name -> SuccessColor
            else -> statusColor
          }
        } else {
          DefaultColor
        }
      if (buttonProperties.startIcon != null) {
        Image(
          imageProperties = ImageProperties(imageConfig = buttonProperties.startIcon, size = 16),
          tint = iconTintColor,
        )
      } else {
        Icon(
          imageVector =
            if (status == ServiceStatus.COMPLETED.name) {
              Icons.Filled.Check
            } else Icons.Filled.Add,
          contentDescription = null,
          tint = iconTintColor,
          modifier = Modifier.size(16.dp),
        )
      }
      Text(
        text = buttonProperties.text ?: "",
        fontWeight = FontWeight.Medium,
        color =
          if (isButtonEnabled) {
            when (status) {
              ServiceStatus.COMPLETED.name -> DefaultColor.copy(0.9f)
              else -> statusColor
            }
          } else {
            DefaultColor.copy(0.9f)
          },
        textAlign = TextAlign.Start,
        overflow = TextOverflow.Ellipsis,
<<<<<<< HEAD
        modifier =
          Modifier.padding(horizontal = 4.dp, vertical = 4.dp)
            .conditional(status == ServiceStatus.COMPLETED.name, { weight(1f) }),
=======
        maxLines = 1,
        modifier = Modifier.padding(2.dp),
>>>>>>> bc4185f0
        fontSize = buttonProperties.fontSize.sp,
        style = TextStyle(letterSpacing = buttonProperties.letterSpacing.sp),
      )
    }
  }
}

@PreviewWithBackgroundExcludeGenerated
@Composable
fun ActionableButtonPreview() {
  ActionableButton(
    buttonProperties =
      ButtonProperties(
        visible = "true",
        status = ServiceStatus.IN_PROGRESS.name,
        text = "ANC Visit",
      ),
    resourceData = ResourceData("id", ResourceType.Patient, emptyMap()),
    navController = rememberNavController(),
  )
}

@PreviewWithBackgroundExcludeGenerated
@Composable
fun ActionableButtonTinyButtonPreview() {
  ActionableButton(
    buttonProperties =
      ButtonProperties(
        visible = "true",
        status = ServiceStatus.COMPLETED.name,
        text = "ANC Visit",
        buttonType = ButtonType.TINY,
      ),
    resourceData = ResourceData("id", ResourceType.Patient, emptyMap()),
    navController = rememberNavController(),
  )
}

@PreviewWithBackgroundExcludeGenerated
@Composable
fun DisabledActionableButtonPreview() {
  Row(modifier = Modifier.fillMaxWidth()) {
    ActionableButton(
      buttonProperties =
        ButtonProperties(
          visible = "true",
          status = ServiceStatus.UPCOMING.name,
          text = "Issue household bed-nets",
          contentColor = "#700f2b",
          enabled = "true",
          buttonType = ButtonType.MEDIUM,
          startIcon = ImageConfig(reference = "ic_walk", type = ICON_TYPE_LOCAL),
        ),
      resourceData = ResourceData("id", ResourceType.Patient, emptyMap()),
      navController = rememberNavController(),
    )
  }
}

@PreviewWithBackgroundExcludeGenerated
@Composable
fun SmallActionableButtonPreview() {
  Row(modifier = Modifier.fillMaxWidth()) {
    ActionableButton(
      modifier = Modifier.weight(1.0f),
      buttonProperties =
        ButtonProperties(
          status = "DUE",
          text = "Due Task",
          fillMaxWidth = true,
          buttonType = ButtonType.MEDIUM,
        ),
      resourceData = ResourceData("id", ResourceType.Patient, emptyMap()),
      navController = rememberNavController(),
    )
    ActionableButton(
      modifier = Modifier.weight(1.0f),
      buttonProperties =
        ButtonProperties(
          status = "COMPLETED",
          text = "Completed Task",
          fillMaxWidth = true,
          buttonType = ButtonType.TINY,
        ),
      resourceData = ResourceData("id", ResourceType.Patient, emptyMap()),
      navController = rememberNavController(),
    )
  }
}<|MERGE_RESOLUTION|>--- conflicted
+++ resolved
@@ -170,14 +170,7 @@
           },
         textAlign = TextAlign.Start,
         overflow = TextOverflow.Ellipsis,
-<<<<<<< HEAD
-        modifier =
-          Modifier.padding(horizontal = 4.dp, vertical = 4.dp)
-            .conditional(status == ServiceStatus.COMPLETED.name, { weight(1f) }),
-=======
-        maxLines = 1,
         modifier = Modifier.padding(2.dp),
->>>>>>> bc4185f0
         fontSize = buttonProperties.fontSize.sp,
         style = TextStyle(letterSpacing = buttonProperties.letterSpacing.sp),
       )
