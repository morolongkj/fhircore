/*
 * Copyright 2021 Ona Systems, Inc
 *
 * Licensed under the Apache License, Version 2.0 (the "License");
 * you may not use this file except in compliance with the License.
 * You may obtain a copy of the License at
 *
 *       http://www.apache.org/licenses/LICENSE-2.0
 *
 * Unless required by applicable law or agreed to in writing, software
 * distributed under the License is distributed on an "AS IS" BASIS,
 * WITHOUT WARRANTIES OR CONDITIONS OF ANY KIND, either express or implied.
 * See the License for the specific language governing permissions and
 * limitations under the License.
 */

package org.smartregister.fhircore.quest.util.mappers

import android.content.Context
import androidx.compose.material.icons.Icons
import androidx.compose.material.icons.filled.Add
import androidx.compose.material.icons.filled.Check
import androidx.compose.ui.graphics.Color
import com.google.android.fhir.logicalId
import dagger.hilt.android.qualifiers.ApplicationContext
import java.text.SimpleDateFormat
import java.util.Date
import java.util.Locale
import javax.inject.Inject
import org.hl7.fhir.r4.model.Task
import org.smartregister.fhircore.engine.domain.model.HealthStatus
import org.smartregister.fhircore.engine.domain.model.ProfileData
import org.smartregister.fhircore.engine.domain.util.DataMapper
import org.smartregister.fhircore.engine.ui.theme.DefaultColor
import org.smartregister.fhircore.engine.ui.theme.InfoColor
import org.smartregister.fhircore.engine.ui.theme.OverdueColor
import org.smartregister.fhircore.engine.ui.theme.SuccessColor
import org.smartregister.fhircore.engine.util.extension.extractId
import org.smartregister.fhircore.engine.util.extension.makeItReadable
import org.smartregister.fhircore.engine.util.extension.translateGender
import org.smartregister.fhircore.quest.R
import org.smartregister.fhircore.quest.ui.family.profile.model.FamilyMemberTask
import org.smartregister.fhircore.quest.ui.family.profile.model.FamilyMemberViewState
import org.smartregister.fhircore.quest.ui.shared.models.PatientProfileRowItem
import org.smartregister.fhircore.quest.ui.shared.models.PatientProfileViewSection
import org.smartregister.fhircore.quest.ui.shared.models.ProfileViewData

class ProfileViewDataMapper @Inject constructor(@ApplicationContext val context: Context) :
  DataMapper<ProfileData, ProfileViewData> {

  private val simpleDateFormat = SimpleDateFormat("dd MMM", Locale.getDefault())

  override fun transformInputToOutputModel(inputModel: ProfileData): ProfileViewData {
    return when (inputModel) {
      is ProfileData.AncProfileData ->
        ProfileViewData.PatientProfileViewData(
          logicalId = inputModel.logicalId,
          name = inputModel.name,
          sex = inputModel.gender.translateGender(context),
          age = inputModel.age,
          dob = inputModel.birthdate.formatDob(),
          identifier = inputModel.identifier
        )
<<<<<<< HEAD
      is ProfileData.HivProfileData ->
        ProfileViewData.PatientProfileViewData(
          logicalId = inputModel.logicalId,
          name = inputModel.name,
          address = inputModel.address,
          age = inputModel.age,
          identifierValue = inputModel.identifier ?: inputModel.logicalId,
          identifierKey = inputModel.healthStatus.retrieveDisplayIdentifierKey(),
          tasks =
            inputModel.tasks.take(DEFAULT_TASKS_COUNT).map {
              PatientProfileRowItem(
                id = it.logicalId,
                actionFormId =
                  if (it.status == Task.TaskStatus.READY && it.hasReasonReference())
                    it.reasonReference.extractId()
                  else null,
                title = it.description,
                subtitle =
                  context.getString(R.string.due_on, it.executionPeriod.start.makeItReadable()),
                profileViewSection = PatientProfileViewSection.TASKS,
                actionButtonIcon =
                  if (it.status == Task.TaskStatus.COMPLETED) Icons.Filled.Check
                  else Icons.Filled.Add,
                actionIconColor =
                  if (it.status == Task.TaskStatus.COMPLETED) SuccessColor
                  else it.status.retrieveColorCode(),
                actionButtonColor = it.status.retrieveColorCode(),
                actionButtonText = it.description,
              )
            }
        )
      is ProfileData.AppointmentProfileData ->
        ProfileViewData.PatientProfileViewData(
          logicalId = inputModel.logicalId,
          name = inputModel.name,
          address = inputModel.address,
          age = inputModel.age,
          identifierValue = inputModel.identifier.toString(),
        )
=======
      //      is ProfileData.HivProfileData ->
      //        ProfileViewData.PatientProfileViewData(
      //          logicalId = inputModel.logicalId,
      //          name = inputModel.name,
      //          address = inputModel.address,
      //          age = inputModel.age,
      //          identifierValue = inputModel.identifier.toString(),
      //          identifierKey = inputModel.healthStatus.retrieveDisplayIdentifierKey(),
      //          tasks =
      //            inputModel.tasks.take(DEFAULT_TASKS_COUNT).map {
      //              PatientProfileRowItem(
      //                id = it.logicalId,
      //                actionFormId =
      //                  if (it.status == Task.TaskStatus.READY && it.hasReasonReference())
      //                    it.reasonReference.extractId()
      //                  else null,
      //                title = it.description,
      //                subtitle =
      //                  context.getString(R.string.due_on,
      // it.executionPeriod.start.makeItReadable()),
      //                profileViewSection = PatientProfileViewSection.TASKS,
      //                actionButtonIcon =
      //                  if (it.status == Task.TaskStatus.COMPLETED) Icons.Filled.Check
      //                  else Icons.Filled.Add,
      //                actionIconColor =
      //                  if (it.status == Task.TaskStatus.COMPLETED) SuccessColor
      //                  else it.status.retrieveColorCode(),
      //                actionButtonColor = it.status.retrieveColorCode(),
      //                actionButtonText = it.description,
      //              )
      //            }
      //        )
      //      is ProfileData.HivProfileData ->
      //        ProfileViewData.PatientProfileViewData(
      //          logicalId = inputModel.logicalId,
      //          name = inputModel.name,
      //          address = inputModel.address,
      //          age = inputModel.age,
      //
      //        )
>>>>>>> 6a998fb6
      is ProfileData.DefaultProfileData ->
        ProfileViewData.PatientProfileViewData(
          logicalId = inputModel.logicalId,
          name = inputModel.name,
          identifier = inputModel.identifier,
          identifierValue = inputModel.identifier ?: inputModel.logicalId,
          identifierKey = inputModel.healthStatus.retrieveDisplayIdentifierKey(),
          age = inputModel.age,
          sex = inputModel.gender.translateGender(context),
          dob = inputModel.birthdate.formatDob(),
          address = inputModel.address,
          tasks =
            inputModel.tasks.take(DEFAULT_TASKS_COUNT).map {
              PatientProfileRowItem(
                id = it.logicalId,
                actionFormId =
                  if (it.status == Task.TaskStatus.READY && it.hasReasonReference())
                    it.reasonReference.extractId()
                  else null,
                title = it.description,
                subtitle =
                  context.getString(R.string.due_on, it.executionPeriod.start.makeItReadable()),
                profileViewSection = PatientProfileViewSection.TASKS,
                actionButtonIcon =
                  if (it.status == Task.TaskStatus.COMPLETED) Icons.Filled.Check
                  else Icons.Filled.Add,
                actionIconColor =
                  if (it.status == Task.TaskStatus.COMPLETED) SuccessColor
                  else it.status.retrieveColorCode(),
                actionButtonColor = it.status.retrieveColorCode(),
                actionButtonText = it.description,
              )
            },
        )
      is ProfileData.FamilyProfileData ->
        ProfileViewData.FamilyProfileViewData(
          logicalId = inputModel.logicalId,
          name = context.getString(R.string.family_suffix, inputModel.name),
          address = inputModel.address,
          age = inputModel.age,
          familyMemberViewStates =
            inputModel.members.map { memberProfileData ->
              FamilyMemberViewState(
                patientId = memberProfileData.id,
                birthDate = memberProfileData.birthdate,
                age = memberProfileData.age,
                gender = memberProfileData.gender.translateGender(context),
                name = memberProfileData.name,
                memberTasks =
                  memberProfileData
                    .tasks
                    .filter { it.status == Task.TaskStatus.READY }
                    .take(DEFAULT_TASKS_COUNT)
                    .map {
                      FamilyMemberTask(
                        taskId = it.logicalId,
                        task = it.description,
                        taskStatus = it.status,
                        colorCode = it.status.retrieveColorCode(),
                        taskFormId =
                          if (it.status == Task.TaskStatus.READY && it.hasReasonReference())
                            it.reasonReference.extractId()
                          else null
                      )
                    }
              )
            }
        )
    }
  }

  private fun Task.TaskStatus.retrieveColorCode(): Color =
    when (this) {
      Task.TaskStatus.READY -> InfoColor
      Task.TaskStatus.CANCELLED -> OverdueColor
      Task.TaskStatus.FAILED -> OverdueColor
      Task.TaskStatus.COMPLETED -> DefaultColor
      else -> DefaultColor
    }

  fun HealthStatus.retrieveDisplayIdentifierKey(): String =
    when (this) {
      HealthStatus.EXPOSED_INFANT -> "HCC Number"
      HealthStatus.CHILD_CONTACT, HealthStatus.SEXUAL_CONTACT, HealthStatus.HIV_POSITIVE ->
        "HTS Number"
      else -> "ART Number"
    }

  private fun Date.formatDob(): String = simpleDateFormat.format(this)

  companion object {
    const val DEFAULT_TASKS_COUNT = 5 // TODO Configure tasks to display
  }
}<|MERGE_RESOLUTION|>--- conflicted
+++ resolved
@@ -61,15 +61,18 @@
           dob = inputModel.birthdate.formatDob(),
           identifier = inputModel.identifier
         )
-<<<<<<< HEAD
       is ProfileData.HivProfileData ->
         ProfileViewData.PatientProfileViewData(
           logicalId = inputModel.logicalId,
           name = inputModel.name,
+          sex = inputModel.gender.translateGender(context),
+          age = inputModel.age,
+          dob = inputModel.birthdate.formatDob(),
+          identifier = inputModel.identifier,
           address = inputModel.address,
-          age = inputModel.age,
-          identifierValue = inputModel.identifier ?: inputModel.logicalId,
           identifierKey = inputModel.healthStatus.retrieveDisplayIdentifierKey(),
+          showIdentifierInProfile = inputModel.showIdentifierInProfile,
+          showDOBInProfile = inputModel.showDOBInProfile,
           tasks =
             inputModel.tasks.take(DEFAULT_TASKS_COUNT).map {
               PatientProfileRowItem(
@@ -93,67 +96,14 @@
               )
             }
         )
-      is ProfileData.AppointmentProfileData ->
-        ProfileViewData.PatientProfileViewData(
-          logicalId = inputModel.logicalId,
-          name = inputModel.name,
-          address = inputModel.address,
-          age = inputModel.age,
-          identifierValue = inputModel.identifier.toString(),
-        )
-=======
-      //      is ProfileData.HivProfileData ->
-      //        ProfileViewData.PatientProfileViewData(
-      //          logicalId = inputModel.logicalId,
-      //          name = inputModel.name,
-      //          address = inputModel.address,
-      //          age = inputModel.age,
-      //          identifierValue = inputModel.identifier.toString(),
-      //          identifierKey = inputModel.healthStatus.retrieveDisplayIdentifierKey(),
-      //          tasks =
-      //            inputModel.tasks.take(DEFAULT_TASKS_COUNT).map {
-      //              PatientProfileRowItem(
-      //                id = it.logicalId,
-      //                actionFormId =
-      //                  if (it.status == Task.TaskStatus.READY && it.hasReasonReference())
-      //                    it.reasonReference.extractId()
-      //                  else null,
-      //                title = it.description,
-      //                subtitle =
-      //                  context.getString(R.string.due_on,
-      // it.executionPeriod.start.makeItReadable()),
-      //                profileViewSection = PatientProfileViewSection.TASKS,
-      //                actionButtonIcon =
-      //                  if (it.status == Task.TaskStatus.COMPLETED) Icons.Filled.Check
-      //                  else Icons.Filled.Add,
-      //                actionIconColor =
-      //                  if (it.status == Task.TaskStatus.COMPLETED) SuccessColor
-      //                  else it.status.retrieveColorCode(),
-      //                actionButtonColor = it.status.retrieveColorCode(),
-      //                actionButtonText = it.description,
-      //              )
-      //            }
-      //        )
-      //      is ProfileData.HivProfileData ->
-      //        ProfileViewData.PatientProfileViewData(
-      //          logicalId = inputModel.logicalId,
-      //          name = inputModel.name,
-      //          address = inputModel.address,
-      //          age = inputModel.age,
-      //
-      //        )
->>>>>>> 6a998fb6
       is ProfileData.DefaultProfileData ->
         ProfileViewData.PatientProfileViewData(
           logicalId = inputModel.logicalId,
           name = inputModel.name,
           identifier = inputModel.identifier,
-          identifierValue = inputModel.identifier ?: inputModel.logicalId,
-          identifierKey = inputModel.healthStatus.retrieveDisplayIdentifierKey(),
           age = inputModel.age,
           sex = inputModel.gender.translateGender(context),
           dob = inputModel.birthdate.formatDob(),
-          address = inputModel.address,
           tasks =
             inputModel.tasks.take(DEFAULT_TASKS_COUNT).map {
               PatientProfileRowItem(
