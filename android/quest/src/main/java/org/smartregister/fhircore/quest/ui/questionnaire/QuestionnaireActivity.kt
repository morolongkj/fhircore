--- conflicted
+++ resolved
@@ -63,11 +63,6 @@
 import org.smartregister.fhircore.engine.util.location.PermissionUtils
 import org.smartregister.fhircore.quest.R
 import org.smartregister.fhircore.quest.databinding.QuestionnaireActivityBinding
-<<<<<<< HEAD
-=======
-import org.smartregister.fhircore.quest.util.LocationUtils
-import org.smartregister.fhircore.quest.util.PermissionUtils
->>>>>>> 402511d5
 import org.smartregister.fhircore.quest.util.ResourceUtils
 import timber.log.Timber
 
@@ -134,13 +129,9 @@
   }
 
   fun setupLocationServices() {
-<<<<<<< HEAD
-    if (viewModel.applicationConfiguration.logQuestionnaireLocation) {
-=======
     if (
       viewModel.applicationConfiguration.logGpsLocation.contains(LocationLogOptions.QUESTIONNAIRE)
     ) {
->>>>>>> 402511d5
       fusedLocationClient = LocationServices.getFusedLocationProviderClient(this)
 
       if (!LocationUtils.isLocationEnabled(this)) {
@@ -371,11 +362,7 @@
 
           if (currentLocation != null) {
             questionnaireResponse.contained.add(
-<<<<<<< HEAD
-              ResourceUtils.createLocationResource(gpsLocation = currentLocation),
-=======
               ResourceUtils.createFhirLocationFromGpsLocation(gpsLocation = currentLocation!!),
->>>>>>> 402511d5
             )
           }
 
