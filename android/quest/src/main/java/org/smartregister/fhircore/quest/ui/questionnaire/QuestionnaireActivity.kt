/*
 * Copyright 2021-2024 Ona Systems, Inc
 *
 * Licensed under the Apache License, Version 2.0 (the "License");
 * you may not use this file except in compliance with the License.
 * You may obtain a copy of the License at
 *
 *       http://www.apache.org/licenses/LICENSE-2.0
 *
 * Unless required by applicable law or agreed to in writing, software
 * distributed under the License is distributed on an "AS IS" BASIS,
 * WITHOUT WARRANTIES OR CONDITIONS OF ANY KIND, either express or implied.
 * See the License for the specific language governing permissions and
 * limitations under the License.
 */

package org.smartregister.fhircore.quest.ui.questionnaire

import android.Manifest
import android.app.Activity
import android.app.AlertDialog
import android.content.Intent
import android.location.Location
import android.os.Bundle
import android.os.Parcelable
import android.provider.Settings
import android.view.View
import android.widget.Toast
import androidx.activity.OnBackPressedCallback
import androidx.activity.result.ActivityResultLauncher
import androidx.activity.viewModels
import androidx.core.os.bundleOf
import androidx.fragment.app.commit
import androidx.lifecycle.lifecycleScope
import com.google.android.fhir.datacapture.QuestionnaireFragment
import com.google.android.fhir.logicalId
import com.google.android.gms.location.FusedLocationProviderClient
import com.google.android.gms.location.LocationServices
import dagger.hilt.android.AndroidEntryPoint
import java.io.Serializable
import java.util.LinkedList
import javax.inject.Inject
import kotlinx.coroutines.launch
import org.hl7.fhir.r4.model.Questionnaire
import org.hl7.fhir.r4.model.QuestionnaireResponse
import org.hl7.fhir.r4.model.Resource
import org.hl7.fhir.r4.model.ResourceType
import org.smartregister.fhircore.engine.configuration.QuestionnaireConfig
import org.smartregister.fhircore.engine.domain.model.ActionParameter
import org.smartregister.fhircore.engine.domain.model.ActionParameterType
import org.smartregister.fhircore.engine.domain.model.isEditable
import org.smartregister.fhircore.engine.domain.model.isReadOnly
import org.smartregister.fhircore.engine.ui.base.AlertDialogue
import org.smartregister.fhircore.engine.ui.base.BaseMultiLanguageActivity
import org.smartregister.fhircore.engine.util.DispatcherProvider
import org.smartregister.fhircore.engine.util.extension.clearText
import org.smartregister.fhircore.engine.util.extension.encodeResourceToString
import org.smartregister.fhircore.engine.util.extension.parcelable
import org.smartregister.fhircore.engine.util.extension.parcelableArrayList
import org.smartregister.fhircore.engine.util.extension.showToast
import org.smartregister.fhircore.engine.util.location.LocationUtils
import org.smartregister.fhircore.engine.util.location.PermissionUtils
import org.smartregister.fhircore.quest.R
import org.smartregister.fhircore.quest.databinding.QuestionnaireActivityBinding
<<<<<<< HEAD
=======
import org.smartregister.fhircore.quest.util.LocationUtils
import org.smartregister.fhircore.quest.util.PermissionUtils
>>>>>>> 5d2d0578
import org.smartregister.fhircore.quest.util.ResourceUtils
import timber.log.Timber

@AndroidEntryPoint
class QuestionnaireActivity : BaseMultiLanguageActivity() {

  @Inject lateinit var dispatcherProvider: DispatcherProvider
  val viewModel by viewModels<QuestionnaireViewModel>()
  private lateinit var questionnaireConfig: QuestionnaireConfig
  private lateinit var actionParameters: ArrayList<ActionParameter>
  private lateinit var viewBinding: QuestionnaireActivityBinding
  private var questionnaire: Questionnaire? = null
  private var alertDialog: AlertDialog? = null
  private lateinit var fusedLocationClient: FusedLocationProviderClient
  var currentLocation: Location? = null
  private lateinit var locationPermissionLauncher: ActivityResultLauncher<Array<String>>
  private lateinit var activityResultLauncher: ActivityResultLauncher<Intent>

  override fun onCreate(savedInstanceState: Bundle?) {
    super.onCreate(savedInstanceState)

    setTheme(org.smartregister.fhircore.engine.R.style.AppTheme_Questionnaire)
    viewBinding = QuestionnaireActivityBinding.inflate(layoutInflater)
    setContentView(viewBinding.root)
    with(intent) {
      parcelable<QuestionnaireConfig>(QUESTIONNAIRE_CONFIG)?.also { questionnaireConfig = it }
      actionParameters = parcelableArrayList(QUESTIONNAIRE_ACTION_PARAMETERS) ?: arrayListOf()
    }

    if (!::questionnaireConfig.isInitialized) {
      showToast(getString(R.string.missing_questionnaire_config))
      finish()
      return
    }

    viewModel.questionnaireProgressStateLiveData.observe(this) { progressState ->
      alertDialog =
        if (progressState?.active == false) {
          alertDialog?.dismiss()
          null
        } else {
          when (progressState) {
            is QuestionnaireProgressState.ExtractionInProgress ->
              AlertDialogue.showProgressAlert(this, R.string.extraction_in_progress)
            is QuestionnaireProgressState.QuestionnaireLaunch ->
              AlertDialogue.showProgressAlert(this, R.string.loading_questionnaire)
            else -> null
          }
        }
    }

    if (savedInstanceState == null) renderQuestionnaire()

    setupLocationServices()

    this.onBackPressedDispatcher.addCallback(
      this,
      object : OnBackPressedCallback(true) {
        override fun handleOnBackPressed() {
          handleBackPress()
        }
      },
    )
  }

  fun setupLocationServices() {
    if (viewModel.applicationConfiguration.logQuestionnaireLocation) {
      fusedLocationClient = LocationServices.getFusedLocationProviderClient(this)

      if (!LocationUtils.isLocationEnabled(this)) {
        openLocationServicesSettings()
      }

      if (!hasLocationPermissions()) {
        launchLocationPermissionsDialog()
      }

      if (LocationUtils.isLocationEnabled(this) && hasLocationPermissions()) {
        fetchLocation(true)
      }
    }
  }

  fun hasLocationPermissions(): Boolean {
    return PermissionUtils.checkPermissions(
      this,
      listOf(
        Manifest.permission.ACCESS_COARSE_LOCATION,
        Manifest.permission.ACCESS_FINE_LOCATION,
      ),
    )
  }

  fun openLocationServicesSettings() {
    activityResultLauncher =
      PermissionUtils.getStartActivityForResultLauncher(this) { resultCode, _ ->
        if (resultCode == RESULT_OK || hasLocationPermissions()) {
          fetchLocation()
        }
      }

    val intent = Intent(Settings.ACTION_LOCATION_SOURCE_SETTINGS)
    showLocationSettingsDialog(intent)
  }

  private fun showLocationSettingsDialog(intent: Intent) {
    viewModel.setProgressState(QuestionnaireProgressState.QuestionnaireLaunch(false))
    AlertDialog.Builder(this)
      .setMessage(getString(R.string.location_services_disabled))
      .setCancelable(true)
      .setPositiveButton(getString(R.string.yes)) { _, _ -> activityResultLauncher.launch(intent) }
      .setNegativeButton(getString(R.string.no)) { dialog, _ -> dialog.cancel() }
      .show()
  }

  fun launchLocationPermissionsDialog() {
    locationPermissionLauncher =
      PermissionUtils.getLocationPermissionLauncher(
        this,
        onFineLocationPermissionGranted = { fetchLocation(true) },
        onCoarseLocationPermissionGranted = { fetchLocation(false) },
        onLocationPermissionDenied = {
          Toast.makeText(
              this,
              getString(R.string.location_permissions_denied),
              Toast.LENGTH_SHORT,
            )
            .show()
          Timber.e("Location permissions denied")
        },
      )

    locationPermissionLauncher.launch(
      arrayOf(
        Manifest.permission.ACCESS_FINE_LOCATION,
        Manifest.permission.ACCESS_COARSE_LOCATION,
      ),
    )
  }

  fun fetchLocation(highAccuracy: Boolean = true) {
    lifecycleScope.launch {
      try {
        if (highAccuracy) {
<<<<<<< HEAD
          currentLocation = LocationUtils.getAccurateLocation(fusedLocationClient)
        } else {
          currentLocation = LocationUtils.getApproximateLocation(fusedLocationClient)
=======
          currentLocation =
            LocationUtils.getAccurateLocation(fusedLocationClient, dispatcherProvider.io())
        } else {
          currentLocation =
            LocationUtils.getApproximateLocation(fusedLocationClient, dispatcherProvider.io())
>>>>>>> 5d2d0578
        }
      } catch (e: Exception) {
        Timber.e(e, "Failed to get GPS location for questionnaire: ${questionnaireConfig.id}")
      } finally {
        if (currentLocation == null) {
          this@QuestionnaireActivity.showToast("Failed to get GPS location", Toast.LENGTH_LONG)
        }
      }
    }
  }

  override fun onSaveInstanceState(outState: Bundle) {
    super.onSaveInstanceState(outState)
    outState.clear()
  }

  private fun renderQuestionnaire() {
    lifecycleScope.launch {
      if (supportFragmentManager.findFragmentByTag(QUESTIONNAIRE_FRAGMENT_TAG) == null) {
        viewModel.setProgressState(QuestionnaireProgressState.QuestionnaireLaunch(true))
        with(viewBinding) {
          questionnaireToolbar.apply {
            setNavigationIcon(R.drawable.ic_arrow_back)
            setNavigationOnClickListener { handleBackPress() }
          }
          questionnaireTitle.apply { text = questionnaireConfig.title }
          clearAll.apply {
            visibility = if (questionnaireConfig.showClearAll) View.VISIBLE else View.GONE
            setOnClickListener {
              // TODO Clear current QuestionnaireResponse items -> SDK
            }
          }
        }

        questionnaire = viewModel.retrieveQuestionnaire(questionnaireConfig, actionParameters)

        try {
          val questionnaireFragmentBuilder = buildQuestionnaireFragment(questionnaire!!)
          supportFragmentManager.commit {
            setReorderingAllowed(true)
            add(R.id.container, questionnaireFragmentBuilder.build(), QUESTIONNAIRE_FRAGMENT_TAG)
          }

          registerFragmentResultListener()
        } catch (nullPointerException: NullPointerException) {
          showToast(getString(R.string.questionnaire_not_found))
          finish()
        } finally {
          viewModel.setProgressState(QuestionnaireProgressState.QuestionnaireLaunch(false))
        }
      }
    }
  }

  private suspend fun buildQuestionnaireFragment(
    questionnaire: Questionnaire,
  ): QuestionnaireFragment.Builder {
    if (questionnaire.subjectType.isNullOrEmpty()) {
      showToast(getString(R.string.missing_subject_type))
      Timber.e(
        "Missing subject type on questionnaire. Provide Questionnaire.subjectType to resolve.",
      )
      finish()
    }
    val questionnaireFragmentBuilder =
      QuestionnaireFragment.builder()
        .setQuestionnaire(questionnaire.json())
        .showAsterisk(questionnaireConfig.showRequiredTextAsterisk)
        .showRequiredText(questionnaireConfig.showRequiredText)

    val questionnaireSubjectType = questionnaire.subjectType.firstOrNull()?.code
    val resourceType =
      questionnaireConfig.resourceType ?: questionnaireSubjectType?.let { ResourceType.valueOf(it) }
    val resourceIdentifier = questionnaireConfig.resourceIdentifier

    if (resourceType != null && !resourceIdentifier.isNullOrEmpty()) {
      // Add subject and other configured resource to launchContext
      val launchContextResources =
        LinkedList<Resource>().apply {
          viewModel.loadResource(resourceType, resourceIdentifier)?.let { add(it) }
          addAll(
            // Exclude the subject resource its already added
            viewModel.retrievePopulationResources(
              actionParameters.filterNot {
                it.paramType == ActionParameterType.QUESTIONNAIRE_RESPONSE_POPULATION_RESOURCE &&
                  resourceType == it.resourceType &&
                  resourceIdentifier.equals(it.value, ignoreCase = true)
              },
            ),
          )
        }

      if (launchContextResources.isNotEmpty()) {
        questionnaireFragmentBuilder.setQuestionnaireLaunchContextMap(
          launchContextResources.associate {
            Pair(it.resourceType.name.lowercase(), it.encodeResourceToString())
          },
        )
      }

      // Populate questionnaire with latest QuestionnaireResponse
      if (questionnaireConfig.isEditable()) {
        val latestQuestionnaireResponse =
          viewModel.searchLatestQuestionnaireResponse(
            resourceId = resourceIdentifier,
            resourceType = resourceType,
            questionnaireId = questionnaire.logicalId,
          )

        val questionnaireResponse =
          QuestionnaireResponse().apply {
            item = latestQuestionnaireResponse?.item
            // Clearing the text prompts the SDK to re-process the content, which includes HTML
            clearText()
          }

        if (viewModel.validateQuestionnaireResponse(questionnaire, questionnaireResponse, this)) {
          questionnaireFragmentBuilder.setQuestionnaireResponse(questionnaireResponse.json())
        } else {
          showToast(getString(R.string.error_populating_questionnaire))
        }
      }
    }
    return questionnaireFragmentBuilder
  }

  private fun Resource.json(): String = this.encodeResourceToString()

  private fun registerFragmentResultListener() {
    supportFragmentManager.setFragmentResultListener(
      QuestionnaireFragment.SUBMIT_REQUEST_KEY,
      this,
    ) { _, _ ->
      val questionnaireResponse = retrieveQuestionnaireResponse()

      // Close questionnaire if opened in read only mode or if experimental
      if (questionnaireConfig.isReadOnly() || questionnaire?.experimental == true) {
        finish()
      }
      if (questionnaireResponse != null && questionnaire != null) {
        viewModel.run {
          setProgressState(QuestionnaireProgressState.ExtractionInProgress(true))

          if (currentLocation != null) {
            questionnaireResponse.contained.add(
              ResourceUtils.createLocationResource(gpsLocation = currentLocation),
            )
          }

          handleQuestionnaireSubmission(
            questionnaire = questionnaire!!,
            currentQuestionnaireResponse = questionnaireResponse,
            questionnaireConfig = questionnaireConfig,
            actionParameters = actionParameters,
            context = this@QuestionnaireActivity,
          ) { idTypes, questionnaireResponse ->
            // Dismiss progress indicator dialog, submit result then finish activity
            // TODO Ensure this dialog is dismissed even when an exception is encountered
            setProgressState(QuestionnaireProgressState.ExtractionInProgress(false))
            setResult(
              Activity.RESULT_OK,
              Intent().apply {
                putExtra(QUESTIONNAIRE_RESPONSE, questionnaireResponse as Serializable)
                putExtra(QUESTIONNAIRE_SUBMISSION_EXTRACTED_RESOURCE_IDS, idTypes as Serializable)
                putExtra(QUESTIONNAIRE_CONFIG, questionnaireConfig as Parcelable)
              },
            )
            finish()
          }
        }
      }
    }
  }

  private fun handleBackPress() {
    if (questionnaireConfig.isReadOnly()) {
      finish()
    } else if (questionnaireConfig.saveDraft) {
      AlertDialogue.showCancelAlert(
        context = this,
        message =
          org.smartregister.fhircore.engine.R.string
            .questionnaire_in_progress_alert_back_pressed_message,
        title = org.smartregister.fhircore.engine.R.string.questionnaire_alert_back_pressed_title,
        confirmButtonListener = {
          retrieveQuestionnaireResponse()?.let { questionnaireResponse ->
            viewModel.saveDraftQuestionnaire(questionnaireResponse)
          }
        },
        confirmButtonText =
          org.smartregister.fhircore.engine.R.string
            .questionnaire_alert_back_pressed_save_draft_button_title,
        neutralButtonListener = { finish() },
        neutralButtonText =
          org.smartregister.fhircore.engine.R.string.questionnaire_alert_back_pressed_button_title,
      )
    } else {
      AlertDialogue.showConfirmAlert(
        context = this,
        message =
          org.smartregister.fhircore.engine.R.string.questionnaire_alert_back_pressed_message,
        title = org.smartregister.fhircore.engine.R.string.questionnaire_alert_back_pressed_title,
        confirmButtonListener = { finish() },
        confirmButtonText =
          org.smartregister.fhircore.engine.R.string.questionnaire_alert_back_pressed_button_title,
      )
    }
  }

  private fun retrieveQuestionnaireResponse(): QuestionnaireResponse? =
    (supportFragmentManager.findFragmentByTag(QUESTIONNAIRE_FRAGMENT_TAG) as QuestionnaireFragment?)
      ?.getQuestionnaireResponse()

  companion object {

    const val QUESTIONNAIRE_FRAGMENT_TAG = "questionnaireFragment"
    const val QUESTIONNAIRE_CONFIG = "questionnaireConfig"
    const val QUESTIONNAIRE_SUBMISSION_EXTRACTED_RESOURCE_IDS = "questionnaireExtractedResourceIds"
    const val QUESTIONNAIRE_RESPONSE = "questionnaireResponse"
    const val QUESTIONNAIRE_ACTION_PARAMETERS = "questionnaireActionParameters"
    const val QUESTIONNAIRE_POPULATION_RESOURCES = "questionnairePopulationResources"

    fun intentBundle(
      questionnaireConfig: QuestionnaireConfig,
      actionParams: List<ActionParameter>,
    ): Bundle =
      bundleOf(
        Pair(QUESTIONNAIRE_CONFIG, questionnaireConfig),
        Pair(QUESTIONNAIRE_ACTION_PARAMETERS, actionParams),
      )
  }
}<|MERGE_RESOLUTION|>--- conflicted
+++ resolved
@@ -62,11 +62,6 @@
 import org.smartregister.fhircore.engine.util.location.PermissionUtils
 import org.smartregister.fhircore.quest.R
 import org.smartregister.fhircore.quest.databinding.QuestionnaireActivityBinding
-<<<<<<< HEAD
-=======
-import org.smartregister.fhircore.quest.util.LocationUtils
-import org.smartregister.fhircore.quest.util.PermissionUtils
->>>>>>> 5d2d0578
 import org.smartregister.fhircore.quest.util.ResourceUtils
 import timber.log.Timber
 
@@ -211,17 +206,11 @@
     lifecycleScope.launch {
       try {
         if (highAccuracy) {
-<<<<<<< HEAD
-          currentLocation = LocationUtils.getAccurateLocation(fusedLocationClient)
-        } else {
-          currentLocation = LocationUtils.getApproximateLocation(fusedLocationClient)
-=======
           currentLocation =
             LocationUtils.getAccurateLocation(fusedLocationClient, dispatcherProvider.io())
         } else {
           currentLocation =
             LocationUtils.getApproximateLocation(fusedLocationClient, dispatcherProvider.io())
->>>>>>> 5d2d0578
         }
       } catch (e: Exception) {
         Timber.e(e, "Failed to get GPS location for questionnaire: ${questionnaireConfig.id}")
