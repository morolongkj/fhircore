--- conflicted
+++ resolved
@@ -322,20 +322,6 @@
             }
           }
 
-<<<<<<< HEAD
-      sharedPreferences.write(
-        key = SharedPreferenceKey.PRACTITIONER_ID.name,
-        value = practitionerDetails.fhirPractitionerDetails?.id,
-      )
-      sharedPreferences.write(SharedPreferenceKey.PRACTITIONER_DETAILS.name, practitionerDetails)
-      sharedPreferences.write(ResourceType.CareTeam.name, careTeamIds)
-      sharedPreferences.write(ResourceType.Organization.name, organizationIds)
-      sharedPreferences.write(ResourceType.Location.name, locationIds)
-      sharedPreferences.write(
-        SharedPreferenceKey.PRACTITIONER_LOCATION_HIERARCHIES.name,
-        locationHierarchies,
-      )
-=======
         defaultRepository.createRemote(false, *practitioners.toTypedArray())
         practitionerDetails.fhirPractitionerDetails?.groups?.toTypedArray()?.let {
           defaultRepository.createRemote(false, *it)
@@ -346,7 +332,6 @@
         practitionerDetails.fhirPractitionerDetails?.organizationAffiliations?.toTypedArray()?.let {
           defaultRepository.createRemote(false, *it)
         }
->>>>>>> 079b25a2
 
         if (practitionerId.isNotEmpty()) {
           writePractitionerDetailsToShredPref(
@@ -377,6 +362,7 @@
           }
         }
       }
+
       postProcess()
     }
   }
