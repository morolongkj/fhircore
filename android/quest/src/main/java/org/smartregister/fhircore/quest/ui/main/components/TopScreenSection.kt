--- conflicted
+++ resolved
@@ -106,11 +106,7 @@
       if (isFilterIconEnabled) {
         IconButton(
           onClick = { onClick.invoke(ToolbarClickEvent.FilterData) },
-<<<<<<< HEAD
-          modifier = Modifier.padding(horizontal = 16.dp)
-=======
           modifier = Modifier.padding(horizontal = 16.dp),
->>>>>>> bc34a70e
         ) {
           BadgedBox(
             badge = {
