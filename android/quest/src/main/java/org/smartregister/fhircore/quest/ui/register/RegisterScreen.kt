/*
 * Copyright 2021-2024 Ona Systems, Inc
 *
 * Licensed under the Apache License, Version 2.0 (the "License");
 * you may not use this file except in compliance with the License.
 * You may obtain a copy of the License at
 *
 *       http://www.apache.org/licenses/LICENSE-2.0
 *
 * Unless required by applicable law or agreed to in writing, software
 * distributed under the License is distributed on an "AS IS" BASIS,
 * WITHOUT WARRANTIES OR CONDITIONS OF ANY KIND, either express or implied.
 * See the License for the specific language governing permissions and
 * limitations under the License.
 */

package org.smartregister.fhircore.quest.ui.register

import androidx.compose.foundation.layout.Arrangement
import androidx.compose.foundation.layout.Box
import androidx.compose.foundation.layout.Column
import androidx.compose.foundation.layout.fillMaxSize
import androidx.compose.foundation.layout.padding
import androidx.compose.foundation.lazy.LazyListState
import androidx.compose.foundation.lazy.rememberLazyListState
import androidx.compose.material.icons.Icons
import androidx.compose.material.icons.filled.Add
import androidx.compose.material3.Button
import androidx.compose.material3.Icon
import androidx.compose.material3.Scaffold
import androidx.compose.material3.Text
import androidx.compose.runtime.Composable
import androidx.compose.runtime.MutableState
import androidx.compose.runtime.collectAsState
import androidx.compose.ui.Alignment
import androidx.compose.ui.Modifier
import androidx.compose.ui.graphics.Color
import androidx.compose.ui.platform.testTag
import androidx.compose.ui.res.stringResource
import androidx.compose.ui.text.font.FontWeight
import androidx.compose.ui.text.style.TextAlign
import androidx.compose.ui.unit.dp
import androidx.compose.ui.unit.sp
import androidx.navigation.NavController
import androidx.paging.compose.LazyPagingItems
import org.smartregister.fhircore.engine.R
import org.smartregister.fhircore.engine.configuration.navigation.NavigationMenuConfig
import org.smartregister.fhircore.engine.configuration.register.NoResultsConfig
import org.smartregister.fhircore.engine.domain.model.ResourceData
import org.smartregister.fhircore.engine.domain.model.ToolBarHomeNavigation
import org.smartregister.fhircore.engine.ui.components.register.LoaderDialog
import org.smartregister.fhircore.engine.ui.components.register.RegisterHeader
import org.smartregister.fhircore.engine.util.annotation.PreviewWithBackgroundExcludeGenerated
import org.smartregister.fhircore.quest.event.ToolbarClickEvent
import org.smartregister.fhircore.quest.ui.main.components.TopScreenSection
import org.smartregister.fhircore.quest.ui.register.components.RegisterCardList
import org.smartregister.fhircore.quest.ui.shared.components.ExtendedFab
import org.smartregister.fhircore.quest.util.extensions.handleClickEvent

const val NO_REGISTER_VIEW_COLUMN_TEST_TAG = "noRegisterViewColumnTestTag"
const val NO_REGISTER_VIEW_TITLE_TEST_TAG = "noRegisterViewTitleTestTag"
const val NO_REGISTER_VIEW_MESSAGE_TEST_TAG = "noRegisterViewMessageTestTag"
const val NO_REGISTER_VIEW_BUTTON_TEST_TAG = "noRegisterViewButtonTestTag"
const val NO_REGISTER_VIEW_BUTTON_ICON_TEST_TAG = "noRegisterViewButtonIconTestTag"
const val NO_REGISTER_VIEW_BUTTON_TEXT_TEST_TAG = "noRegisterViewButtonTextTestTag"
const val REGISTER_CARD_TEST_TAG = "registerCardListTestTag"
const val FIRST_TIME_SYNC_DIALOG = "firstTimeSyncTestTag"
const val FAB_BUTTON_REGISTER_TEST_TAG = "fabTestTag"
const val TOP_REGISTER_SCREEN_TEST_TAG = "topScreenTestTag"

@Composable
fun RegisterScreen(
  modifier: Modifier = Modifier,
  openDrawer: (Boolean) -> Unit,
  onEvent: (RegisterEvent) -> Unit,
  registerUiState: RegisterUiState,
  searchText: MutableState<String>,
  currentPage: MutableState<Int>,
  pagingItems: LazyPagingItems<ResourceData>,
  navController: NavController,
  toolBarHomeNavigation: ToolBarHomeNavigation = ToolBarHomeNavigation.OPEN_DRAWER,
) {
  val lazyListState: LazyListState = rememberLazyListState()

  Scaffold(
    topBar = {
      Column {
        /*
         * Top section has toolbar and a results counts view
         * by default isSearchBarVisible is visible
         * */
        val filterActions = registerUiState.registerConfiguration?.registerFilter?.dataFilterActions
        TopScreenSection(
          modifier = modifier.testTag(TOP_REGISTER_SCREEN_TEST_TAG),
          title = registerUiState.screenTitle ?: registerUiState.registerConfiguration?.topScreenSection?.title ?: "",
          searchText = searchText.value,
          filteredRecordsCount = registerUiState.filteredRecordsCount,
          isSearchBarVisible = registerUiState.registerConfiguration?.searchBar?.visible ?: true,
          searchPlaceholder = registerUiState.registerConfiguration?.searchBar?.display,
          toolBarHomeNavigation = toolBarHomeNavigation,
          onSearchTextChanged = { searchText ->
            onEvent(RegisterEvent.SearchRegister(searchText = searchText))
          },
          isFilterIconEnabled = filterActions?.isNotEmpty() ?: false,
          topScreenSection = registerUiState.registerConfiguration?.topScreenSection,
<<<<<<< HEAD
=======
          navController = navController
>>>>>>> 8dff9c09
        ) { event ->
          when (event) {
            ToolbarClickEvent.Navigate ->
              when (toolBarHomeNavigation) {
                ToolBarHomeNavigation.OPEN_DRAWER -> openDrawer(true)
                ToolBarHomeNavigation.NAVIGATE_BACK -> navController.popBackStack()
              }
            ToolbarClickEvent.FilterData -> {
              onEvent(RegisterEvent.ResetFilterRecordsCount)
              filterActions?.handleClickEvent(navController)
            }
<<<<<<< HEAD
            ToolbarClickEvent.Toggle -> {
              registerUiState.registerConfiguration
                ?.topScreenSection
                ?.toggleAction
                ?.handleClickEvent(
                  navController = navController,
                )
=======

            is ToolbarClickEvent.Actions -> {
              event.actions.handleClickEvent(
                navController = navController
              )
>>>>>>> 8dff9c09
            }
          }
        }
        // Only show counter during search
        if (searchText.value.isNotEmpty()) RegisterHeader(resultCount = pagingItems.itemCount)
      }
    },
    floatingActionButton = {
      val fabActions = registerUiState.registerConfiguration?.fabActions
      if (!fabActions.isNullOrEmpty() && fabActions.first().visible) {
        ExtendedFab(
          modifier = modifier.testTag(FAB_BUTTON_REGISTER_TEST_TAG),
          fabActions = fabActions,
          navController = navController,
          lazyListState = lazyListState,
        )
      }
    },
  ) { innerPadding ->
    Box(modifier = modifier.padding(innerPadding)) {
      if (registerUiState.isFirstTimeSync) {
        val isSyncUpload = registerUiState.isSyncUpload.collectAsState(initial = false).value
        LoaderDialog(
          modifier = modifier.testTag(FIRST_TIME_SYNC_DIALOG),
          percentageProgressFlow = registerUiState.progressPercentage,
          dialogMessage =
            stringResource(
              id = if (isSyncUpload) R.string.syncing_up else R.string.syncing_down,
            ),
          showPercentageProgress = true,
        )
      }
      if (
        registerUiState.totalRecordsCount > 0 &&
          registerUiState.registerConfiguration?.registerCard != null
      ) {
        RegisterCardList(
          modifier = modifier.testTag(REGISTER_CARD_TEST_TAG),
          registerCardConfig = registerUiState.registerConfiguration.registerCard,
          pagingItems = pagingItems,
          navController = navController,
          lazyListState = lazyListState,
          onEvent = onEvent,
          registerUiState = registerUiState,
          currentPage = currentPage,
          showPagination = searchText.value.isEmpty(),
        )
      } else {
        registerUiState.registerConfiguration?.noResults?.let { noResultConfig ->
          NoRegisterDataView(modifier = modifier, noResults = noResultConfig) {
            noResultConfig.actionButton?.actions?.handleClickEvent(navController)
          }
        }
      }
    }
  }
}

@Composable
fun NoRegisterDataView(
  modifier: Modifier = Modifier,
  noResults: NoResultsConfig,
  onClick: () -> Unit,
) {
  Column(
    modifier = modifier.fillMaxSize().padding(16.dp).testTag(NO_REGISTER_VIEW_COLUMN_TEST_TAG),
    horizontalAlignment = Alignment.CenterHorizontally,
    verticalArrangement = Arrangement.Center,
  ) {
    Text(
      text = noResults.title,
      fontSize = 16.sp,
      modifier = modifier.padding(vertical = 8.dp).testTag(NO_REGISTER_VIEW_TITLE_TEST_TAG),
      fontWeight = FontWeight.Bold,
    )
    Text(
      text = noResults.message,
      modifier =
        modifier.padding(start = 32.dp, end = 32.dp).testTag(NO_REGISTER_VIEW_MESSAGE_TEST_TAG),
      textAlign = TextAlign.Center,
      fontSize = 15.sp,
      color = Color.Gray,
    )
    if (noResults.actionButton != null) {
      Button(
        modifier = modifier.padding(vertical = 16.dp).testTag(NO_REGISTER_VIEW_BUTTON_TEST_TAG),
        onClick = onClick,
      ) {
        Icon(
          imageVector = Icons.Filled.Add,
          contentDescription = null,
          modifier.padding(end = 8.dp).testTag(NO_REGISTER_VIEW_BUTTON_ICON_TEST_TAG),
        )
        Text(
          text = noResults.actionButton?.display?.uppercase().toString(),
          modifier.testTag(NO_REGISTER_VIEW_BUTTON_TEXT_TEST_TAG),
        )
      }
    }
  }
}

@PreviewWithBackgroundExcludeGenerated
@Composable
private fun PreviewNoRegistersView() {
  NoRegisterDataView(
    noResults =
      NoResultsConfig(
        title = "Title",
        message = "This is message",
        actionButton = NavigationMenuConfig(display = "Button Text", id = "1"),
      ),
  ) {}
}<|MERGE_RESOLUTION|>--- conflicted
+++ resolved
@@ -103,10 +103,7 @@
           },
           isFilterIconEnabled = filterActions?.isNotEmpty() ?: false,
           topScreenSection = registerUiState.registerConfiguration?.topScreenSection,
-<<<<<<< HEAD
-=======
           navController = navController
->>>>>>> 8dff9c09
         ) { event ->
           when (event) {
             ToolbarClickEvent.Navigate ->
@@ -118,21 +115,11 @@
               onEvent(RegisterEvent.ResetFilterRecordsCount)
               filterActions?.handleClickEvent(navController)
             }
-<<<<<<< HEAD
-            ToolbarClickEvent.Toggle -> {
-              registerUiState.registerConfiguration
-                ?.topScreenSection
-                ?.toggleAction
-                ?.handleClickEvent(
-                  navController = navController,
-                )
-=======
 
             is ToolbarClickEvent.Actions -> {
               event.actions.handleClickEvent(
                 navController = navController
               )
->>>>>>> 8dff9c09
             }
           }
         }
