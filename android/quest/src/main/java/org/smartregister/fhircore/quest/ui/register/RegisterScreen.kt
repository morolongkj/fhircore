/*
 * Copyright 2021 Ona Systems, Inc
 *
 * Licensed under the Apache License, Version 2.0 (the "License");
 * you may not use this file except in compliance with the License.
 * You may obtain a copy of the License at
 *
 *       http://www.apache.org/licenses/LICENSE-2.0
 *
 * Unless required by applicable law or agreed to in writing, software
 * distributed under the License is distributed on an "AS IS" BASIS,
 * WITHOUT WARRANTIES OR CONDITIONS OF ANY KIND, either express or implied.
 * See the License for the specific language governing permissions and
 * limitations under the License.
 */

package org.smartregister.fhircore.quest.ui.register

import androidx.compose.foundation.layout.Arrangement
import androidx.compose.foundation.layout.Box
import androidx.compose.foundation.layout.Column
import androidx.compose.foundation.layout.fillMaxSize
import androidx.compose.foundation.layout.padding
import androidx.compose.material.Button
import androidx.compose.material.Icon
import androidx.compose.material.Scaffold
import androidx.compose.material.Text
import androidx.compose.material.icons.Icons
import androidx.compose.material.icons.filled.Add
import androidx.compose.runtime.Composable
import androidx.compose.runtime.MutableState
import androidx.compose.runtime.remember
import androidx.compose.ui.Alignment
import androidx.compose.ui.Modifier
import androidx.compose.ui.graphics.Color
import androidx.compose.ui.platform.testTag
import androidx.compose.ui.text.font.FontWeight
import androidx.compose.ui.text.style.TextAlign
import androidx.compose.ui.tooling.preview.Preview
import androidx.compose.ui.unit.dp
import androidx.compose.ui.unit.sp
import androidx.navigation.NavController
import androidx.paging.compose.LazyPagingItems
import org.smartregister.fhircore.engine.configuration.navigation.NavigationMenuConfig
import org.smartregister.fhircore.engine.configuration.register.NoResultsConfig
import org.smartregister.fhircore.engine.domain.model.ResourceData
import org.smartregister.fhircore.engine.domain.model.ToolBarHomeNavigation
import org.smartregister.fhircore.engine.ui.components.register.LoaderDialog
import org.smartregister.fhircore.engine.ui.components.register.RegisterFooter
import org.smartregister.fhircore.engine.ui.components.register.RegisterHeader
import org.smartregister.fhircore.engine.util.annotation.ExcludeFromJacocoGeneratedReport
import org.smartregister.fhircore.quest.ui.main.components.TopScreenSection
import org.smartregister.fhircore.quest.ui.register.components.RegisterCardList
import org.smartregister.fhircore.quest.ui.shared.components.ExtendedFab
import org.smartregister.fhircore.quest.util.extensions.handleClickEvent

const val NO_REGISTER_VIEW_COLUMN_TEST_TAG = "noRegisterViewColumnTestTag"
const val NO_REGISTER_VIEW_TITLE_TEST_TAG = "noRegisterViewTitleTestTag"
const val NO_REGISTER_VIEW_MESSAGE_TEST_TAG = "noRegisterViewMessageTestTag"
const val NO_REGISTER_VIEW_BUTTON_TEST_TAG = "noRegisterViewButtonTestTag"
const val NO_REGISTER_VIEW_BUTTON_ICON_TEST_TAG = "noRegisterViewButtonIconTestTag"
const val NO_REGISTER_VIEW_BUTTON_TEXT_TEST_TAG = "noRegisterViewButtonTextTestTag"

@Composable
fun RegisterScreen(
  modifier: Modifier = Modifier,
  openDrawer: (Boolean) -> Unit,
  onEvent: (RegisterEvent) -> Unit,
  registerUiState: RegisterUiState,
  searchText: MutableState<String>,
  currentPage: MutableState<Int>,
  pagingItems: LazyPagingItems<ResourceData>,
  navController: NavController,
  toolBarHomeNavigation: ToolBarHomeNavigation = ToolBarHomeNavigation.OPEN_DRAWER
) {
  Scaffold(
    topBar = {
      Column {
        // Top section has toolbar and a results counts view
        TopScreenSection(
          title = registerUiState.screenTitle,
          searchText = searchText.value,
          searchPlaceholder = registerUiState.registerConfiguration?.searchBar?.display,
          toolBarHomeNavigation = toolBarHomeNavigation,
          onSearchTextChanged = { searchText ->
            onEvent(RegisterEvent.SearchRegister(searchText = searchText))
          }
        ) {
<<<<<<< HEAD
          when(toolBarHomeNavigation) {
=======
          when (toolBarHomeNavigation) {
>>>>>>> 25fc7fe2
            ToolBarHomeNavigation.OPEN_DRAWER -> openDrawer(true)
            ToolBarHomeNavigation.NAVIGATE_BACK -> navController.popBackStack()
          }
        }
        // Only show counter during search
        if (searchText.value.isNotEmpty()) RegisterHeader(resultCount = pagingItems.itemCount)
      }
    },
    bottomBar = {
      // Bottom section has a pagination footer
      Column {
        if (searchText.value.isEmpty() && pagingItems.itemCount > 0) {
          RegisterFooter(
            resultCount = pagingItems.itemCount,
            currentPage = currentPage.value.plus(1),
            pagesCount = registerUiState.pagesCount,
            previousButtonClickListener = { onEvent(RegisterEvent.MoveToPreviousPage) },
            nextButtonClickListener = { onEvent(RegisterEvent.MoveToNextPage) }
          )
        }
      }
    },
    floatingActionButton = {
      val fabActions = registerUiState.registerConfiguration?.fabActions
      if (!fabActions.isNullOrEmpty() && fabActions.first().visible) {
        ExtendedFab(fabActions = fabActions, navController = navController)
      }
    }
  ) { innerPadding ->
    Box(modifier = modifier.padding(innerPadding)) {
      if (registerUiState.isFirstTimeSync) LoaderDialog(modifier = modifier)
      if (registerUiState.totalRecordsCount > 0 &&
          registerUiState.registerConfiguration?.registerCard != null
      ) {
        RegisterCardList(
          registerCardConfig = registerUiState.registerConfiguration.registerCard,
          pagingItems = pagingItems,
          navController = navController
        )
      } else {
        registerUiState.registerConfiguration?.noResults?.let { noResultConfig ->
          NoRegisterDataView(modifier = modifier, noResults = noResultConfig) {
            noResultConfig.actionButton?.actions?.handleClickEvent(navController)
          }
        }
      }
    }
  }
}

@Composable
fun NoRegisterDataView(
  modifier: Modifier = Modifier,
  noResults: NoResultsConfig,
  onClick: () -> Unit
) {
  Column(
    modifier = modifier
      .fillMaxSize()
      .padding(16.dp)
      .testTag(NO_REGISTER_VIEW_COLUMN_TEST_TAG),
    horizontalAlignment = Alignment.CenterHorizontally,
    verticalArrangement = Arrangement.Center
  ) {
    Text(
      text = noResults.title,
      fontSize = 16.sp,
      modifier = modifier
        .padding(vertical = 8.dp)
        .testTag(NO_REGISTER_VIEW_TITLE_TEST_TAG),
      fontWeight = FontWeight.Bold
    )
    Text(
      text = noResults.message,
      modifier =
      modifier
        .padding(start = 32.dp, end = 32.dp)
        .testTag(NO_REGISTER_VIEW_MESSAGE_TEST_TAG),
      textAlign = TextAlign.Center,
      fontSize = 15.sp,
      color = Color.Gray
    )
    if (noResults.actionButton != null) {
      Button(
        modifier = modifier
          .padding(vertical = 16.dp)
          .testTag(NO_REGISTER_VIEW_BUTTON_TEST_TAG),
        onClick = onClick
      ) {
        Icon(
          imageVector = Icons.Filled.Add,
          contentDescription = null,
          modifier
            .padding(end = 8.dp)
            .testTag(NO_REGISTER_VIEW_BUTTON_ICON_TEST_TAG)
        )
        Text(
          text = noResults.actionButton?.display?.uppercase().toString(),
          modifier.testTag(NO_REGISTER_VIEW_BUTTON_TEXT_TEST_TAG)
        )
      }
    }
  }
}

@Preview(showBackground = true)
@ExcludeFromJacocoGeneratedReport
@Composable
private fun PreviewNoRegistersView() {
  NoRegisterDataView(
    noResults =
      NoResultsConfig(
        title = "Title",
        message = "This is message",
        actionButton = NavigationMenuConfig(display = "Button Text", id = "1")
      )
  ) {}
}<|MERGE_RESOLUTION|>--- conflicted
+++ resolved
@@ -29,7 +29,6 @@
 import androidx.compose.material.icons.filled.Add
 import androidx.compose.runtime.Composable
 import androidx.compose.runtime.MutableState
-import androidx.compose.runtime.remember
 import androidx.compose.ui.Alignment
 import androidx.compose.ui.Modifier
 import androidx.compose.ui.graphics.Color
@@ -86,11 +85,7 @@
             onEvent(RegisterEvent.SearchRegister(searchText = searchText))
           }
         ) {
-<<<<<<< HEAD
-          when(toolBarHomeNavigation) {
-=======
           when (toolBarHomeNavigation) {
->>>>>>> 25fc7fe2
             ToolBarHomeNavigation.OPEN_DRAWER -> openDrawer(true)
             ToolBarHomeNavigation.NAVIGATE_BACK -> navController.popBackStack()
           }
@@ -148,44 +143,33 @@
   onClick: () -> Unit
 ) {
   Column(
-    modifier = modifier
-      .fillMaxSize()
-      .padding(16.dp)
-      .testTag(NO_REGISTER_VIEW_COLUMN_TEST_TAG),
+    modifier = modifier.fillMaxSize().padding(16.dp).testTag(NO_REGISTER_VIEW_COLUMN_TEST_TAG),
     horizontalAlignment = Alignment.CenterHorizontally,
     verticalArrangement = Arrangement.Center
   ) {
     Text(
       text = noResults.title,
       fontSize = 16.sp,
-      modifier = modifier
-        .padding(vertical = 8.dp)
-        .testTag(NO_REGISTER_VIEW_TITLE_TEST_TAG),
+      modifier = modifier.padding(vertical = 8.dp).testTag(NO_REGISTER_VIEW_TITLE_TEST_TAG),
       fontWeight = FontWeight.Bold
     )
     Text(
       text = noResults.message,
       modifier =
-      modifier
-        .padding(start = 32.dp, end = 32.dp)
-        .testTag(NO_REGISTER_VIEW_MESSAGE_TEST_TAG),
+        modifier.padding(start = 32.dp, end = 32.dp).testTag(NO_REGISTER_VIEW_MESSAGE_TEST_TAG),
       textAlign = TextAlign.Center,
       fontSize = 15.sp,
       color = Color.Gray
     )
     if (noResults.actionButton != null) {
       Button(
-        modifier = modifier
-          .padding(vertical = 16.dp)
-          .testTag(NO_REGISTER_VIEW_BUTTON_TEST_TAG),
+        modifier = modifier.padding(vertical = 16.dp).testTag(NO_REGISTER_VIEW_BUTTON_TEST_TAG),
         onClick = onClick
       ) {
         Icon(
           imageVector = Icons.Filled.Add,
           contentDescription = null,
-          modifier
-            .padding(end = 8.dp)
-            .testTag(NO_REGISTER_VIEW_BUTTON_ICON_TEST_TAG)
+          modifier.padding(end = 8.dp).testTag(NO_REGISTER_VIEW_BUTTON_ICON_TEST_TAG)
         )
         Text(
           text = noResults.actionButton?.display?.uppercase().toString(),
