/*
 * Copyright 2021-2024 Ona Systems, Inc
 *
 * Licensed under the Apache License, Version 2.0 (the "License");
 * you may not use this file except in compliance with the License.
 * You may obtain a copy of the License at
 *
 *       http://www.apache.org/licenses/LICENSE-2.0
 *
 * Unless required by applicable law or agreed to in writing, software
 * distributed under the License is distributed on an "AS IS" BASIS,
 * WITHOUT WARRANTIES OR CONDITIONS OF ANY KIND, either express or implied.
 * See the License for the specific language governing permissions and
 * limitations under the License.
 */

package org.smartregister.fhircore.quest.navigation

import org.smartregister.fhircore.engine.R

sealed class MainNavigationScreen(
  val titleResource: Int? = null,
  val iconResource: Int? = null,
  val route: Int,
  val showInBottomNav: Boolean = false,
) {
  data object Home :
    MainNavigationScreen(
      R.string.clients,
      org.smartregister.fhircore.quest.R.drawable.ic_home,
      org.smartregister.fhircore.quest.R.id.registerFragment,
      true,
    )

  data object Reports :
    MainNavigationScreen(
      R.string.reports,
      R.drawable.ic_reports,
      org.smartregister.fhircore.quest.R.id.measureReportFragment,
      true,
    )

  data object Settings :
    MainNavigationScreen(
      R.string.settings,
      R.drawable.ic_settings,
      org.smartregister.fhircore.quest.R.id.userSettingFragment,
      true,
    )

  data object Profile :
    MainNavigationScreen(
      titleResource = R.string.profile,
      route = org.smartregister.fhircore.quest.R.id.profileFragment,
    )

<<<<<<< HEAD
  object GeoWidgetLauncher :
    MainNavigationScreen(route = org.smartregister.fhircore.quest.R.id.geoWidgetLauncherFragment)
=======
  data object GeoWidget :
    MainNavigationScreen(route = org.smartregister.fhircore.geowidget.R.id.geoWidgetFragment)
>>>>>>> bd7795c8

  data object Insight :
    MainNavigationScreen(route = org.smartregister.fhircore.quest.R.id.userInsightScreenFragment)

<<<<<<< HEAD
  data object SummaryBottomSheetFragment :
    MainNavigationScreen(
      route = org.smartregister.fhircore.quest.R.id.summaryBottomSheetFragment,
=======
  data object LocationSelector :
    MainNavigationScreen(
      route = org.smartregister.fhircore.quest.R.id.multiSelectBottomSheetFragment,
>>>>>>> bd7795c8
    )

  fun eventId(id: String) = route.toString() + "_" + id
}<|MERGE_RESOLUTION|>--- conflicted
+++ resolved
@@ -54,26 +54,21 @@
       route = org.smartregister.fhircore.quest.R.id.profileFragment,
     )
 
-<<<<<<< HEAD
-  object GeoWidgetLauncher :
+  data object GeoWidgetLauncher :
     MainNavigationScreen(route = org.smartregister.fhircore.quest.R.id.geoWidgetLauncherFragment)
-=======
-  data object GeoWidget :
-    MainNavigationScreen(route = org.smartregister.fhircore.geowidget.R.id.geoWidgetFragment)
->>>>>>> bd7795c8
 
   data object Insight :
     MainNavigationScreen(route = org.smartregister.fhircore.quest.R.id.userInsightScreenFragment)
-
-<<<<<<< HEAD
+  
   data object SummaryBottomSheetFragment :
     MainNavigationScreen(
       route = org.smartregister.fhircore.quest.R.id.summaryBottomSheetFragment,
-=======
+    )
+  
   data object LocationSelector :
     MainNavigationScreen(
       route = org.smartregister.fhircore.quest.R.id.multiSelectBottomSheetFragment,
->>>>>>> bd7795c8
+
     )
 
   fun eventId(id: String) = route.toString() + "_" + id
