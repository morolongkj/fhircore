/*
 * Copyright 2021-2024 Ona Systems, Inc
 *
 * Licensed under the Apache License, Version 2.0 (the "License");
 * you may not use this file except in compliance with the License.
 * You may obtain a copy of the License at
 *
 *       http://www.apache.org/licenses/LICENSE-2.0
 *
 * Unless required by applicable law or agreed to in writing, software
 * distributed under the License is distributed on an "AS IS" BASIS,
 * WITHOUT WARRANTIES OR CONDITIONS OF ANY KIND, either express or implied.
 * See the License for the specific language governing permissions and
 * limitations under the License.
 */

package org.smartregister.fhircore.quest.ui.register

import androidx.compose.runtime.MutableState
import androidx.compose.runtime.mutableIntStateOf
import androidx.compose.runtime.mutableLongStateOf
import androidx.compose.runtime.mutableStateOf
import androidx.lifecycle.ViewModel
import androidx.lifecycle.viewModelScope
import androidx.paging.Pager
import androidx.paging.PagingConfig
import androidx.paging.PagingData
import androidx.paging.cachedIn
import androidx.paging.filter
import dagger.hilt.android.lifecycle.HiltViewModel
import javax.inject.Inject
import kotlin.math.ceil
import kotlinx.coroutines.flow.Flow
import kotlinx.coroutines.flow.MutableSharedFlow
import kotlinx.coroutines.flow.MutableStateFlow
import kotlinx.coroutines.flow.asSharedFlow
import kotlinx.coroutines.flow.emptyFlow
import kotlinx.coroutines.flow.map
import kotlinx.coroutines.launch
import org.hl7.fhir.r4.model.Coding
import org.hl7.fhir.r4.model.Enumerations.DataType
import org.hl7.fhir.r4.model.QuestionnaireResponse
import org.smartregister.fhircore.engine.configuration.ConfigType
import org.smartregister.fhircore.engine.configuration.ConfigurationRegistry
import org.smartregister.fhircore.engine.configuration.register.RegisterConfiguration
import org.smartregister.fhircore.engine.configuration.register.RegisterFilterField
import org.smartregister.fhircore.engine.data.local.register.RegisterRepository
import org.smartregister.fhircore.engine.domain.model.ActionParameter
import org.smartregister.fhircore.engine.domain.model.Code
import org.smartregister.fhircore.engine.domain.model.DataQuery
import org.smartregister.fhircore.engine.domain.model.FhirResourceConfig
import org.smartregister.fhircore.engine.domain.model.FilterCriterionConfig
import org.smartregister.fhircore.engine.domain.model.ResourceConfig
import org.smartregister.fhircore.engine.domain.model.ResourceData
import org.smartregister.fhircore.engine.domain.model.SnackBarMessageConfig
import org.smartregister.fhircore.engine.rulesengine.ResourceDataRulesExecutor
import org.smartregister.fhircore.engine.util.DispatcherProvider
import org.smartregister.fhircore.engine.util.SharedPreferenceKey
import org.smartregister.fhircore.engine.util.SharedPreferencesHelper
import org.smartregister.fhircore.engine.util.extension.encodeJson
import org.smartregister.fhircore.quest.data.register.RegisterPagingSource
import org.smartregister.fhircore.quest.data.register.model.RegisterPagingSourceState
import org.smartregister.fhircore.quest.util.extensions.toParamDataMap
import timber.log.Timber

@HiltViewModel
class RegisterViewModel
@Inject
constructor(
  val registerRepository: RegisterRepository,
  val configurationRegistry: ConfigurationRegistry,
  val sharedPreferencesHelper: SharedPreferencesHelper,
  val dispatcherProvider: DispatcherProvider,
  val resourceDataRulesExecutor: ResourceDataRulesExecutor,
) : ViewModel() {

  private val _snackBarStateFlow = MutableSharedFlow<SnackBarMessageConfig>()
  val snackBarStateFlow = _snackBarStateFlow.asSharedFlow()
  val registerUiState = mutableStateOf(RegisterUiState())
  val currentPage: MutableState<Int> = mutableIntStateOf(0)
  val searchText = mutableStateOf("")
  val paginatedRegisterData: MutableStateFlow<Flow<PagingData<ResourceData>>> =
    MutableStateFlow(emptyFlow())
  val pagesDataCache = mutableMapOf<Int, Flow<PagingData<ResourceData>>>()
  val registerFilterState = mutableStateOf(RegisterFilterState())
  private val _totalRecordsCount = mutableLongStateOf(0L)
  private val _filteredRecordsCount = mutableLongStateOf(-1L)
  private lateinit var registerConfiguration: RegisterConfiguration
  private var allPatientRegisterData: Flow<PagingData<ResourceData>>? = null
  private val _percentageProgress: MutableSharedFlow<Int> = MutableSharedFlow(0)
  private val _isUploadSync: MutableSharedFlow<Boolean> = MutableSharedFlow(0)

  /**
   * This function paginates the register data. An optional [clearCache] resets the data in the
   * cache (this is necessary after a questionnaire has been submitted to refresh the register with
   * new/updated data).
   */
  fun paginateRegisterData(
    registerId: String,
    loadAll: Boolean = false,
    clearCache: Boolean = false,
  ) {
    if (clearCache) {
      pagesDataCache.clear()
      allPatientRegisterData = null
    }
    paginatedRegisterData.value =
      pagesDataCache.getOrPut(currentPage.value) {
        getPager(registerId, loadAll).flow.cachedIn(viewModelScope)
      }
  }

  private fun getPager(registerId: String, loadAll: Boolean = false): Pager<Int, ResourceData> {
    val currentRegisterConfigs = retrieveRegisterConfiguration(registerId)
    val ruleConfigs = currentRegisterConfigs.registerCard.rules
    val pageSize = currentRegisterConfigs.pageSize // Default 10

    return Pager(
      config = PagingConfig(pageSize = pageSize, enablePlaceholders = false),
      pagingSourceFactory = {
        RegisterPagingSource(
            registerRepository = registerRepository,
            resourceDataRulesExecutor = resourceDataRulesExecutor,
            ruleConfigs = ruleConfigs,
            fhirResourceConfig = registerFilterState.value.fhirResourceConfig,
            actionParameters = registerUiState.value.params,
          )
          .apply {
            setPatientPagingSourceState(
              RegisterPagingSourceState(
                registerId = registerId,
                loadAll = loadAll,
                currentPage = if (loadAll) 0 else currentPage.value,
              ),
            )
          }
      },
    )
  }

  fun retrieveRegisterConfiguration(
    registerId: String,
    paramMap: Map<String, String>? = emptyMap(),
  ): RegisterConfiguration {
    // Ensures register configuration is initialized once
    if (!::registerConfiguration.isInitialized) {
      registerConfiguration =
        configurationRegistry.retrieveConfiguration(ConfigType.Register, registerId, paramMap)
    }
    return registerConfiguration
  }

  private fun retrieveAllPatientRegisterData(registerId: String): Flow<PagingData<ResourceData>> {
    // Ensure that we only initialize this flow once
    if (allPatientRegisterData == null) {
      allPatientRegisterData = getPager(registerId, true).flow.cachedIn(viewModelScope)
    }
    return allPatientRegisterData!!
  }

  fun onEvent(event: RegisterEvent) =
    when (event) {
      // Search using name or patient logicalId or identifier. Modify to add more search params
      is RegisterEvent.SearchRegister -> {
        searchText.value = event.searchText
        if (event.searchText.isEmpty()) {
          paginateRegisterData(registerUiState.value.registerId)
        } else {
          filterRegisterData(event)
        }
      }
      is RegisterEvent.MoveToNextPage -> {
        currentPage.value = currentPage.value.plus(1)
        paginateRegisterData(registerUiState.value.registerId)
      }
      is RegisterEvent.MoveToPreviousPage -> {
        currentPage.value.let { if (it > 0) currentPage.value = it.minus(1) }
        paginateRegisterData(registerUiState.value.registerId)
      }
      RegisterEvent.ResetFilterRecordsCount -> _filteredRecordsCount.longValue = -1
    }

  fun filterRegisterData(event: RegisterEvent.SearchRegister) {
    val searchBar = registerUiState.value.registerConfiguration?.searchBar
    // computedRules (names of pre-computed rules) must be provided for search to work.
    if (searchBar?.computedRules != null) {
      paginatedRegisterData.value =
        retrieveAllPatientRegisterData(registerUiState.value.registerId).map {
          pagingData: PagingData<ResourceData> ->
          pagingData.filter { resourceData: ResourceData ->
            searchBar.computedRules!!.any { ruleName ->
              // if ruleName not found in map return {-1}; check always return false hence no data
              val value = resourceData.computedValuesMap[ruleName]?.toString() ?: "{-1}"
              value.contains(other = event.searchText, ignoreCase = true)
            }
          }
        }
    }
  }

  fun updateRegisterFilterState(registerId: String, questionnaireResponse: QuestionnaireResponse) {
    // Reset filter state if no answer is provided for all the fields
    if (questionnaireResponse.item.all { !it.hasAnswer() }) {
      registerFilterState.value =
        RegisterFilterState(
          questionnaireResponse = null,
          fhirResourceConfig = null,
        )
      return
    }

    val registerConfiguration = retrieveRegisterConfiguration(registerId)
    val resourceConfig = registerConfiguration.fhirResource
    val baseResource = resourceConfig.baseResource
    val qrItemMap = questionnaireResponse.item.groupBy { it.linkId }.mapValues { it.value.first() }

    val registerDataFilterFieldsMap =
      registerConfiguration.registerFilter
        ?.dataFilterFields
        ?.groupBy { it.filterId }
        ?.mapValues { it.value.first() }

    // Get filter queries from the map. NOTE: filterId MUST be unique for all resources
    val baseResourceRegisterFilterField = registerDataFilterFieldsMap?.get(baseResource.filterId)
    val newBaseResourceDataQueries =
      createQueriesForRegisterFilter(
        dataQueries = baseResourceRegisterFilterField?.dataQueries,
        qrItemMap = qrItemMap,
      )

    val newRelatedResources =
      createFilterRelatedResources(
        registerDataFilterFieldsMap = registerDataFilterFieldsMap,
        relatedResources = resourceConfig.relatedResources,
        qrItemMap = qrItemMap,
      )

    val fhirResourceConfig =
      FhirResourceConfig(
        baseResource =
          baseResource.copy(
            dataQueries = newBaseResourceDataQueries ?: baseResource.dataQueries,
            nestedSearchResources =
              baseResourceRegisterFilterField?.nestedSearchResources?.map { nestedSearchConfig ->
                nestedSearchConfig.copy(
                  dataQueries =
                    createQueriesForRegisterFilter(
                      dataQueries = nestedSearchConfig.dataQueries,
                      qrItemMap = qrItemMap,
                    ),
                )
              } ?: baseResource.nestedSearchResources,
          ),
        relatedResources = newRelatedResources,
      )
    registerFilterState.value =
      RegisterFilterState(
        questionnaireResponse = questionnaireResponse,
        fhirResourceConfig = fhirResourceConfig,
      )
    Timber.i("New ResourceConfig for register data filter: ${fhirResourceConfig.encodeJson()}")
  }

  private fun createFilterRelatedResources(
    registerDataFilterFieldsMap: Map<String, RegisterFilterField>?,
    relatedResources: List<ResourceConfig>,
    qrItemMap: Map<String, QuestionnaireResponse.QuestionnaireResponseItemComponent>,
  ): List<ResourceConfig> {
    val newRelatedResources =
      relatedResources.map { resourceConfig: ResourceConfig ->
        val registerFilterField = registerDataFilterFieldsMap?.get(resourceConfig.filterId)
        val newDataQueries =
          createQueriesForRegisterFilter(
            dataQueries = registerFilterField?.dataQueries,
            qrItemMap = qrItemMap,
          )
        resourceConfig.copy(
          dataQueries = newDataQueries ?: resourceConfig.dataQueries,
          relatedResources =
            createFilterRelatedResources(
              registerDataFilterFieldsMap = registerDataFilterFieldsMap,
              relatedResources = resourceConfig.relatedResources,
              qrItemMap = qrItemMap,
            ),
          nestedSearchResources =
            registerFilterField?.nestedSearchResources?.map { nestedSearchConfig ->
              nestedSearchConfig.copy(
                dataQueries =
                  createQueriesForRegisterFilter(
                    dataQueries = nestedSearchConfig.dataQueries,
                    qrItemMap = qrItemMap,
                  ),
              )
            } ?: resourceConfig.nestedSearchResources,
        )
      }
    return newRelatedResources
  }

  private fun createQueriesForRegisterFilter(
    dataQueries: List<DataQuery>?,
    qrItemMap: Map<String, QuestionnaireResponse.QuestionnaireResponseItemComponent>,
  ) =
    dataQueries?.map {
      val newFilterCriteria = mutableListOf<FilterCriterionConfig>()
      it.filterCriteria.forEach { filterCriterionConfig ->
        val answerComponent = qrItemMap[filterCriterionConfig.dataFilterLinkId]
        answerComponent?.answer?.forEach { itemAnswerComponent ->
          val criterion = convertAnswerToFilterCriterion(itemAnswerComponent, filterCriterionConfig)
          if (criterion != null) newFilterCriteria.add(criterion)
        }
      }
      it.copy(
        filterCriteria = if (newFilterCriteria.isEmpty()) it.filterCriteria else newFilterCriteria,
      )
    }

  private fun convertAnswerToFilterCriterion(
    answerComponent: QuestionnaireResponse.QuestionnaireResponseItemAnswerComponent,
    oldFilterCriterion: FilterCriterionConfig,
  ): FilterCriterionConfig? =
    when {
      answerComponent.hasValueCoding() -> {
        val valueCoding: Coding = answerComponent.valueCoding
        FilterCriterionConfig.TokenFilterCriterionConfig(
          dataType = DataType.CODE,
          computedRule = oldFilterCriterion.computedRule,
          value = Code(valueCoding.system, valueCoding.code, valueCoding.display),
        )
      }
      answerComponent.hasValueStringType() -> {
        val stringFilterCriterion =
          oldFilterCriterion as FilterCriterionConfig.StringFilterCriterionConfig
        FilterCriterionConfig.StringFilterCriterionConfig(
          dataType = DataType.STRING,
          computedRule = stringFilterCriterion.computedRule,
          modifier = stringFilterCriterion.modifier,
          value = answerComponent.valueStringType.value,
        )
      }
      answerComponent.hasValueQuantity() -> {
        val quantityCriteria =
          oldFilterCriterion as FilterCriterionConfig.QuantityFilterCriterionConfig
        FilterCriterionConfig.QuantityFilterCriterionConfig(
          dataType = DataType.QUANTITY,
          computedRule = quantityCriteria.computedRule,
          prefix = quantityCriteria.prefix,
          system = quantityCriteria.system,
          unit = quantityCriteria.unit,
          value = answerComponent.valueDecimalType.value,
        )
      }
      answerComponent.hasValueIntegerType() -> {
        val numberFilterCriterion =
          oldFilterCriterion as FilterCriterionConfig.NumberFilterCriterionConfig
        FilterCriterionConfig.NumberFilterCriterionConfig(
          dataType = DataType.DECIMAL,
          computedRule = numberFilterCriterion.computedRule,
          prefix = numberFilterCriterion.prefix,
          value = answerComponent.valueIntegerType.value.toBigDecimal(),
        )
      }
      answerComponent.hasValueDecimalType() -> {
        val numberFilterCriterion =
          oldFilterCriterion as FilterCriterionConfig.NumberFilterCriterionConfig
        FilterCriterionConfig.NumberFilterCriterionConfig(
          dataType = DataType.DECIMAL,
          computedRule = numberFilterCriterion.computedRule,
          prefix = numberFilterCriterion.prefix,
          value = answerComponent.valueDecimalType.value,
        )
      }
      answerComponent.hasValueDateTimeType() -> {
        val dateFilterCriterion =
          oldFilterCriterion as FilterCriterionConfig.DateFilterCriterionConfig
        FilterCriterionConfig.DateFilterCriterionConfig(
          dataType = DataType.DATETIME,
          computedRule = dateFilterCriterion.computedRule,
          prefix = dateFilterCriterion.prefix,
          valueAsDateTime = true,
          value = answerComponent.valueDecimalType.asStringValue(),
        )
      }
      answerComponent.hasValueDateType() -> {
        val dateFilterCriterion =
          oldFilterCriterion as FilterCriterionConfig.DateFilterCriterionConfig
        FilterCriterionConfig.DateFilterCriterionConfig(
          dataType = DataType.DATE,
          computedRule = dateFilterCriterion.computedRule,
          prefix = dateFilterCriterion.prefix,
          valueAsDateTime = false,
          value = answerComponent.valueDateType.asStringValue(),
        )
      }
      answerComponent.hasValueUriType() -> {
        val uriCriterion = oldFilterCriterion as FilterCriterionConfig.UriFilterCriterionConfig
        FilterCriterionConfig.UriFilterCriterionConfig(
          dataType = DataType.URI,
          computedRule = uriCriterion.computedRule,
          value = answerComponent.valueUriType.valueAsString,
        )
      }
      answerComponent.hasValueReference() -> {
        val referenceCriterion =
          oldFilterCriterion as FilterCriterionConfig.ReferenceFilterCriterionConfig
        FilterCriterionConfig.ReferenceFilterCriterionConfig(
          dataType = DataType.REFERENCE,
          computedRule = referenceCriterion.computedRule,
          value = answerComponent.valueReference.reference,
        )
      }
      else -> {
        null
      }
    }

  fun retrieveRegisterUiState(
    registerId: String,
    screenTitle: String,
    params: Array<ActionParameter>? = emptyArray(),
    clearCache: Boolean,
  ) {
    if (registerId.isNotEmpty()) {
      val paramsMap: Map<String, String> = params.toParamDataMap()
      viewModelScope.launch(dispatcherProvider.io()) {
        val currentRegisterConfiguration = retrieveRegisterConfiguration(registerId, paramsMap)

        _totalRecordsCount.longValue =
          registerRepository.countRegisterData(registerId = registerId, paramsMap = paramsMap)

        // Only count filtered data when queries are updated
        if (registerFilterState.value.fhirResourceConfig != null) {
          _filteredRecordsCount.longValue =
            registerRepository.countRegisterData(
              registerId = registerId,
              paramsMap = paramsMap,
              fhirResourceConfig = registerFilterState.value.fhirResourceConfig,
            )
        }

        paginateRegisterData(registerId, loadAll = false, clearCache = clearCache)

        registerUiState.value =
          RegisterUiState(
            screenTitle = currentRegisterConfiguration.registerTitle ?: screenTitle,
<<<<<<< HEAD
            isFirstTimeSync = false, // TODO: Refactor the initial syn dialog logic
//            isFirstTimeSync =
//              sharedPreferencesHelper
//                .read(SharedPreferenceKey.LAST_SYNC_TIMESTAMP.name, null)
//                .isNullOrEmpty() && _totalRecordsCount.longValue == 0L,
=======
            isFirstTimeSync =
              sharedPreferencesHelper
                .read(
                  SharedPreferenceKey.LAST_SYNC_TIMESTAMP.name,
                  null,
                )
                .isNullOrEmpty() && _totalRecordsCount.longValue == 0L,
>>>>>>> 4a365d39
            registerConfiguration = currentRegisterConfiguration,
            registerId = registerId,
            totalRecordsCount = _totalRecordsCount.longValue,
            filteredRecordsCount = _filteredRecordsCount.longValue,
            pagesCount =
              ceil(
                  (if (registerFilterState.value.fhirResourceConfig != null) {
                      _filteredRecordsCount.longValue
                    } else _totalRecordsCount.longValue)
                    .toDouble()
                    .div(currentRegisterConfiguration.pageSize.toLong()),
                )
                .toInt(),
            progressPercentage = _percentageProgress,
            isSyncUpload = _isUploadSync,
            params = paramsMap,
          )
      }
    }
  }

  suspend fun emitSnackBarState(snackBarMessageConfig: SnackBarMessageConfig) {
    _snackBarStateFlow.emit(snackBarMessageConfig)
  }

  suspend fun emitPercentageProgressState(progress: Int, isUploadSync: Boolean) {
    _percentageProgress.emit(progress)
    _isUploadSync.emit(isUploadSync)
  }
}<|MERGE_RESOLUTION|>--- conflicted
+++ resolved
@@ -443,21 +443,14 @@
         registerUiState.value =
           RegisterUiState(
             screenTitle = currentRegisterConfiguration.registerTitle ?: screenTitle,
-<<<<<<< HEAD
-            isFirstTimeSync = false, // TODO: Refactor the initial syn dialog logic
 //            isFirstTimeSync =
 //              sharedPreferencesHelper
-//                .read(SharedPreferenceKey.LAST_SYNC_TIMESTAMP.name, null)
+//                .read(
+//                  SharedPreferenceKey.LAST_SYNC_TIMESTAMP.name,
+//                  null,
+//                )
 //                .isNullOrEmpty() && _totalRecordsCount.longValue == 0L,
-=======
-            isFirstTimeSync =
-              sharedPreferencesHelper
-                .read(
-                  SharedPreferenceKey.LAST_SYNC_TIMESTAMP.name,
-                  null,
-                )
-                .isNullOrEmpty() && _totalRecordsCount.longValue == 0L,
->>>>>>> 4a365d39
+            isFirstTimeSync = false, // TODO: Refactor the initial syn dialog logic
             registerConfiguration = currentRegisterConfiguration,
             registerId = registerId,
             totalRecordsCount = _totalRecordsCount.longValue,
