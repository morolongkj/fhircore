/*
 * Copyright 2021-2024 Ona Systems, Inc
 *
 * Licensed under the Apache License, Version 2.0 (the "License");
 * you may not use this file except in compliance with the License.
 * You may obtain a copy of the License at
 *
 *       http://www.apache.org/licenses/LICENSE-2.0
 *
 * Unless required by applicable law or agreed to in writing, software
 * distributed under the License is distributed on an "AS IS" BASIS,
 * WITHOUT WARRANTIES OR CONDITIONS OF ANY KIND, either express or implied.
 * See the License for the specific language governing permissions and
 * limitations under the License.
 */

package org.smartregister.fhircore.quest.ui.register

import androidx.compose.runtime.MutableState
import androidx.compose.runtime.mutableIntStateOf
import androidx.compose.runtime.mutableLongStateOf
import androidx.compose.runtime.mutableStateOf
<<<<<<< HEAD
import androidx.datastore.preferences.core.Preferences
=======
import androidx.lifecycle.LiveData
import androidx.lifecycle.MutableLiveData
>>>>>>> 43b2d19c
import androidx.lifecycle.ViewModel
import androidx.lifecycle.viewModelScope
import androidx.paging.Pager
import androidx.paging.PagingConfig
import androidx.paging.PagingData
import androidx.paging.cachedIn
import androidx.paging.filter
import dagger.hilt.android.lifecycle.HiltViewModel
import javax.inject.Inject
import kotlin.math.ceil
import kotlinx.coroutines.flow.Flow
import kotlinx.coroutines.flow.MutableSharedFlow
import kotlinx.coroutines.flow.MutableStateFlow
import kotlinx.coroutines.flow.asSharedFlow
import kotlinx.coroutines.flow.emptyFlow
import kotlinx.coroutines.flow.map
import kotlinx.coroutines.launch
import org.hl7.fhir.r4.model.Coding
import org.hl7.fhir.r4.model.Enumerations.DataType
import org.hl7.fhir.r4.model.QuestionnaireResponse
import org.smartregister.fhircore.engine.configuration.ConfigType
import org.smartregister.fhircore.engine.configuration.ConfigurationRegistry
import org.smartregister.fhircore.engine.configuration.register.RegisterConfiguration
import org.smartregister.fhircore.engine.configuration.register.RegisterFilterField
import org.smartregister.fhircore.engine.data.local.register.RegisterRepository
import org.smartregister.fhircore.engine.datastore.PreferencesDataStore
import org.smartregister.fhircore.engine.domain.model.ActionParameter
import org.smartregister.fhircore.engine.domain.model.Code
import org.smartregister.fhircore.engine.domain.model.DataQuery
import org.smartregister.fhircore.engine.domain.model.FhirResourceConfig
import org.smartregister.fhircore.engine.domain.model.FilterCriterionConfig
import org.smartregister.fhircore.engine.domain.model.ResourceConfig
import org.smartregister.fhircore.engine.domain.model.ResourceData
import org.smartregister.fhircore.engine.domain.model.SnackBarMessageConfig
import org.smartregister.fhircore.engine.rulesengine.ResourceDataRulesExecutor
import org.smartregister.fhircore.engine.util.DispatcherProvider
import org.smartregister.fhircore.engine.util.extension.encodeJson
import org.smartregister.fhircore.quest.data.register.RegisterPagingSource
import org.smartregister.fhircore.quest.data.register.model.RegisterPagingSourceState
import org.smartregister.fhircore.quest.util.extensions.toParamDataMap
import timber.log.Timber

@HiltViewModel
class RegisterViewModel
@Inject
constructor(
  val registerRepository: RegisterRepository,
  val configurationRegistry: ConfigurationRegistry,
  val preferencesDataStore: PreferencesDataStore,
  val dispatcherProvider: DispatcherProvider,
  val resourceDataRulesExecutor: ResourceDataRulesExecutor,
) : ViewModel() {

  private val _snackBarStateFlow = MutableSharedFlow<SnackBarMessageConfig>()
  val snackBarStateFlow = _snackBarStateFlow.asSharedFlow()
  val registerUiState = mutableStateOf(RegisterUiState())
  val currentPage: MutableState<Int> = mutableIntStateOf(0)
  val searchText = mutableStateOf("")
  val paginatedRegisterData: MutableStateFlow<Flow<PagingData<ResourceData>>> =
    MutableStateFlow(emptyFlow())
  val pagesDataCache = mutableMapOf<Int, Flow<PagingData<ResourceData>>>()
  val registerFilterState = mutableStateOf(RegisterFilterState())
  private val _totalRecordsCount = mutableLongStateOf(0L)
  private val _filteredRecordsCount = mutableLongStateOf(-1L)
  private lateinit var registerConfiguration: RegisterConfiguration
  private var allPatientRegisterData: Flow<PagingData<ResourceData>>? = null
  private val _percentageProgress: MutableSharedFlow<Int> = MutableSharedFlow(0)
  private val _isUploadSync: MutableSharedFlow<Boolean> = MutableSharedFlow(0)
  private val _dataMigrationInProgress = MutableLiveData(false)
  val dataMigrationInProgress: LiveData<Boolean>
    get() = _dataMigrationInProgress

  /**
   * This function paginates the register data. An optional [clearCache] resets the data in the
   * cache (this is necessary after a questionnaire has been submitted to refresh the register with
   * new/updated data).
   */
  fun paginateRegisterData(
    registerId: String,
    loadAll: Boolean = false,
    clearCache: Boolean = false,
  ) {
    if (clearCache) {
      pagesDataCache.clear()
      allPatientRegisterData = null
    }
    paginatedRegisterData.value =
      pagesDataCache.getOrPut(currentPage.value) {
        getPager(registerId, loadAll).flow.cachedIn(viewModelScope)
      }
  }

  private fun getPager(registerId: String, loadAll: Boolean = false): Pager<Int, ResourceData> {
    val currentRegisterConfigs = retrieveRegisterConfiguration(registerId)
    val ruleConfigs = currentRegisterConfigs.registerCard.rules
    val pageSize = currentRegisterConfigs.pageSize // Default 10

    return Pager(
      config = PagingConfig(pageSize = pageSize, enablePlaceholders = false),
      pagingSourceFactory = {
        RegisterPagingSource(
            registerRepository = registerRepository,
            resourceDataRulesExecutor = resourceDataRulesExecutor,
            ruleConfigs = ruleConfigs,
            fhirResourceConfig = registerFilterState.value.fhirResourceConfig,
            actionParameters = registerUiState.value.params,
          )
          .apply {
            setPatientPagingSourceState(
              RegisterPagingSourceState(
                registerId = registerId,
                loadAll = loadAll,
                currentPage = if (loadAll) 0 else currentPage.value,
              ),
            )
          }
      },
    )
  }

  fun retrieveRegisterConfiguration(
    registerId: String,
    paramMap: Map<String, String>? = emptyMap(),
  ): RegisterConfiguration {
    // Ensures register configuration is initialized once
    if (!::registerConfiguration.isInitialized) {
      registerConfiguration =
        configurationRegistry.retrieveConfiguration(ConfigType.Register, registerId, paramMap)
    }
    return registerConfiguration
  }

  private fun retrieveAllPatientRegisterData(registerId: String): Flow<PagingData<ResourceData>> {
    // Ensure that we only initialize this flow once
    if (allPatientRegisterData == null) {
      allPatientRegisterData = getPager(registerId, true).flow.cachedIn(viewModelScope)
    }
    return allPatientRegisterData!!
  }

  fun onEvent(event: RegisterEvent) =
    when (event) {
      // Search using name or patient logicalId or identifier. Modify to add more search params
      is RegisterEvent.SearchRegister -> {
        searchText.value = event.searchText
        if (event.searchText.isEmpty()) {
          paginateRegisterData(registerUiState.value.registerId)
        } else {
          filterRegisterData(event)
        }
      }
      is RegisterEvent.MoveToNextPage -> {
        currentPage.value = currentPage.value.plus(1)
        paginateRegisterData(registerUiState.value.registerId)
      }
      is RegisterEvent.MoveToPreviousPage -> {
        currentPage.value.let { if (it > 0) currentPage.value = it.minus(1) }
        paginateRegisterData(registerUiState.value.registerId)
      }
      RegisterEvent.ResetFilterRecordsCount -> _filteredRecordsCount.longValue = -1
    }

  fun filterRegisterData(event: RegisterEvent.SearchRegister) {
    val searchBar = registerUiState.value.registerConfiguration?.searchBar
    // computedRules (names of pre-computed rules) must be provided for search to work.
    if (searchBar?.computedRules != null) {
      paginatedRegisterData.value =
        retrieveAllPatientRegisterData(registerUiState.value.registerId).map {
          pagingData: PagingData<ResourceData> ->
          pagingData.filter { resourceData: ResourceData ->
            searchBar.computedRules!!.any { ruleName ->
              // if ruleName not found in map return {-1}; check always return false hence no data
              val value = resourceData.computedValuesMap[ruleName]?.toString() ?: "{-1}"
              value.contains(other = event.searchText, ignoreCase = true)
            }
          }
        }
    }
  }

  fun updateRegisterFilterState(registerId: String, questionnaireResponse: QuestionnaireResponse) {
    // Reset filter state if no answer is provided for all the fields
    if (questionnaireResponse.item.all { !it.hasAnswer() }) {
      registerFilterState.value =
        RegisterFilterState(
          questionnaireResponse = null,
          fhirResourceConfig = null,
        )
      return
    }

    val registerConfiguration = retrieveRegisterConfiguration(registerId)
    val resourceConfig = registerConfiguration.fhirResource
    val baseResource = resourceConfig.baseResource
    val qrItemMap = questionnaireResponse.item.groupBy { it.linkId }.mapValues { it.value.first() }

    val registerDataFilterFieldsMap =
      registerConfiguration.registerFilter
        ?.dataFilterFields
        ?.groupBy { it.filterId }
        ?.mapValues { it.value.first() }

    // Get filter queries from the map. NOTE: filterId MUST be unique for all resources
    val newBaseResourceDataQueries =
      createQueriesForRegisterFilter(
        registerDataFilterFieldsMap?.get(baseResource.filterId)?.dataQueries,
        qrItemMap,
      )

    Timber.i(
      "New data queries for filtering Base Resources: ${newBaseResourceDataQueries.encodeJson()}",
    )

    val newRelatedResources =
      createFilterRelatedResources(
        registerDataFilterFieldsMap = registerDataFilterFieldsMap,
        relatedResources = resourceConfig.relatedResources,
        qrItemMap = qrItemMap,
      )

    Timber.i(
      "New configurations for filtering related resource data: ${newRelatedResources.encodeJson()}",
    )

    registerFilterState.value =
      RegisterFilterState(
        questionnaireResponse = questionnaireResponse,
        fhirResourceConfig =
          FhirResourceConfig(
            baseResource = baseResource.copy(dataQueries = newBaseResourceDataQueries),
            relatedResources = newRelatedResources,
          ),
      )
  }

  private fun createFilterRelatedResources(
    registerDataFilterFieldsMap: Map<String, RegisterFilterField>?,
    relatedResources: List<ResourceConfig>,
    qrItemMap: Map<String, QuestionnaireResponse.QuestionnaireResponseItemComponent>,
  ): List<ResourceConfig> {
    val newRelatedResources =
      relatedResources.map {
        val newDataQueries =
          createQueriesForRegisterFilter(
            registerDataFilterFieldsMap?.get(it.filterId)?.dataQueries,
            qrItemMap,
          )
        it.copy(
          dataQueries = newDataQueries,
          relatedResources =
            createFilterRelatedResources(
              registerDataFilterFieldsMap = registerDataFilterFieldsMap,
              relatedResources = it.relatedResources,
              qrItemMap = qrItemMap,
            ),
        )
      }
    return newRelatedResources
  }

  private fun createQueriesForRegisterFilter(
    dataQueries: List<DataQuery>?,
    qrItemMap: Map<String, QuestionnaireResponse.QuestionnaireResponseItemComponent>,
  ) =
    dataQueries?.map {
      val newFilterCriteria = mutableListOf<FilterCriterionConfig>()
      it.filterCriteria.forEach { filterCriterionConfig ->
        val answerComponent = qrItemMap[filterCriterionConfig.dataFilterLinkId]
        answerComponent?.answer?.forEach { itemAnswerComponent ->
          val criterion = convertAnswerToFilterCriterion(itemAnswerComponent, filterCriterionConfig)
          if (criterion != null) newFilterCriteria.add(criterion)
        }
      }
      it.copy(
        filterCriteria = if (newFilterCriteria.isEmpty()) it.filterCriteria else newFilterCriteria,
      )
    }

  private fun convertAnswerToFilterCriterion(
    answerComponent: QuestionnaireResponse.QuestionnaireResponseItemAnswerComponent,
    oldFilterCriterion: FilterCriterionConfig,
  ): FilterCriterionConfig? =
    when {
      answerComponent.hasValueCoding() -> {
        val valueCoding: Coding = answerComponent.valueCoding
        FilterCriterionConfig.TokenFilterCriterionConfig(
          dataType = DataType.CODE,
          computedRule = oldFilterCriterion.computedRule,
          value = Code(valueCoding.system, valueCoding.code, valueCoding.display),
        )
      }
      answerComponent.hasValueStringType() -> {
        val stringFilterCriterion =
          oldFilterCriterion as FilterCriterionConfig.StringFilterCriterionConfig
        FilterCriterionConfig.StringFilterCriterionConfig(
          dataType = DataType.STRING,
          computedRule = stringFilterCriterion.computedRule,
          modifier = stringFilterCriterion.modifier,
          value = answerComponent.valueStringType.value,
        )
      }
      answerComponent.hasValueQuantity() -> {
        val quantityCriteria =
          oldFilterCriterion as FilterCriterionConfig.QuantityFilterCriterionConfig
        FilterCriterionConfig.QuantityFilterCriterionConfig(
          dataType = DataType.QUANTITY,
          computedRule = quantityCriteria.computedRule,
          prefix = quantityCriteria.prefix,
          system = quantityCriteria.system,
          unit = quantityCriteria.unit,
          value = answerComponent.valueDecimalType.value,
        )
      }
      answerComponent.hasValueIntegerType() -> {
        val numberFilterCriterion =
          oldFilterCriterion as FilterCriterionConfig.NumberFilterCriterionConfig
        FilterCriterionConfig.NumberFilterCriterionConfig(
          dataType = DataType.DECIMAL,
          computedRule = numberFilterCriterion.computedRule,
          prefix = numberFilterCriterion.prefix,
          value = answerComponent.valueIntegerType.value.toBigDecimal(),
        )
      }
      answerComponent.hasValueDecimalType() -> {
        val numberFilterCriterion =
          oldFilterCriterion as FilterCriterionConfig.NumberFilterCriterionConfig
        FilterCriterionConfig.NumberFilterCriterionConfig(
          dataType = DataType.DECIMAL,
          computedRule = numberFilterCriterion.computedRule,
          prefix = numberFilterCriterion.prefix,
          value = answerComponent.valueDecimalType.value,
        )
      }
      answerComponent.hasValueDateTimeType() -> {
        val dateFilterCriterion =
          oldFilterCriterion as FilterCriterionConfig.DateFilterCriterionConfig
        FilterCriterionConfig.DateFilterCriterionConfig(
          dataType = DataType.DATETIME,
          computedRule = dateFilterCriterion.computedRule,
          prefix = dateFilterCriterion.prefix,
          valueAsDateTime = true,
          value = answerComponent.valueDecimalType.asStringValue(),
        )
      }
      answerComponent.hasValueDateType() -> {
        val dateFilterCriterion =
          oldFilterCriterion as FilterCriterionConfig.DateFilterCriterionConfig
        FilterCriterionConfig.DateFilterCriterionConfig(
          dataType = DataType.DATE,
          computedRule = dateFilterCriterion.computedRule,
          prefix = dateFilterCriterion.prefix,
          valueAsDateTime = false,
          value = answerComponent.valueDateType.asStringValue(),
        )
      }
      answerComponent.hasValueUriType() -> {
        val uriCriterion = oldFilterCriterion as FilterCriterionConfig.UriFilterCriterionConfig
        FilterCriterionConfig.UriFilterCriterionConfig(
          dataType = DataType.URI,
          computedRule = uriCriterion.computedRule,
          value = answerComponent.valueUriType.valueAsString,
        )
      }
      answerComponent.hasValueReference() -> {
        val referenceCriterion =
          oldFilterCriterion as FilterCriterionConfig.ReferenceFilterCriterionConfig
        FilterCriterionConfig.ReferenceFilterCriterionConfig(
          dataType = DataType.REFERENCE,
          computedRule = referenceCriterion.computedRule,
          value = answerComponent.valueReference.reference,
        )
      }
      else -> {
        null
      }
    }

  fun retrieveRegisterUiState(
    registerId: String,
    screenTitle: String,
    params: Array<ActionParameter>? = emptyArray(),
    clearCache: Boolean,
  ) {
    if (registerId.isNotEmpty()) {
      val paramsMap: Map<String, String> = params.toParamDataMap()
      viewModelScope.launch(dispatcherProvider.io()) {
        val currentRegisterConfiguration = retrieveRegisterConfiguration(registerId, paramsMap)

        _totalRecordsCount.longValue =
          registerRepository.countRegisterData(registerId = registerId, paramsMap = paramsMap)

        // Only count filtered data when queries are updated
        if (registerFilterState.value.fhirResourceConfig != null) {
          _filteredRecordsCount.longValue =
            registerRepository.countRegisterData(
              registerId = registerId,
              paramsMap = paramsMap,
              fhirResourceConfig = registerFilterState.value.fhirResourceConfig,
            )
        }

        paginateRegisterData(registerId, loadAll = false, clearCache = clearCache)

        registerUiState.value =
          RegisterUiState(
            screenTitle = currentRegisterConfiguration.registerTitle ?: screenTitle,
            isFirstTimeSync =
              preferencesDataStore
                .readOnce(PreferencesDataStore.LAST_SYNC_TIMESTAMP, null)
                .isNullOrEmpty() && _totalRecordsCount.longValue == 0L,
            registerConfiguration = currentRegisterConfiguration,
            registerId = registerId,
            totalRecordsCount = _totalRecordsCount.longValue,
            filteredRecordsCount = _filteredRecordsCount.longValue,
            pagesCount =
              ceil(
                  (if (registerFilterState.value.fhirResourceConfig != null) {
                      _filteredRecordsCount.longValue
                    } else _totalRecordsCount.longValue)
                    .toDouble()
                    .div(currentRegisterConfiguration.pageSize.toLong()),
                )
                .toInt(),
            progressPercentage = _percentageProgress,
            isSyncUpload = _isUploadSync,
            params = paramsMap,
          )
      }
    }
  }

  suspend fun emitSnackBarState(snackBarMessageConfig: SnackBarMessageConfig) {
    _snackBarStateFlow.emit(snackBarMessageConfig)
  }

  suspend fun emitPercentageProgressState(progress: Int, isUploadSync: Boolean) {
    _percentageProgress.emit(progress)
    _isUploadSync.emit(isUploadSync)
  }

<<<<<<< HEAD
  fun <T> writePreference(key: Preferences.Key<T>, data: T) {
    viewModelScope.launch { preferencesDataStore.write(key, data) }
=======
  fun setOnMigrateDataInProgress(inProgress: Boolean) {
    Timber.i("+++++++++++ on migrate data called from register with inProgress as $inProgress")
    _dataMigrationInProgress.postValue(inProgress)
>>>>>>> 43b2d19c
  }
}<|MERGE_RESOLUTION|>--- conflicted
+++ resolved
@@ -20,12 +20,9 @@
 import androidx.compose.runtime.mutableIntStateOf
 import androidx.compose.runtime.mutableLongStateOf
 import androidx.compose.runtime.mutableStateOf
-<<<<<<< HEAD
 import androidx.datastore.preferences.core.Preferences
-=======
 import androidx.lifecycle.LiveData
 import androidx.lifecycle.MutableLiveData
->>>>>>> 43b2d19c
 import androidx.lifecycle.ViewModel
 import androidx.lifecycle.viewModelScope
 import androidx.paging.Pager
@@ -466,13 +463,12 @@
     _isUploadSync.emit(isUploadSync)
   }
 
-<<<<<<< HEAD
-  fun <T> writePreference(key: Preferences.Key<T>, data: T) {
-    viewModelScope.launch { preferencesDataStore.write(key, data) }
-=======
   fun setOnMigrateDataInProgress(inProgress: Boolean) {
     Timber.i("+++++++++++ on migrate data called from register with inProgress as $inProgress")
     _dataMigrationInProgress.postValue(inProgress)
->>>>>>> 43b2d19c
+  }
+
+  fun <T> writePreference(key: Preferences.Key<T>, data: T) {
+    viewModelScope.launch { preferencesDataStore.write(key, data) }
   }
 }