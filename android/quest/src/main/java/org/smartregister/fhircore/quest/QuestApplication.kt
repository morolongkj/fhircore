--- conflicted
+++ resolved
@@ -53,15 +53,10 @@
     }
 
     if (BuildConfig.DEBUG.not()) {
-<<<<<<< HEAD
-      Thread.setDefaultUncaughtExceptionHandler(globalExceptionHandler)
-      //initSentryMonitoring()
-=======
       // TODO, strip out global exception handling - potential for ANR in prod
       // Tracked under https://github.com/opensrp/fhircore/issues/2488
       // Thread.setDefaultUncaughtExceptionHandler(globalExceptionHandler)
       initSentryMonitoring()
->>>>>>> b69fb5b2
     }
 
     // TODO Fix this workaround for cursor size issue. Currently size set to 10 MB
