--- conflicted
+++ resolved
@@ -52,11 +52,7 @@
 
     if (BuildConfig.DEBUG.not()) {
       Thread.setDefaultUncaughtExceptionHandler(globalExceptionHandler)
-<<<<<<< HEAD
       //initSentryMonitoring()
-=======
-      initSentryMonitoring()
->>>>>>> 3314252b
     }
 
     // TODO Fix this workaround for cursor size issue. Currently size set to 10 MB
