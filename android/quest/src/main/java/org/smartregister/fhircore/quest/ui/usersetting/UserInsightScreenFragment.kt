--- conflicted
+++ resolved
@@ -1,65 +1,43 @@
-/*
- * Copyright 2021-2023 Ona Systems, Inc
- *
- * Licensed under the Apache License, Version 2.0 (the "License");
- * you may not use this file except in compliance with the License.
- * You may obtain a copy of the License at
- *
- *       http://www.apache.org/licenses/LICENSE-2.0
- *
- * Unless required by applicable law or agreed to in writing, software
- * distributed under the License is distributed on an "AS IS" BASIS,
- * WITHOUT WARRANTIES OR CONDITIONS OF ANY KIND, either express or implied.
- * See the License for the specific language governing permissions and
- * limitations under the License.
- */
-
 package org.smartregister.fhircore.quest.ui.usersetting
 
 import android.os.Bundle
+import androidx.fragment.app.Fragment
 import android.view.LayoutInflater
 import android.view.View
 import android.view.ViewGroup
 import androidx.compose.runtime.collectAsState
+import androidx.compose.runtime.livedata.observeAsState
 import androidx.compose.ui.platform.ComposeView
 import androidx.compose.ui.platform.ViewCompositionStrategy
-import androidx.fragment.app.Fragment
 import androidx.fragment.app.viewModels
 import androidx.navigation.findNavController
 import dagger.hilt.android.AndroidEntryPoint
+import org.smartregister.fhircore.engine.BuildConfig
 import org.smartregister.fhircore.engine.ui.theme.AppTheme
+import org.smartregister.fhircore.quest.R
 
 @AndroidEntryPoint
 class UserInsightScreenFragment : Fragment() {
-<<<<<<< HEAD
-  private val userSettingViewModel by viewModels<UserSettingViewModel>()
-=======
-  val userSettingViewModel by viewModels<UserSettingViewModel>()
->>>>>>> 4881b265
+    private val userSettingViewModel by viewModels<UserSettingViewModel>()
 
-  override fun onCreateView(
-    inflater: LayoutInflater,
-    container: ViewGroup?,
-    savedInstanceState: Bundle?,
-  ): View {
-    return ComposeView(requireContext()).apply {
-      setViewCompositionStrategy(ViewCompositionStrategy.DisposeOnViewTreeLifecycleDestroyed)
-      setContent {
-        AppTheme {
-          UserSettingInsightScreen(
-            unsyncedResources =
-              userSettingViewModel.unsyncedResourcesMutableSharedFlow
-                .collectAsState(initial = listOf())
-                .value,
-            syncedResources =
-              userSettingViewModel.unsyncedResourcesMutableSharedFlow
-                .collectAsState(initial = listOf())
-                .value,
-            navController = findNavController(),
-            onRefreshRequest = {},
-          )
+    override fun onCreateView(
+        inflater: LayoutInflater,
+        container: ViewGroup?,
+        savedInstanceState: Bundle?,
+    ): View {
+        return ComposeView(requireContext()).apply {
+            setViewCompositionStrategy(ViewCompositionStrategy.DisposeOnViewTreeLifecycleDestroyed)
+            setContent {
+                AppTheme {
+                    UserSettingInsightScreen(
+                        unsyncedResources = userSettingViewModel.unsyncedResourcesMutableSharedFlow.collectAsState(initial = listOf()).value,
+                        syncedResources = userSettingViewModel.unsyncedResourcesMutableSharedFlow.collectAsState(initial = listOf()).value,
+                        navController =  findNavController(),
+                        onRefreshRequest = {}
+                    )
+                }
+            }
         }
-      }
     }
-  }
+
 }