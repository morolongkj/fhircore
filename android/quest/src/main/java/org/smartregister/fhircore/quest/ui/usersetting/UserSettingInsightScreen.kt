/*
 * Copyright 2021-2023 Ona Systems, Inc
 *
 * Licensed under the Apache License, Version 2.0 (the "License");
 * you may not use this file except in compliance with the License.
 * You may obtain a copy of the License at
 *
 *       http://www.apache.org/licenses/LICENSE-2.0
 *
 * Unless required by applicable law or agreed to in writing, software
 * distributed under the License is distributed on an "AS IS" BASIS,
 * WITHOUT WARRANTIES OR CONDITIONS OF ANY KIND, either express or implied.
 * See the License for the specific language governing permissions and
 * limitations under the License.
 */

package org.smartregister.fhircore.quest.ui.usersetting

import androidx.compose.foundation.BorderStroke
import androidx.compose.foundation.background
import androidx.compose.foundation.layout.Arrangement
import androidx.compose.foundation.layout.Column
import androidx.compose.foundation.layout.PaddingValues
import androidx.compose.foundation.layout.Row
import androidx.compose.foundation.layout.Spacer
import androidx.compose.foundation.layout.fillMaxSize
import androidx.compose.foundation.layout.fillMaxWidth
import androidx.compose.foundation.layout.height
import androidx.compose.foundation.layout.padding
import androidx.compose.foundation.layout.wrapContentHeight
import androidx.compose.foundation.layout.wrapContentWidth
import androidx.compose.foundation.lazy.LazyColumn
import androidx.compose.foundation.lazy.items
import androidx.compose.foundation.shape.RoundedCornerShape
import androidx.compose.material.Divider
import androidx.compose.material.Icon
import androidx.compose.material.IconButton
import androidx.compose.material.MaterialTheme
import androidx.compose.material.OutlinedButton
import androidx.compose.material.Scaffold
import androidx.compose.material.Text
import androidx.compose.material.TopAppBar
import androidx.compose.material.icons.Icons
import androidx.compose.material.icons.filled.ArrowBack
import androidx.compose.material.primarySurface
import androidx.compose.material3.Surface
import androidx.compose.runtime.Composable
import androidx.compose.ui.Alignment
import androidx.compose.ui.Modifier
import androidx.compose.ui.graphics.Color
<<<<<<< HEAD
=======
import androidx.compose.ui.platform.testTag
>>>>>>> 4881b265
import androidx.compose.ui.res.stringResource
import androidx.compose.ui.text.TextStyle
import androidx.compose.ui.text.font.FontWeight
import androidx.compose.ui.tooling.preview.Preview
import androidx.compose.ui.unit.dp
import androidx.compose.ui.unit.sp
import androidx.navigation.NavController
import androidx.navigation.compose.rememberNavController
import org.smartregister.fhircore.engine.ui.theme.DividerColor
import org.smartregister.fhircore.engine.ui.theme.LoginDarkColor
import org.smartregister.fhircore.quest.R

const val USER_INSIGHT_TOP_APP_BAR = "userInsightTopAppBar"

@Composable
fun UserSettingInsightScreen(
  unsyncedResources: List<Pair<String, Int>>,
  syncedResources: List<Pair<String, Int>>,
  navController: NavController,
  onRefreshRequest: () -> Unit,
) {
  Scaffold(
    topBar = {
      TopAppBar(
        title = { Text(text = stringResource(R.string.insights)) },
        navigationIcon = {
          IconButton(onClick = { navController.popBackStack() }) {
<<<<<<< HEAD
            Icon(Icons.Filled.ArrowBack, null)
=======
            Icon(
              imageVector = Icons.Filled.ArrowBack,
              modifier = Modifier.testTag(USER_INSIGHT_TOP_APP_BAR),
              contentDescription = "Insight_app_bar_arrow",
            )
>>>>>>> 4881b265
          }
        },
        contentColor = Color.White,
        backgroundColor = MaterialTheme.colors.primary,
      )
    },
    backgroundColor = Color.White,
  ) { paddingValues ->
    LazyColumn(
      Modifier.fillMaxSize().padding(paddingValues).background(Color.White),
      horizontalAlignment = Alignment.Start,
      contentPadding = PaddingValues(16.dp),
    ) {
      item {
        Text(
          text =
            if (unsyncedResources.isNullOrEmpty()) {
              stringResource(id = R.string.synced_statistics)
            } else {
              stringResource(id = R.string.unsynced_resources)
            },
          style = TextStyle(color = Color.Black, fontSize = 18.sp),
          fontWeight = FontWeight.Bold,
        )
      }

      items(unsyncedResources) { unsynced ->
        Row(
          Modifier.fillMaxWidth(),
          horizontalArrangement = Arrangement.SpaceBetween,
          verticalAlignment = Alignment.CenterVertically,
        ) {
          Text(
            text = unsynced.first,
            fontWeight = FontWeight.Light,
          )
          Text(
            text = unsynced.second.toString(),
          )
        }

        Spacer(modifier = Modifier.padding(4.dp))
      }
      items(syncedResources) { synced ->
        Row(
          Modifier.fillMaxWidth(),
          horizontalArrangement = Arrangement.SpaceBetween,
          verticalAlignment = Alignment.CenterVertically,
        ) {
          Text(
            text = synced.first,
            fontWeight = FontWeight.Light,
          )
          Text(
            text = synced.second.toString(),
          )
        }
        Divider(color = DividerColor)
        Spacer(modifier = Modifier.padding(8.dp))
      }
      item {
        UserInfoView(
          title = stringResource(id = R.string.user_info),
          name = "Tembo",
          team = "Tembo",
          locality = "Ps Dev-a",
        )
      }
      item {
        AppInfoView(
          title = stringResource(id = R.string.app_info),
          userName = "User_name",
          organization = "team_organization",
          careTeam = "care_team",
          location = "location",
        )
      }

      item {
        AssignmentInfoView(
          title = stringResource(id = R.string.assignment_info),
          appVersion = "v2.3.4",
          appVersionCode = "119",
          databaseVersion = "31",
          buildDate = "29 Jan 2023",
        )
      }

      item {
        DeviceInfoView(
          title = stringResource(id = R.string.device_info),
          manufacture = "Sumsung",
          device = "Sm-Tmo",
          osVersion = "R",
          date = "Jan 29 2023 3:02:19 PM",
        )
      }
      item {
        Column(
          Modifier.wrapContentWidth().wrapContentHeight().padding(4.dp),
        ) {
          Surface(shape = RoundedCornerShape(0.dp)) {
            OutlinedButton(
              modifier = Modifier.fillMaxWidth(),
              onClick = onRefreshRequest,
              border = BorderStroke(0.7.dp, MaterialTheme.colors.primarySurface),
            ) {
              Text(
                text = stringResource(R.string.refresh),
                modifier = Modifier.padding(6.dp),
                style =
                  TextStyle(
                    color = MaterialTheme.colors.primarySurface,
                    fontSize = 14.sp,
                  ),
              )
            }
          }
        }
      }
    }
  }
}

@Composable
fun UserInfoView(
  title: String,
  name: String,
  team: String,
  locality: String,
) {
  Column {
    Text(
      text = title,
      style = TextStyle(color = Color.Black, fontSize = 18.sp),
      fontWeight = FontWeight.Bold,
    )
    Row(
      modifier = Modifier.fillMaxWidth().padding(8.dp),
      verticalAlignment = Alignment.CenterVertically,
      horizontalArrangement = Arrangement.SpaceBetween,
    ) {
      Text(
        text = "User",
        fontSize = 16.sp,
        color = LoginDarkColor,
        fontWeight = FontWeight.Normal,
      )
      Text(
        text = name,
        fontSize = 16.sp,
        color = LoginDarkColor,
        fontWeight = FontWeight.Bold,
      )
    }
    Row(
      modifier = Modifier.fillMaxWidth().padding(8.dp),
      verticalAlignment = Alignment.CenterVertically,
      horizontalArrangement = Arrangement.SpaceBetween,
    ) {
      Text(
        text = "Team",
        fontSize = 16.sp,
        color = LoginDarkColor,
        fontWeight = FontWeight.Normal,
      )
      Text(
        text = team,
        fontSize = 16.sp,
        color = LoginDarkColor,
        fontWeight = FontWeight.Bold,
      )
    }
    Row(
      modifier = Modifier.fillMaxWidth().padding(8.dp),
      verticalAlignment = Alignment.CenterVertically,
      horizontalArrangement = Arrangement.SpaceBetween,
    ) {
      Text(
        text = "Locality",
        fontSize = 16.sp,
        color = LoginDarkColor,
        fontWeight = FontWeight.Normal,
      )
      Text(
        text = locality,
        fontSize = 16.sp,
        color = LoginDarkColor,
        fontWeight = FontWeight.Bold,
      )
    }
    Divider(thickness = 1.dp, color = LoginDarkColor.copy(alpha = 0.67f))
    Spacer(modifier = Modifier.height(4.dp))
  }
}

@Composable
fun AppInfoView(
  title: String,
  userName: String,
  organization: String,
  careTeam: String,
  location: String,
) {
  Column {
    Text(
      text = title,
      style = TextStyle(color = Color.Black, fontSize = 18.sp),
      fontWeight = FontWeight.Bold,
    )
    Row(
      modifier = Modifier.fillMaxWidth().padding(8.dp),
      verticalAlignment = Alignment.CenterVertically,
      horizontalArrangement = Arrangement.SpaceBetween,
    ) {
      Text(
        text = "Username",
        fontSize = 16.sp,
        color = LoginDarkColor,
        fontWeight = FontWeight.Normal,
      )
      Text(
        text = userName,
        fontSize = 16.sp,
        color = LoginDarkColor,
        fontWeight = FontWeight.Bold,
      )
    }
    Row(
      modifier = Modifier.fillMaxWidth().padding(8.dp),
      verticalAlignment = Alignment.CenterVertically,
      horizontalArrangement = Arrangement.SpaceBetween,
    ) {
      Text(
        text = "Team(Organization)",
        fontSize = 16.sp,
        color = LoginDarkColor,
        fontWeight = FontWeight.Normal,
      )
      Text(
        text = organization,
        fontSize = 16.sp,
        color = LoginDarkColor,
        fontWeight = FontWeight.Bold,
      )
    }
    Row(
      modifier = Modifier.fillMaxWidth().padding(8.dp),
      verticalAlignment = Alignment.CenterVertically,
      horizontalArrangement = Arrangement.SpaceBetween,
    ) {
      Text(
        text = "Care Team",
        fontSize = 16.sp,
        color = LoginDarkColor,
        fontWeight = FontWeight.Normal,
      )
      Text(
        text = careTeam,
        fontSize = 16.sp,
        color = LoginDarkColor,
        fontWeight = FontWeight.Bold,
      )
    }

    Row(
      modifier = Modifier.fillMaxWidth().padding(8.dp),
      verticalAlignment = Alignment.CenterVertically,
      horizontalArrangement = Arrangement.SpaceBetween,
    ) {
      Text(
        text = "Location",
        fontSize = 16.sp,
        color = LoginDarkColor,
        fontWeight = FontWeight.Normal,
      )
      Text(
        text = location,
        fontSize = 16.sp,
        color = LoginDarkColor,
        fontWeight = FontWeight.Bold,
      )
    }

    Divider(thickness = 1.dp, color = LoginDarkColor.copy(alpha = 0.67f))
    Spacer(modifier = Modifier.height(4.dp))
  }
}

@Composable
fun AssignmentInfoView(
  title: String,
  appVersion: String,
  appVersionCode: String,
  databaseVersion: String,
  buildDate: String,
) {
  Column {
    Text(
      text = title,
      style = TextStyle(color = Color.Black, fontSize = 18.sp),
      fontWeight = FontWeight.Bold,
    )
    Row(
      modifier = Modifier.fillMaxWidth().padding(8.dp),
      verticalAlignment = Alignment.CenterVertically,
      horizontalArrangement = Arrangement.SpaceBetween,
    ) {
      Text(
        text = "App Version",
        fontSize = 16.sp,
        color = LoginDarkColor,
        fontWeight = FontWeight.Normal,
      )
      Text(
        text = appVersion,
        fontSize = 16.sp,
        color = LoginDarkColor,
        fontWeight = FontWeight.Bold,
      )
    }
    Row(
      modifier = Modifier.fillMaxWidth().padding(8.dp),
      verticalAlignment = Alignment.CenterVertically,
      horizontalArrangement = Arrangement.SpaceBetween,
    ) {
      Text(
        text = "App Version Code",
        fontSize = 16.sp,
        color = LoginDarkColor,
        fontWeight = FontWeight.Normal,
      )
      Text(
        text = appVersionCode,
        fontSize = 16.sp,
        color = LoginDarkColor,
        fontWeight = FontWeight.Bold,
      )
    }
    Row(
      modifier = Modifier.fillMaxWidth().padding(8.dp),
      verticalAlignment = Alignment.CenterVertically,
      horizontalArrangement = Arrangement.SpaceBetween,
    ) {
      Text(
        text = "Database Version",
        fontSize = 16.sp,
        color = LoginDarkColor,
        fontWeight = FontWeight.Normal,
      )
      Text(
        text = databaseVersion,
        fontSize = 16.sp,
        color = LoginDarkColor,
        fontWeight = FontWeight.Bold,
      )
    }

    Row(
      modifier = Modifier.fillMaxWidth().padding(8.dp),
      verticalAlignment = Alignment.CenterVertically,
      horizontalArrangement = Arrangement.SpaceBetween,
    ) {
      Text(
        text = "Build Date",
        fontSize = 16.sp,
        color = LoginDarkColor,
        fontWeight = FontWeight.Normal,
      )
      Text(
        text = buildDate,
        fontSize = 16.sp,
        color = LoginDarkColor,
        fontWeight = FontWeight.Bold,
      )
    }

    Divider(thickness = 1.dp, color = LoginDarkColor.copy(alpha = 0.67f))
    Spacer(modifier = Modifier.height(4.dp))
  }
}

@Composable
fun DeviceInfoView(
  title: String,
  manufacture: String,
  device: String,
  osVersion: String,
  date: String,
) {
  Column {
    Text(
      text = title,
      style = TextStyle(color = Color.Black, fontSize = 18.sp),
      fontWeight = FontWeight.Bold,
    )
    Row(
      modifier = Modifier.fillMaxWidth().padding(8.dp),
      verticalAlignment = Alignment.CenterVertically,
      horizontalArrangement = Arrangement.SpaceBetween,
    ) {
      Text(
        text = "Manufacture",
        fontSize = 16.sp,
        color = LoginDarkColor,
        fontWeight = FontWeight.Normal,
      )
      Text(
        text = manufacture,
        fontSize = 16.sp,
        color = LoginDarkColor,
        fontWeight = FontWeight.Bold,
      )
    }
    Row(
      modifier = Modifier.fillMaxWidth().padding(8.dp),
      verticalAlignment = Alignment.CenterVertically,
      horizontalArrangement = Arrangement.SpaceBetween,
    ) {
      Text(
        text = "Device",
        fontSize = 16.sp,
        color = LoginDarkColor,
        fontWeight = FontWeight.Normal,
      )
      Text(
        text = device,
        fontSize = 16.sp,
        color = LoginDarkColor,
        fontWeight = FontWeight.Bold,
      )
    }
    Row(
      modifier = Modifier.fillMaxWidth().padding(8.dp),
      verticalAlignment = Alignment.CenterVertically,
      horizontalArrangement = Arrangement.SpaceBetween,
    ) {
      Text(
        text = "OS Version",
        fontSize = 16.sp,
        color = LoginDarkColor,
        fontWeight = FontWeight.Normal,
      )
      Text(
        text = osVersion,
        fontSize = 16.sp,
        color = LoginDarkColor,
        fontWeight = FontWeight.Bold,
      )
    }

    Row(
      modifier = Modifier.fillMaxWidth().padding(8.dp),
      verticalAlignment = Alignment.CenterVertically,
      horizontalArrangement = Arrangement.SpaceBetween,
    ) {
      Text(
        text = "Date",
        fontSize = 16.sp,
        color = LoginDarkColor,
        fontWeight = FontWeight.Normal,
      )
      Text(
        text = date,
        fontSize = 16.sp,
        color = LoginDarkColor,
        fontWeight = FontWeight.Bold,
      )
    }

    Spacer(modifier = Modifier.height(4.dp))
  }
}

@Preview
@Composable
fun UserSettingInsightScreenPreview() {
  Column() {
    UserSettingInsightScreen(
      unsyncedResources = listOf(Pair("", 1)),
      syncedResources = listOf(Pair("", 1)),
      navController = rememberNavController(),
      onRefreshRequest = {},
    )
  }
}<|MERGE_RESOLUTION|>--- conflicted
+++ resolved
@@ -19,6 +19,7 @@
 import androidx.compose.foundation.BorderStroke
 import androidx.compose.foundation.background
 import androidx.compose.foundation.layout.Arrangement
+import androidx.compose.foundation.layout.Box
 import androidx.compose.foundation.layout.Column
 import androidx.compose.foundation.layout.PaddingValues
 import androidx.compose.foundation.layout.Row
@@ -47,530 +48,563 @@
 import androidx.compose.runtime.Composable
 import androidx.compose.ui.Alignment
 import androidx.compose.ui.Modifier
+import androidx.compose.ui.draw.clip
 import androidx.compose.ui.graphics.Color
-<<<<<<< HEAD
-=======
-import androidx.compose.ui.platform.testTag
->>>>>>> 4881b265
+import androidx.compose.ui.graphics.RectangleShape
 import androidx.compose.ui.res.stringResource
 import androidx.compose.ui.text.TextStyle
 import androidx.compose.ui.text.font.FontWeight
 import androidx.compose.ui.tooling.preview.Preview
 import androidx.compose.ui.unit.dp
 import androidx.compose.ui.unit.sp
+import androidx.compose.ui.window.Dialog
 import androidx.navigation.NavController
 import androidx.navigation.compose.rememberNavController
 import org.smartregister.fhircore.engine.ui.theme.DividerColor
 import org.smartregister.fhircore.engine.ui.theme.LoginDarkColor
 import org.smartregister.fhircore.quest.R
 
-const val USER_INSIGHT_TOP_APP_BAR = "userInsightTopAppBar"
-
 @Composable
 fun UserSettingInsightScreen(
-  unsyncedResources: List<Pair<String, Int>>,
-  syncedResources: List<Pair<String, Int>>,
-  navController: NavController,
-  onRefreshRequest: () -> Unit,
+    unsyncedResources: List<Pair<String, Int>>,
+    syncedResources: List<Pair<String, Int>>,
+    navController: NavController,
+    onRefreshRequest:()->Unit
 ) {
-  Scaffold(
-    topBar = {
-      TopAppBar(
-        title = { Text(text = stringResource(R.string.insights)) },
-        navigationIcon = {
-          IconButton(onClick = { navController.popBackStack() }) {
-<<<<<<< HEAD
-            Icon(Icons.Filled.ArrowBack, null)
-=======
-            Icon(
-              imageVector = Icons.Filled.ArrowBack,
-              modifier = Modifier.testTag(USER_INSIGHT_TOP_APP_BAR),
-              contentDescription = "Insight_app_bar_arrow",
-            )
->>>>>>> 4881b265
-          }
+
+    Scaffold(
+        topBar = {
+            TopAppBar(
+                title = { Text(text = stringResource(R.string.insights)) },
+                navigationIcon = {
+                    IconButton(onClick = { navController.popBackStack() }) {
+                        Icon(Icons.Filled.ArrowBack, null)
+                    }
+                },
+                contentColor = Color.White,
+                backgroundColor = MaterialTheme.colors.primary,
+            )
         },
-        contentColor = Color.White,
-        backgroundColor = MaterialTheme.colors.primary,
-      )
-    },
-    backgroundColor = Color.White,
-  ) { paddingValues ->
-    LazyColumn(
-      Modifier.fillMaxSize().padding(paddingValues).background(Color.White),
-      horizontalAlignment = Alignment.Start,
-      contentPadding = PaddingValues(16.dp),
-    ) {
-      item {
-        Text(
-          text =
-            if (unsyncedResources.isNullOrEmpty()) {
-              stringResource(id = R.string.synced_statistics)
-            } else {
-              stringResource(id = R.string.unsynced_resources)
-            },
-          style = TextStyle(color = Color.Black, fontSize = 18.sp),
-          fontWeight = FontWeight.Bold,
-        )
-      }
-
-      items(unsyncedResources) { unsynced ->
-        Row(
-          Modifier.fillMaxWidth(),
-          horizontalArrangement = Arrangement.SpaceBetween,
-          verticalAlignment = Alignment.CenterVertically,
-        ) {
-          Text(
-            text = unsynced.first,
-            fontWeight = FontWeight.Light,
-          )
-          Text(
-            text = unsynced.second.toString(),
-          )
-        }
-
-        Spacer(modifier = Modifier.padding(4.dp))
-      }
-      items(syncedResources) { synced ->
-        Row(
-          Modifier.fillMaxWidth(),
-          horizontalArrangement = Arrangement.SpaceBetween,
-          verticalAlignment = Alignment.CenterVertically,
-        ) {
-          Text(
-            text = synced.first,
-            fontWeight = FontWeight.Light,
-          )
-          Text(
-            text = synced.second.toString(),
-          )
-        }
-        Divider(color = DividerColor)
-        Spacer(modifier = Modifier.padding(8.dp))
-      }
-      item {
-        UserInfoView(
-          title = stringResource(id = R.string.user_info),
-          name = "Tembo",
-          team = "Tembo",
-          locality = "Ps Dev-a",
-        )
-      }
-      item {
-        AppInfoView(
-          title = stringResource(id = R.string.app_info),
-          userName = "User_name",
-          organization = "team_organization",
-          careTeam = "care_team",
-          location = "location",
-        )
-      }
-
-      item {
-        AssignmentInfoView(
-          title = stringResource(id = R.string.assignment_info),
-          appVersion = "v2.3.4",
-          appVersionCode = "119",
-          databaseVersion = "31",
-          buildDate = "29 Jan 2023",
-        )
-      }
-
-      item {
-        DeviceInfoView(
-          title = stringResource(id = R.string.device_info),
-          manufacture = "Sumsung",
-          device = "Sm-Tmo",
-          osVersion = "R",
-          date = "Jan 29 2023 3:02:19 PM",
-        )
-      }
-      item {
-        Column(
-          Modifier.wrapContentWidth().wrapContentHeight().padding(4.dp),
-        ) {
-          Surface(shape = RoundedCornerShape(0.dp)) {
-            OutlinedButton(
-              modifier = Modifier.fillMaxWidth(),
-              onClick = onRefreshRequest,
-              border = BorderStroke(0.7.dp, MaterialTheme.colors.primarySurface),
+        backgroundColor = Color.White,
+    ) { paddingValues ->
+
+        LazyColumn(
+            Modifier
+                .fillMaxSize()
+                .padding(paddingValues)
+                .background(Color.White),
+            horizontalAlignment = Alignment.Start,
+            contentPadding = PaddingValues(16.dp)
+
             ) {
-              Text(
-                text = stringResource(R.string.refresh),
-                modifier = Modifier.padding(6.dp),
-                style =
-                  TextStyle(
-                    color = MaterialTheme.colors.primarySurface,
-                    fontSize = 14.sp,
-                  ),
-              )
+
+            item {
+                Text(
+                    text = if (unsyncedResources.isNullOrEmpty()) {
+                        stringResource(id = R.string.synced_statistics)
+                    } else stringResource(id = R.string.unsynced_resources),
+                    style = TextStyle(color = Color.Black, fontSize = 18.sp),
+                    fontWeight = FontWeight.Bold,
+                )
             }
-          }
-        }
-      }
+
+            items(unsyncedResources) { unsynced ->
+                Row(
+                    Modifier
+                        .fillMaxWidth(),
+
+                    horizontalArrangement = Arrangement.SpaceBetween,
+                    verticalAlignment = Alignment.CenterVertically
+                ) {
+                    Text(
+                        text = unsynced.first,
+                        fontWeight = FontWeight.Light,
+                    )
+                    Text(
+                        text = unsynced.second.toString(),
+                    )
+                }
+
+                Spacer(modifier = Modifier.padding(4.dp))
+            }
+            items(syncedResources) { synced ->
+                Row(
+                    Modifier
+                        .fillMaxWidth(),
+                    horizontalArrangement = Arrangement.SpaceBetween,
+                    verticalAlignment = Alignment.CenterVertically
+                ) {
+                    Text(
+                        text = synced.first,
+                        fontWeight = FontWeight.Light,
+                    )
+                    Text(
+                        text = synced.second.toString(),
+                    )
+                }
+                Divider(color = DividerColor)
+                Spacer(modifier = Modifier.padding(8.dp))
+
+            }
+                item {
+                    UserInfoView(
+                        title = stringResource(id = R.string.user_info),
+                        name = "Tembo",
+                        team = "Tembo",
+                        locality = "Ps Dev-a"
+                    )
+
+                }
+            item {
+                AppInfoView(
+                    title = stringResource(id = R.string.app_info),
+                    userName = "User_name",
+                    organization = "team_organization",
+                    careTeam = "care_team",
+                    location = "location"
+                )
+            }
+
+            item {
+                AssignmentInfoView(
+                    title = stringResource(id = R.string.assignment_info),
+                    appVersion = "v2.3.4",
+                    appVersionCode = "119",
+                    databaseVersion = "31",
+                    buildDate = "29 Jan 2023"
+                )
+            }
+
+            item {
+                DeviceInfoView(title = stringResource(id = R.string.device_info),
+                    manufacture = "Sumsung",
+                    device = "Sm-Tmo",
+                    osVersion = "R",
+                    date = "Jan 29 2023 3:02:19 PM"
+                )
+            }
+            item {
+                Column(
+                    Modifier
+                        .wrapContentWidth()
+                        .wrapContentHeight()
+                        .padding(4.dp)
+                ) {
+                    Surface(shape = RoundedCornerShape(0.dp)) {
+                        OutlinedButton(
+                            modifier = Modifier.fillMaxWidth(),
+                            onClick = onRefreshRequest,
+                            border = BorderStroke(0.7.dp, MaterialTheme.colors.primarySurface),
+                        ) {
+                            Text(
+                                text = stringResource(R.string.refresh),
+                                modifier = Modifier.padding(6.dp),
+                                style = TextStyle(
+                                    color = MaterialTheme.colors.primarySurface,
+                                    fontSize = 14.sp
+                                ),
+                            )
+                        }
+                    }
+                }
+            }
+        }
     }
-  }
 }
+
 
 @Composable
 fun UserInfoView(
-  title: String,
-  name: String,
-  team: String,
-  locality: String,
+    title:String,
+    name:String,
+    team:String,
+    locality:String
 ) {
-  Column {
-    Text(
-      text = title,
-      style = TextStyle(color = Color.Black, fontSize = 18.sp),
-      fontWeight = FontWeight.Bold,
-    )
-    Row(
-      modifier = Modifier.fillMaxWidth().padding(8.dp),
-      verticalAlignment = Alignment.CenterVertically,
-      horizontalArrangement = Arrangement.SpaceBetween,
-    ) {
-      Text(
-        text = "User",
-        fontSize = 16.sp,
-        color = LoginDarkColor,
-        fontWeight = FontWeight.Normal,
-      )
-      Text(
-        text = name,
-        fontSize = 16.sp,
-        color = LoginDarkColor,
-        fontWeight = FontWeight.Bold,
-      )
+    Column{
+        Text(
+            text = title,
+            style = TextStyle(color = Color.Black, fontSize = 18.sp),
+            fontWeight = FontWeight.Bold,
+        )
+        Row(
+            modifier = Modifier
+                .fillMaxWidth()
+                .padding(8.dp),
+            verticalAlignment = Alignment.CenterVertically,
+            horizontalArrangement = Arrangement.SpaceBetween
+        ) {
+            Text(
+                text = "User",
+                fontSize = 16.sp,
+                color = LoginDarkColor,
+                fontWeight = FontWeight.Normal
+            )
+            Text(
+                text = name,
+                fontSize = 16.sp,
+                color = LoginDarkColor,
+                fontWeight = FontWeight.Bold
+            )
+        }
+        Row(
+            modifier = Modifier
+                .fillMaxWidth()
+                .padding(8.dp),
+            verticalAlignment = Alignment.CenterVertically,
+            horizontalArrangement = Arrangement.SpaceBetween
+        ) {
+            Text(
+                text = "Team",
+                fontSize = 16.sp,
+                color = LoginDarkColor,
+                fontWeight = FontWeight.Normal
+            )
+            Text(
+                text = team,
+                fontSize = 16.sp,
+                color = LoginDarkColor,
+                fontWeight = FontWeight.Bold
+            )
+        }
+        Row(
+            modifier = Modifier
+                .fillMaxWidth()
+                .padding(8.dp),
+            verticalAlignment = Alignment.CenterVertically,
+            horizontalArrangement = Arrangement.SpaceBetween
+        ) {
+            Text(
+                text = "Locality",
+                fontSize = 16.sp,
+                color = LoginDarkColor,
+                fontWeight = FontWeight.Normal
+            )
+            Text(
+                text = locality,
+                fontSize = 16.sp,
+                color = LoginDarkColor,
+                fontWeight = FontWeight.Bold
+            )
+        }
+        Divider(thickness = 1.dp, color = LoginDarkColor.copy(alpha = 0.67f))
+        Spacer(modifier = Modifier.height(4.dp))
     }
-    Row(
-      modifier = Modifier.fillMaxWidth().padding(8.dp),
-      verticalAlignment = Alignment.CenterVertically,
-      horizontalArrangement = Arrangement.SpaceBetween,
-    ) {
-      Text(
-        text = "Team",
-        fontSize = 16.sp,
-        color = LoginDarkColor,
-        fontWeight = FontWeight.Normal,
-      )
-      Text(
-        text = team,
-        fontSize = 16.sp,
-        color = LoginDarkColor,
-        fontWeight = FontWeight.Bold,
-      )
-    }
-    Row(
-      modifier = Modifier.fillMaxWidth().padding(8.dp),
-      verticalAlignment = Alignment.CenterVertically,
-      horizontalArrangement = Arrangement.SpaceBetween,
-    ) {
-      Text(
-        text = "Locality",
-        fontSize = 16.sp,
-        color = LoginDarkColor,
-        fontWeight = FontWeight.Normal,
-      )
-      Text(
-        text = locality,
-        fontSize = 16.sp,
-        color = LoginDarkColor,
-        fontWeight = FontWeight.Bold,
-      )
-    }
-    Divider(thickness = 1.dp, color = LoginDarkColor.copy(alpha = 0.67f))
-    Spacer(modifier = Modifier.height(4.dp))
-  }
+
 }
+
 
 @Composable
 fun AppInfoView(
-  title: String,
-  userName: String,
-  organization: String,
-  careTeam: String,
-  location: String,
+    title:String,
+    userName:String,
+    organization:String,
+    careTeam:String,
+    location:String
 ) {
-  Column {
-    Text(
-      text = title,
-      style = TextStyle(color = Color.Black, fontSize = 18.sp),
-      fontWeight = FontWeight.Bold,
-    )
-    Row(
-      modifier = Modifier.fillMaxWidth().padding(8.dp),
-      verticalAlignment = Alignment.CenterVertically,
-      horizontalArrangement = Arrangement.SpaceBetween,
-    ) {
-      Text(
-        text = "Username",
-        fontSize = 16.sp,
-        color = LoginDarkColor,
-        fontWeight = FontWeight.Normal,
-      )
-      Text(
-        text = userName,
-        fontSize = 16.sp,
-        color = LoginDarkColor,
-        fontWeight = FontWeight.Bold,
-      )
+    Column{
+        Text(
+            text = title,
+            style = TextStyle(color = Color.Black, fontSize = 18.sp),
+            fontWeight = FontWeight.Bold,
+        )
+        Row(
+            modifier = Modifier
+                .fillMaxWidth()
+                .padding(8.dp),
+            verticalAlignment = Alignment.CenterVertically,
+            horizontalArrangement = Arrangement.SpaceBetween
+        ) {
+            Text(
+                text = "Username",
+                fontSize = 16.sp,
+                color = LoginDarkColor,
+                fontWeight = FontWeight.Normal
+            )
+            Text(
+                text = userName,
+                fontSize = 16.sp,
+                color = LoginDarkColor,
+                fontWeight = FontWeight.Bold
+            )
+        }
+        Row(
+            modifier = Modifier
+                .fillMaxWidth()
+                .padding(8.dp),
+            verticalAlignment = Alignment.CenterVertically,
+            horizontalArrangement = Arrangement.SpaceBetween
+        ) {
+            Text(
+                text = "Team(Organization)",
+                fontSize = 16.sp,
+                color = LoginDarkColor,
+                fontWeight = FontWeight.Normal
+            )
+            Text(
+                text = organization,
+                fontSize = 16.sp,
+                color = LoginDarkColor,
+                fontWeight = FontWeight.Bold
+            )
+        }
+        Row(
+            modifier = Modifier
+                .fillMaxWidth()
+                .padding(8.dp),
+            verticalAlignment = Alignment.CenterVertically,
+            horizontalArrangement = Arrangement.SpaceBetween
+        ) {
+            Text(
+                text = "Care Team",
+                fontSize = 16.sp,
+                color = LoginDarkColor,
+                fontWeight = FontWeight.Normal
+            )
+            Text(
+                text = careTeam,
+                fontSize = 16.sp,
+                color = LoginDarkColor,
+                fontWeight = FontWeight.Bold
+            )
+        }
+
+        Row(
+            modifier = Modifier
+                .fillMaxWidth()
+                .padding(8.dp),
+            verticalAlignment = Alignment.CenterVertically,
+            horizontalArrangement = Arrangement.SpaceBetween
+        ) {
+            Text(
+                text = "Location",
+                fontSize = 16.sp,
+                color = LoginDarkColor,
+                fontWeight = FontWeight.Normal
+            )
+            Text(
+                text = location,
+                fontSize = 16.sp,
+                color = LoginDarkColor,
+                fontWeight = FontWeight.Bold
+            )
+        }
+
+        Divider(thickness = 1.dp, color = LoginDarkColor.copy(alpha = 0.67f))
+        Spacer(modifier = Modifier.height(4.dp))
     }
-    Row(
-      modifier = Modifier.fillMaxWidth().padding(8.dp),
-      verticalAlignment = Alignment.CenterVertically,
-      horizontalArrangement = Arrangement.SpaceBetween,
-    ) {
-      Text(
-        text = "Team(Organization)",
-        fontSize = 16.sp,
-        color = LoginDarkColor,
-        fontWeight = FontWeight.Normal,
-      )
-      Text(
-        text = organization,
-        fontSize = 16.sp,
-        color = LoginDarkColor,
-        fontWeight = FontWeight.Bold,
-      )
-    }
-    Row(
-      modifier = Modifier.fillMaxWidth().padding(8.dp),
-      verticalAlignment = Alignment.CenterVertically,
-      horizontalArrangement = Arrangement.SpaceBetween,
-    ) {
-      Text(
-        text = "Care Team",
-        fontSize = 16.sp,
-        color = LoginDarkColor,
-        fontWeight = FontWeight.Normal,
-      )
-      Text(
-        text = careTeam,
-        fontSize = 16.sp,
-        color = LoginDarkColor,
-        fontWeight = FontWeight.Bold,
-      )
-    }
-
-    Row(
-      modifier = Modifier.fillMaxWidth().padding(8.dp),
-      verticalAlignment = Alignment.CenterVertically,
-      horizontalArrangement = Arrangement.SpaceBetween,
-    ) {
-      Text(
-        text = "Location",
-        fontSize = 16.sp,
-        color = LoginDarkColor,
-        fontWeight = FontWeight.Normal,
-      )
-      Text(
-        text = location,
-        fontSize = 16.sp,
-        color = LoginDarkColor,
-        fontWeight = FontWeight.Bold,
-      )
-    }
-
-    Divider(thickness = 1.dp, color = LoginDarkColor.copy(alpha = 0.67f))
-    Spacer(modifier = Modifier.height(4.dp))
-  }
 }
 
 @Composable
 fun AssignmentInfoView(
-  title: String,
-  appVersion: String,
-  appVersionCode: String,
-  databaseVersion: String,
-  buildDate: String,
+    title:String,
+    appVersion:String,
+    appVersionCode:String,
+    databaseVersion:String,
+    buildDate:String
 ) {
-  Column {
-    Text(
-      text = title,
-      style = TextStyle(color = Color.Black, fontSize = 18.sp),
-      fontWeight = FontWeight.Bold,
-    )
-    Row(
-      modifier = Modifier.fillMaxWidth().padding(8.dp),
-      verticalAlignment = Alignment.CenterVertically,
-      horizontalArrangement = Arrangement.SpaceBetween,
-    ) {
-      Text(
-        text = "App Version",
-        fontSize = 16.sp,
-        color = LoginDarkColor,
-        fontWeight = FontWeight.Normal,
-      )
-      Text(
-        text = appVersion,
-        fontSize = 16.sp,
-        color = LoginDarkColor,
-        fontWeight = FontWeight.Bold,
-      )
+    Column{
+        Text(
+            text = title,
+            style = TextStyle(color = Color.Black, fontSize = 18.sp),
+            fontWeight = FontWeight.Bold,
+        )
+        Row(
+            modifier = Modifier
+                .fillMaxWidth()
+                .padding(8.dp),
+            verticalAlignment = Alignment.CenterVertically,
+            horizontalArrangement = Arrangement.SpaceBetween
+        ) {
+            Text(
+                text = "App Version",
+                fontSize = 16.sp,
+                color = LoginDarkColor,
+                fontWeight = FontWeight.Normal
+            )
+            Text(
+                text = appVersion,
+                fontSize = 16.sp,
+                color = LoginDarkColor,
+                fontWeight = FontWeight.Bold
+            )
+        }
+        Row(
+            modifier = Modifier
+                .fillMaxWidth()
+                .padding(8.dp),
+            verticalAlignment = Alignment.CenterVertically,
+            horizontalArrangement = Arrangement.SpaceBetween
+        ) {
+            Text(
+                text = "App Version Code",
+                fontSize = 16.sp,
+                color = LoginDarkColor,
+                fontWeight = FontWeight.Normal
+            )
+            Text(
+                text = appVersionCode,
+                fontSize = 16.sp,
+                color = LoginDarkColor,
+                fontWeight = FontWeight.Bold
+            )
+        }
+        Row(
+            modifier = Modifier
+                .fillMaxWidth()
+                .padding(8.dp),
+            verticalAlignment = Alignment.CenterVertically,
+            horizontalArrangement = Arrangement.SpaceBetween
+        ) {
+            Text(
+                text = "Database Version",
+                fontSize = 16.sp,
+                color = LoginDarkColor,
+                fontWeight = FontWeight.Normal
+            )
+            Text(
+                text = databaseVersion,
+                fontSize = 16.sp,
+                color = LoginDarkColor,
+                fontWeight = FontWeight.Bold
+            )
+        }
+
+        Row(
+            modifier = Modifier
+                .fillMaxWidth()
+                .padding(8.dp),
+            verticalAlignment = Alignment.CenterVertically,
+            horizontalArrangement = Arrangement.SpaceBetween
+        ) {
+            Text(
+                text = "Build Date",
+                fontSize = 16.sp,
+                color = LoginDarkColor,
+                fontWeight = FontWeight.Normal
+            )
+            Text(
+                text = buildDate,
+                fontSize = 16.sp,
+                color = LoginDarkColor,
+                fontWeight = FontWeight.Bold
+            )
+        }
+
+        Divider(thickness = 1.dp, color = LoginDarkColor.copy(alpha = 0.67f))
+        Spacer(modifier = Modifier.height(4.dp))
     }
-    Row(
-      modifier = Modifier.fillMaxWidth().padding(8.dp),
-      verticalAlignment = Alignment.CenterVertically,
-      horizontalArrangement = Arrangement.SpaceBetween,
-    ) {
-      Text(
-        text = "App Version Code",
-        fontSize = 16.sp,
-        color = LoginDarkColor,
-        fontWeight = FontWeight.Normal,
-      )
-      Text(
-        text = appVersionCode,
-        fontSize = 16.sp,
-        color = LoginDarkColor,
-        fontWeight = FontWeight.Bold,
-      )
-    }
-    Row(
-      modifier = Modifier.fillMaxWidth().padding(8.dp),
-      verticalAlignment = Alignment.CenterVertically,
-      horizontalArrangement = Arrangement.SpaceBetween,
-    ) {
-      Text(
-        text = "Database Version",
-        fontSize = 16.sp,
-        color = LoginDarkColor,
-        fontWeight = FontWeight.Normal,
-      )
-      Text(
-        text = databaseVersion,
-        fontSize = 16.sp,
-        color = LoginDarkColor,
-        fontWeight = FontWeight.Bold,
-      )
-    }
-
-    Row(
-      modifier = Modifier.fillMaxWidth().padding(8.dp),
-      verticalAlignment = Alignment.CenterVertically,
-      horizontalArrangement = Arrangement.SpaceBetween,
-    ) {
-      Text(
-        text = "Build Date",
-        fontSize = 16.sp,
-        color = LoginDarkColor,
-        fontWeight = FontWeight.Normal,
-      )
-      Text(
-        text = buildDate,
-        fontSize = 16.sp,
-        color = LoginDarkColor,
-        fontWeight = FontWeight.Bold,
-      )
-    }
-
-    Divider(thickness = 1.dp, color = LoginDarkColor.copy(alpha = 0.67f))
-    Spacer(modifier = Modifier.height(4.dp))
-  }
 }
 
 @Composable
 fun DeviceInfoView(
-  title: String,
-  manufacture: String,
-  device: String,
-  osVersion: String,
-  date: String,
+    title:String,
+    manufacture:String,
+    device:String,
+    osVersion:String,
+    date:String
 ) {
-  Column {
-    Text(
-      text = title,
-      style = TextStyle(color = Color.Black, fontSize = 18.sp),
-      fontWeight = FontWeight.Bold,
-    )
-    Row(
-      modifier = Modifier.fillMaxWidth().padding(8.dp),
-      verticalAlignment = Alignment.CenterVertically,
-      horizontalArrangement = Arrangement.SpaceBetween,
-    ) {
-      Text(
-        text = "Manufacture",
-        fontSize = 16.sp,
-        color = LoginDarkColor,
-        fontWeight = FontWeight.Normal,
-      )
-      Text(
-        text = manufacture,
-        fontSize = 16.sp,
-        color = LoginDarkColor,
-        fontWeight = FontWeight.Bold,
-      )
+    Column{
+        Text(
+            text = title,
+            style = TextStyle(color = Color.Black, fontSize = 18.sp),
+            fontWeight = FontWeight.Bold,
+        )
+        Row(
+            modifier = Modifier
+                .fillMaxWidth()
+                .padding(8.dp),
+            verticalAlignment = Alignment.CenterVertically,
+            horizontalArrangement = Arrangement.SpaceBetween
+        ) {
+            Text(
+                text = "Manufacture",
+                fontSize = 16.sp,
+                color = LoginDarkColor,
+                fontWeight = FontWeight.Normal
+            )
+            Text(
+                text = manufacture,
+                fontSize = 16.sp,
+                color = LoginDarkColor,
+                fontWeight = FontWeight.Bold
+            )
+        }
+        Row(
+            modifier = Modifier
+                .fillMaxWidth()
+                .padding(8.dp),
+            verticalAlignment = Alignment.CenterVertically,
+            horizontalArrangement = Arrangement.SpaceBetween
+        ) {
+            Text(
+                text = "Device",
+                fontSize = 16.sp,
+                color = LoginDarkColor,
+                fontWeight = FontWeight.Normal
+            )
+            Text(
+                text = device,
+                fontSize = 16.sp,
+                color = LoginDarkColor,
+                fontWeight = FontWeight.Bold
+            )
+        }
+        Row(
+            modifier = Modifier
+                .fillMaxWidth()
+                .padding(8.dp),
+            verticalAlignment = Alignment.CenterVertically,
+            horizontalArrangement = Arrangement.SpaceBetween
+        ) {
+            Text(
+                text = "OS Version",
+                fontSize = 16.sp,
+                color = LoginDarkColor,
+                fontWeight = FontWeight.Normal
+            )
+            Text(
+                text = osVersion,
+                fontSize = 16.sp,
+                color = LoginDarkColor,
+                fontWeight = FontWeight.Bold
+            )
+        }
+
+        Row(
+            modifier = Modifier
+                .fillMaxWidth()
+                .padding(8.dp),
+            verticalAlignment = Alignment.CenterVertically,
+            horizontalArrangement = Arrangement.SpaceBetween
+        ) {
+            Text(
+                text = "Date",
+                fontSize = 16.sp,
+                color = LoginDarkColor,
+                fontWeight = FontWeight.Normal
+            )
+            Text(
+                text = date,
+                fontSize = 16.sp,
+                color = LoginDarkColor,
+                fontWeight = FontWeight.Bold
+            )
+        }
+
+        Spacer(modifier = Modifier.height(4.dp))
     }
-    Row(
-      modifier = Modifier.fillMaxWidth().padding(8.dp),
-      verticalAlignment = Alignment.CenterVertically,
-      horizontalArrangement = Arrangement.SpaceBetween,
-    ) {
-      Text(
-        text = "Device",
-        fontSize = 16.sp,
-        color = LoginDarkColor,
-        fontWeight = FontWeight.Normal,
-      )
-      Text(
-        text = device,
-        fontSize = 16.sp,
-        color = LoginDarkColor,
-        fontWeight = FontWeight.Bold,
-      )
-    }
-    Row(
-      modifier = Modifier.fillMaxWidth().padding(8.dp),
-      verticalAlignment = Alignment.CenterVertically,
-      horizontalArrangement = Arrangement.SpaceBetween,
-    ) {
-      Text(
-        text = "OS Version",
-        fontSize = 16.sp,
-        color = LoginDarkColor,
-        fontWeight = FontWeight.Normal,
-      )
-      Text(
-        text = osVersion,
-        fontSize = 16.sp,
-        color = LoginDarkColor,
-        fontWeight = FontWeight.Bold,
-      )
-    }
-
-    Row(
-      modifier = Modifier.fillMaxWidth().padding(8.dp),
-      verticalAlignment = Alignment.CenterVertically,
-      horizontalArrangement = Arrangement.SpaceBetween,
-    ) {
-      Text(
-        text = "Date",
-        fontSize = 16.sp,
-        color = LoginDarkColor,
-        fontWeight = FontWeight.Normal,
-      )
-      Text(
-        text = date,
-        fontSize = 16.sp,
-        color = LoginDarkColor,
-        fontWeight = FontWeight.Bold,
-      )
-    }
-
-    Spacer(modifier = Modifier.height(4.dp))
-  }
 }
+
 
 @Preview
 @Composable
 fun UserSettingInsightScreenPreview() {
-  Column() {
-    UserSettingInsightScreen(
-      unsyncedResources = listOf(Pair("", 1)),
-      syncedResources = listOf(Pair("", 1)),
-      navController = rememberNavController(),
-      onRefreshRequest = {},
-    )
-  }
+    Column() {
+        UserSettingInsightScreen(
+            unsyncedResources = listOf(Pair("", 1)),
+            syncedResources = listOf(Pair("", 1)),
+            navController = rememberNavController(),
+            onRefreshRequest = {}
+        )
+    }
 }