/*
 * Copyright 2021 Ona Systems, Inc
 *
 * Licensed under the Apache License, Version 2.0 (the "License");
 * you may not use this file except in compliance with the License.
 * You may obtain a copy of the License at
 *
 *       http://www.apache.org/licenses/LICENSE-2.0
 *
 * Unless required by applicable law or agreed to in writing, software
 * distributed under the License is distributed on an "AS IS" BASIS,
 * WITHOUT WARRANTIES OR CONDITIONS OF ANY KIND, either express or implied.
 * See the License for the specific language governing permissions and
 * limitations under the License.
 */

package org.smartregister.fhircore.quest.ui.patient.details

import android.content.Intent
import android.os.Bundle
import android.util.Log
import android.widget.Toast
import androidx.activity.compose.setContent
import androidx.activity.viewModels
import androidx.annotation.StringRes
import com.google.android.fhir.logicalId
import dagger.hilt.android.AndroidEntryPoint
import javax.inject.Inject
import org.hl7.fhir.r4.model.QuestionnaireResponse
import org.hl7.fhir.r4.model.Resource
import org.hl7.fhir.r4.model.ResourceType
import org.smartregister.fhircore.engine.configuration.ConfigurationRegistry
import org.smartregister.fhircore.engine.configuration.view.ConfigurableComposableView
import org.smartregister.fhircore.engine.configuration.view.RegisterViewConfiguration
import org.smartregister.fhircore.engine.cql.LibraryEvaluator.Companion.OUTPUT_PARAMETER_KEY
import org.smartregister.fhircore.engine.ui.base.AlertDialogue
import org.smartregister.fhircore.engine.ui.base.BaseMultiLanguageActivity
import org.smartregister.fhircore.engine.ui.questionnaire.QuestionnaireActivity
import org.smartregister.fhircore.engine.ui.questionnaire.QuestionnaireConfig
import org.smartregister.fhircore.engine.ui.theme.AppTheme
import org.smartregister.fhircore.engine.util.extension.showToast
import org.smartregister.fhircore.quest.R
<<<<<<< HEAD
import org.smartregister.fhircore.quest.configuration.view.PatientDetailsViewConfiguration
=======
import org.smartregister.fhircore.quest.ui.patient.details.SimpleDetailsActivity.Companion.RECORD_ID_ARG
>>>>>>> 75545d2f
import org.smartregister.fhircore.quest.util.QuestConfigClassification
import timber.log.Timber

@AndroidEntryPoint
class QuestPatientDetailActivity :
  BaseMultiLanguageActivity(), ConfigurableComposableView<PatientDetailsViewConfiguration> {

  private lateinit var patientId: String

  val patientViewModel by viewModels<QuestPatientDetailViewModel>()

  @Inject lateinit var configurationRegistry: ConfigurationRegistry

  override fun onCreate(savedInstanceState: Bundle?) {
    super.onCreate(savedInstanceState)
    patientId = intent.extras?.getString(QuestionnaireActivity.QUESTIONNAIRE_ARG_PATIENT_KEY)!!

    patientViewModel.apply {
      val detailActivity = this@QuestPatientDetailActivity
      onBackPressClicked.observe(
        detailActivity,
        { backPressed -> if (backPressed) detailActivity.finish() }
      )
      onMenuItemClicked.observe(detailActivity, detailActivity::launchTestResults)
      onFormItemClicked.observe(detailActivity, detailActivity::launchQuestionnaireForm)
      onFormTestResultClicked.observe(detailActivity, detailActivity::onTestResultItemClickListener)
    }

    val patientDetailConfig = configurationRegistry.retrieveConfiguration<PatientDetailsViewConfiguration>(
      configClassification = QuestConfigClassification.PATIENT_DETAILS_VIEW
    )
    if (configurationRegistry.isAppIdInitialized()) {
      configureViews(patientDetailConfig)
    }
    patientViewModel.run {
      getDemographicsWithAdditionalData(patientId, patientDetailConfig)
      getAllResults(patientId)
      getAllForms(
        this@QuestPatientDetailActivity,
        patientDetailsViewConfiguration = patientDetailConfig
      )
    }
    setContent { AppTheme { QuestPatientDetailScreen(patientViewModel) } }
  }

  private fun launchTestResults(@StringRes id: Int) {
    when (id) {
      R.string.test_results ->
        startActivity(
          Intent(this, SimpleDetailsActivity::class.java).apply {
            putExtra(QuestionnaireActivity.QUESTIONNAIRE_ARG_PATIENT_KEY, patientId)
          }
        )
      R.string.run_cql -> runCql()
      R.string.edit_patient_info ->
        startActivity(
          Intent(this, QuestionnaireActivity::class.java)
            .putExtras(
              QuestionnaireActivity.intentArgs(
                clientIdentifier = patientId,
                formName = getRegistrationForm(),
                editMode = true
              )
            )
        )
    }
  }

  fun getRegistrationForm(): String {
    return configurationRegistry.retrieveConfiguration<RegisterViewConfiguration>(
        configClassification = QuestConfigClassification.PATIENT_REGISTER
      )
      .registrationForm
  }

  fun runCql() {
    val progress = AlertDialogue.showProgressAlert(this, R.string.loading)

    patientViewModel
      .runCqlFor(patientId, this)
      .observe(
        this,
        {
          if (it?.isNotBlank() == true) {
            progress.dismiss()

            AlertDialogue.showInfoAlert(this, it, getString(R.string.run_cql_log))
            // show separate alert for output resources generated
            it.substringAfter(OUTPUT_PARAMETER_KEY, "").takeIf { it.isNotBlank() }?.let {
              AlertDialogue.showInfoAlert(this, it, getString(R.string.run_cql_output))
            }
          }
        }
      )
  }

  private fun launchQuestionnaireForm(questionnaireConfig: QuestionnaireConfig?) {
    if (questionnaireConfig != null) {
      startActivity(
        Intent(this, QuestionnaireActivity::class.java).apply {
          putExtras(
            QuestionnaireActivity.intentArgs(
              clientIdentifier = patientId,
              formName = questionnaireConfig.identifier
            )
          )
        }
      )
    }
  }

  private fun onTestResultItemClickListener(questionnaireResponse: QuestionnaireResponse?) {
    if (questionnaireResponse != null) {
      if (questionnaireResponse.questionnaire != null) {
<<<<<<< HEAD
        // TODO 1- handle via config/menu, 2- pass encounterId from quest details screen
=======
        // TODO https://github.com/opensrp/fhircore/issues/778
        //  1- handle via config/menu, 2- pass encounterId from quest details screen
>>>>>>> 75545d2f
        if (configurationRegistry.appId == "g6pd") {
          val encounterId =
            questionnaireResponse.contained
              ?.find { it.resourceType == ResourceType.Encounter }
              ?.logicalId
          if (encounterId == null) showToast("Missing linked encounter. Invalid data")
          else
            startActivity(
              Intent(this, SimpleDetailsActivity::class.java).apply {
<<<<<<< HEAD
                putExtra("RECORD_ID", encounterId.replace("#", ""))
=======
                putExtra(RECORD_ID_ARG, encounterId.replace("#", ""))
>>>>>>> 75545d2f
              }
            )
        } else {
          val questionnaireId = questionnaireResponse.questionnaire.split("/")[1]
          val populationResources = ArrayList<Resource>().apply { add(questionnaireResponse) }
          startActivity(
            Intent(this, QuestionnaireActivity::class.java)
              .putExtras(
                QuestionnaireActivity.intentArgs(
                  clientIdentifier = patientId,
                  formName = questionnaireId,
                  readOnly = true,
                  populationResources = populationResources
                )
              )
          )
        }
      } else {
        Toast.makeText(
            this,
            getString(R.string.cannot_find_parent_questionnaire),
            Toast.LENGTH_LONG
          )
          .show()
        Timber.e(
          Exception(
            "Cannot open QuestionnaireResponse because QuestionnaireResponse.questionnaire is null"
          )
        )
      }
    }
  }

  override fun configureViews(viewConfiguration: PatientDetailsViewConfiguration) {
    patientViewModel.updateViewConfigurations(viewConfiguration)
  }
}<|MERGE_RESOLUTION|>--- conflicted
+++ resolved
@@ -16,7 +16,7 @@
 
 package org.smartregister.fhircore.quest.ui.patient.details
 
-import android.content.Intent
+import android.content.InTEST_RESULT_DETAIL_VIEWtent
 import android.os.Bundle
 import android.util.Log
 import android.widget.Toast
@@ -40,11 +40,8 @@
 import org.smartregister.fhircore.engine.ui.theme.AppTheme
 import org.smartregister.fhircore.engine.util.extension.showToast
 import org.smartregister.fhircore.quest.R
-<<<<<<< HEAD
 import org.smartregister.fhircore.quest.configuration.view.PatientDetailsViewConfiguration
-=======
 import org.smartregister.fhircore.quest.ui.patient.details.SimpleDetailsActivity.Companion.RECORD_ID_ARG
->>>>>>> 75545d2f
 import org.smartregister.fhircore.quest.util.QuestConfigClassification
 import timber.log.Timber
 
@@ -159,12 +156,8 @@
   private fun onTestResultItemClickListener(questionnaireResponse: QuestionnaireResponse?) {
     if (questionnaireResponse != null) {
       if (questionnaireResponse.questionnaire != null) {
-<<<<<<< HEAD
-        // TODO 1- handle via config/menu, 2- pass encounterId from quest details screen
-=======
         // TODO https://github.com/opensrp/fhircore/issues/778
         //  1- handle via config/menu, 2- pass encounterId from quest details screen
->>>>>>> 75545d2f
         if (configurationRegistry.appId == "g6pd") {
           val encounterId =
             questionnaireResponse.contained
@@ -174,11 +167,7 @@
           else
             startActivity(
               Intent(this, SimpleDetailsActivity::class.java).apply {
-<<<<<<< HEAD
-                putExtra("RECORD_ID", encounterId.replace("#", ""))
-=======
                 putExtra(RECORD_ID_ARG, encounterId.replace("#", ""))
->>>>>>> 75545d2f
               }
             )
         } else {
