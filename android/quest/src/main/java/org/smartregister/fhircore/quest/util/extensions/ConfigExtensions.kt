--- conflicted
+++ resolved
@@ -44,7 +44,12 @@
   navMenu: NavigationMenuConfig? = null,
 ) {
   val onClickAction =
-    this.find { it.trigger.isIn(ActionTrigger.ON_CLICK, ActionTrigger.ON_QUESTIONNAIRE_SUBMISSION) }
+    this.find {
+      it.trigger.isIn(
+        ActionTrigger.ON_CLICK,
+        ActionTrigger.ON_QUESTIONNAIRE_SUBMISSION,
+      )
+    }
   onClickAction?.let { theConfig ->
     val computedValuesMap = resourceData?.computedValuesMap ?: emptyMap()
     val actionConfig = theConfig.interpolate(computedValuesMap)
@@ -80,20 +85,7 @@
               NavigationArg.RESOURCE_CONFIG to actionConfig.resourceConfig,
               NavigationArg.PARAMS to interpolatedParams.toTypedArray(),
             )
-<<<<<<< HEAD
-          // Setting popNavigationBackStack false leads to incorrect navigation from screen 3 to 1.
-          // Nullifying navOptions in this scenario resolves the issue and maintains intended navigation.
-          val navOptions = when(actionConfig.popNavigationBackStack) {
-            false, null -> null
-            true -> navController.currentDestination?.id?.let { currentDestId ->
-              navOptions(resId = currentDestId, inclusive = true)
-            }
-          }
-          navController.navigate(
-            resId = MainNavigationScreen.Profile.route,
-            args = args,
-            navOptions = navOptions
-=======
+
           val navOptions =
             when (actionConfig.popNavigationBackStack) {
               false,
@@ -107,7 +99,6 @@
             resId = MainNavigationScreen.Profile.route,
             args = args,
             navOptions = navOptions,
->>>>>>> c867db04
           )
         }
       }
@@ -115,8 +106,14 @@
         val args =
           bundleOf(
             Pair(NavigationArg.REGISTER_ID, actionConfig.id ?: navMenu?.id),
-            Pair(NavigationArg.SCREEN_TITLE, actionConfig.display ?: navMenu?.display ?: ""),
-            Pair(NavigationArg.TOOL_BAR_HOME_NAVIGATION, actionConfig.toolBarHomeNavigation),
+            Pair(
+              NavigationArg.SCREEN_TITLE,
+              actionConfig.display ?: navMenu?.display ?: "",
+            ),
+            Pair(
+              NavigationArg.TOOL_BAR_HOME_NAVIGATION,
+              actionConfig.toolBarHomeNavigation,
+            ),
             Pair(NavigationArg.PARAMS, interpolatedParams.toTypedArray()),
           )
 
@@ -135,7 +132,10 @@
             args = args,
             navOptions =
               navController.currentDestination?.id?.let {
-                navOptions(resId = it, inclusive = actionConfig.popNavigationBackStack == true)
+                navOptions(
+                  resId = it,
+                  inclusive = actionConfig.popNavigationBackStack == true,
+                )
               },
           )
         }
@@ -144,7 +144,10 @@
         val args =
           bundleOf(
             Pair(NavigationArg.REPORT_ID, actionConfig.id),
-            Pair(NavigationArg.RESOURCE_ID, practitionerId?.extractLogicalIdUuid() ?: ""),
+            Pair(
+              NavigationArg.RESOURCE_ID,
+              practitionerId?.extractLogicalIdUuid() ?: "",
+            ),
           )
 
         navController.navigate(MainNavigationScreen.Reports.route, args)
