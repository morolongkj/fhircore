--- conflicted
+++ resolved
@@ -195,15 +195,10 @@
           composable(
             route =
               "${it.route}${NavigationArg.routePathsOf(includeCommonArgs = true, NavigationArg.PATIENT_ID, NavigationArg.FAMILY_ID)}",
-<<<<<<< HEAD
-            arguments = commonNavArgs.plus(patientIdNavArgument()),
-          ) {
-            TracingProfileScreen(navController = navController)
-          }
-=======
-            arguments = commonNavArgs.plus(patientIdNavArgument())
-          ) { TracingProfileScreen(navController = navController, appViewModel = appMainViewModel) }
->>>>>>> 133a40f4
+            arguments = commonNavArgs.plus(patientIdNavArgument()),
+          ) {
+            TracingProfileScreen(navController = navController, appViewModel = appMainViewModel)
+          }
         MainNavigationScreen.PatientGuardians ->
           composable(
             route =
