--- conflicted
+++ resolved
@@ -49,7 +49,6 @@
 import org.smartregister.fhircore.quest.ui.patient.profile.guardians.GuardianRelatedPersonProfileScreen
 import org.smartregister.fhircore.quest.ui.patient.profile.guardians.GuardiansRoute
 import org.smartregister.fhircore.quest.ui.patient.register.PatientRegisterScreen
-import org.smartregister.fhircore.quest.ui.patient.register.guardians.GuardiansRoute
 import org.smartregister.fhircore.quest.ui.report.measure.MeasureReportViewModel
 import org.smartregister.fhircore.quest.ui.report.measure.measureReportNavigationGraph
 
@@ -183,11 +182,6 @@
           }
         MainNavigationScreen.PatientGuardians ->
           composable(
-<<<<<<< HEAD
-            route = "${it.route}/{${NavigationArg.PATIENT_ID}}",
-            arguments = listOf(navArgument(NavigationArg.PATIENT_ID) { type = NavType.StringType })
-          ) { GuardiansRoute(onBackPress = { navController.popBackStack() }) }
-=======
             route =
               "${it.route}/{${NavigationArg.PATIENT_ID}}${NavigationArg.routePathsOf(includeCommonArgs = true)}",
             arguments =
@@ -234,7 +228,6 @@
               )
             }
           }
->>>>>>> af48a65e
         MainNavigationScreen.FamilyProfile ->
           composable(
             route =
