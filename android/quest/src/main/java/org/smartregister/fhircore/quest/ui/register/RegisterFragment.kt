/*
 * Copyright 2021-2024 Ona Systems, Inc
 *
 * Licensed under the Apache License, Version 2.0 (the "License");
 * you may not use this file except in compliance with the License.
 * You may obtain a copy of the License at
 *
 *       http://www.apache.org/licenses/LICENSE-2.0
 *
 * Unless required by applicable law or agreed to in writing, software
 * distributed under the License is distributed on an "AS IS" BASIS,
 * WITHOUT WARRANTIES OR CONDITIONS OF ANY KIND, either express or implied.
 * See the License for the specific language governing permissions and
 * limitations under the License.
 */

package org.smartregister.fhircore.quest.ui.register

import android.os.Bundle
import android.view.LayoutInflater
import android.view.View
import android.view.ViewGroup
import androidx.compose.foundation.layout.Box
import androidx.compose.foundation.layout.padding
import androidx.compose.material.ExperimentalMaterialApi
import androidx.compose.material.Scaffold
import androidx.compose.material.SnackbarDuration
import androidx.compose.material.rememberScaffoldState
import androidx.compose.runtime.LaunchedEffect
import androidx.compose.runtime.collectAsState
import androidx.compose.runtime.rememberCoroutineScope
import androidx.compose.ui.Modifier
import androidx.compose.ui.platform.ComposeView
import androidx.compose.ui.platform.ViewCompositionStrategy
import androidx.compose.ui.platform.testTag
import androidx.fragment.app.Fragment
import androidx.fragment.app.activityViewModels
import androidx.fragment.app.viewModels
import androidx.lifecycle.Lifecycle
import androidx.lifecycle.lifecycleScope
import androidx.lifecycle.repeatOnLifecycle
import androidx.navigation.findNavController
import androidx.navigation.fragment.findNavController
import androidx.navigation.fragment.navArgs
import androidx.paging.compose.collectAsLazyPagingItems
import com.google.android.fhir.sync.CurrentSyncJobStatus
import com.google.android.fhir.sync.SyncJobStatus
import com.google.android.fhir.sync.SyncOperation
import dagger.hilt.android.AndroidEntryPoint
import javax.inject.Inject
import kotlinx.coroutines.flow.emptyFlow
import kotlinx.coroutines.flow.launchIn
import kotlinx.coroutines.flow.onEach
import kotlinx.coroutines.launch
import org.hl7.fhir.r4.model.QuestionnaireResponse
import org.smartregister.fhircore.engine.R
import org.smartregister.fhircore.engine.domain.model.SnackBarMessageConfig
import org.smartregister.fhircore.engine.sync.OnSyncListener
import org.smartregister.fhircore.engine.sync.SyncListenerManager
import org.smartregister.fhircore.engine.ui.theme.AppTheme
import org.smartregister.fhircore.engine.util.SharedPreferencesHelper
import org.smartregister.fhircore.quest.event.AppEvent
import org.smartregister.fhircore.quest.event.EventBus
import org.smartregister.fhircore.quest.navigation.MainNavigationScreen
import org.smartregister.fhircore.quest.ui.main.AppMainUiState
import org.smartregister.fhircore.quest.ui.main.AppMainViewModel
import org.smartregister.fhircore.quest.ui.main.components.AppDrawer
import org.smartregister.fhircore.quest.ui.shared.components.SnackBarMessage
import org.smartregister.fhircore.quest.ui.shared.models.QuestionnaireSubmission
import org.smartregister.fhircore.quest.util.extensions.handleClickEvent
import org.smartregister.fhircore.quest.util.extensions.hookSnackBar
import org.smartregister.fhircore.quest.util.extensions.rememberLifecycleEvent

@ExperimentalMaterialApi
@AndroidEntryPoint
class RegisterFragment : Fragment(), OnSyncListener {

  @Inject lateinit var syncListenerManager: SyncListenerManager

  @Inject lateinit var eventBus: EventBus
  private val appMainViewModel by activityViewModels<AppMainViewModel>()
  private val registerFragmentArgs by navArgs<RegisterFragmentArgs>()
  private val registerViewModel by viewModels<RegisterViewModel>()

  override fun onCreateView(
    inflater: LayoutInflater,
    container: ViewGroup?,
    savedInstanceState: Bundle?,
  ): View {
    appMainViewModel.retrieveIconsAsBitmap()

    with(registerFragmentArgs) {
      lifecycleScope.launchWhenCreated {
        registerViewModel.retrieveRegisterUiState(
          registerId = registerId,
          screenTitle = screenTitle,
          params = params,
          clearCache = false,
        )
      }
    }
    return ComposeView(requireContext()).apply {
      setViewCompositionStrategy(ViewCompositionStrategy.DisposeOnViewTreeLifecycleDestroyed)
      setContent {
        val appConfig = appMainViewModel.applicationConfiguration
        val scope = rememberCoroutineScope()
        val scaffoldState = rememberScaffoldState()
        val uiState: AppMainUiState = appMainViewModel.appMainUiState.value
        val openDrawer: (Boolean) -> Unit = { open: Boolean ->
          scope.launch {
            if (open) scaffoldState.drawerState.open() else scaffoldState.drawerState.close()
          }
        }

        // Close side menu (drawer) when activity is not in foreground
        val lifecycleEvent = rememberLifecycleEvent()
        LaunchedEffect(lifecycleEvent) {
          if (lifecycleEvent == Lifecycle.Event.ON_PAUSE) scaffoldState.drawerState.close()
        }

        LaunchedEffect(Unit) {
          registerViewModel.snackBarStateFlow.hookSnackBar(
            scaffoldState = scaffoldState,
            resourceData = null,
            navController = findNavController(),
          )
        }

        AppTheme {
          val pagingItems =
            registerViewModel.paginatedRegisterData
              .collectAsState(emptyFlow())
              .value
              .collectAsLazyPagingItems()
          // Register screen provides access to the side navigation
          Scaffold(
            drawerGesturesEnabled = scaffoldState.drawerState.isOpen,
            scaffoldState = scaffoldState,
            drawerContent = {
              AppDrawer(
                appUiState = uiState,
                openDrawer = openDrawer,
                onSideMenuClick = appMainViewModel::onEvent,
                navController = findNavController(),
              )
            },
            bottomBar = {
              // TODO Activate bottom nav via view configuration
              /* BottomScreenSection(
                navController = navController,
                mainNavigationScreens = MainNavigationScreen.appScreens
              )*/
            },
            snackbarHost = { snackBarHostState ->
              SnackBarMessage(
                snackBarHostState = snackBarHostState,
                backgroundColorHex = appConfig.snackBarTheme.backgroundColor,
                actionColorHex = appConfig.snackBarTheme.actionTextColor,
                contentColorHex = appConfig.snackBarTheme.messageTextColor,
              )
            },
          ) { innerPadding ->
            Box(modifier = Modifier.padding(innerPadding).testTag(REGISTER_SCREEN_BOX_TAG)) {
              RegisterScreen(
                openDrawer = openDrawer,
                onEvent = registerViewModel::onEvent,
                registerUiState = registerViewModel.registerUiState.value,
                searchText = registerViewModel.searchText,
                currentPage = registerViewModel.currentPage,
                pagingItems = pagingItems,
                navController = findNavController(),
                toolBarHomeNavigation = registerFragmentArgs.toolBarHomeNavigation,
              )
            }
          }
        }
      }
    }
  }

  override fun onResume() {
    super.onResume()
    syncListenerManager.registerSyncListener(this, lifecycle)
  }

  override fun onStop() {
    super.onStop()
    registerViewModel.searchText.value = "" // Clear the search term
  }

  override fun onSync(syncJobStatus: CurrentSyncJobStatus) {
    when (syncJobStatus) {
      is CurrentSyncJobStatus.Running ->
        if (syncJobStatus.inProgressSyncJob is SyncJobStatus.Started) {
          lifecycleScope.launch {
            registerViewModel.emitSnackBarState(
              SnackBarMessageConfig(message = getString(R.string.syncing)),
            )
          }
        } else {
          emitPercentageProgress(
            syncJobStatus.inProgressSyncJob as SyncJobStatus.InProgress,
            (syncJobStatus.inProgressSyncJob as SyncJobStatus.InProgress).syncOperation ==
              SyncOperation.UPLOAD,
          )
        }
<<<<<<< HEAD
      is SyncJobStatus.InProgress ->
        emitPercentageProgress(syncJobStatus, syncJobStatus.syncOperation == SyncOperation.UPLOAD)
      is SyncJobStatus.Succeeded -> {
=======
      is CurrentSyncJobStatus.Succeeded -> {
>>>>>>> 5d72b3e8
        refreshRegisterData()
        lifecycleScope.launch {
          registerViewModel.emitSnackBarState(
            SnackBarMessageConfig(
              message = getString(R.string.sync_completed),
              actionLabel = getString(R.string.ok).uppercase(),
              duration = SnackbarDuration.Long,
            ),
          )
        }
      }
      is CurrentSyncJobStatus.Failed -> {
        refreshRegisterData()
        syncJobStatus.toString()
        // Show error message in snackBar message
        lifecycleScope.launch {
          registerViewModel.emitSnackBarState(
            SnackBarMessageConfig(
              message = getString(R.string.sync_completed_with_errors),
              duration = SnackbarDuration.Long,
              actionLabel = getString(R.string.ok).uppercase(),
            ),
          )
        }
      }
      else -> {
        // Do nothing
      }
    }
  }

  fun refreshRegisterData(questionnaireResponse: QuestionnaireResponse? = null) {
    with(registerFragmentArgs) {
      registerViewModel.run {
        if (questionnaireResponse != null) {
          updateRegisterFilterState(registerId, questionnaireResponse)
        }

        pagesDataCache.clear()

        retrieveRegisterUiState(
          registerId = registerId,
          screenTitle = screenTitle,
          params = params,
          clearCache = false,
        )
      }
    }
  }

  override fun onViewCreated(view: View, savedInstanceState: Bundle?) {
    viewLifecycleOwner.lifecycleScope.launch {
      viewLifecycleOwner.repeatOnLifecycle(Lifecycle.State.CREATED) {
        // Each register should have unique eventId
        eventBus.events
          .getFor(MainNavigationScreen.Home.eventId(registerFragmentArgs.registerId))
          .onEach { appEvent ->
            if (appEvent is AppEvent.OnSubmitQuestionnaire) {
              handleQuestionnaireSubmission(appEvent.questionnaireSubmission)
            }
          }
          .launchIn(lifecycleScope)
      }
    }
  }

  suspend fun handleQuestionnaireSubmission(questionnaireSubmission: QuestionnaireSubmission) {
    if (questionnaireSubmission.questionnaireConfig.saveQuestionnaireResponse) {
      appMainViewModel.run {
        onQuestionnaireSubmission(questionnaireSubmission)
        retrieveAppMainUiState(refreshAll = false) // Update register counts
      }

      val (questionnaireConfig, _) = questionnaireSubmission

      refreshRegisterData()

      questionnaireConfig.snackBarMessage?.let { snackBarMessageConfig ->
        registerViewModel.emitSnackBarState(snackBarMessageConfig)
      }

      questionnaireConfig.onSubmitActions?.handleClickEvent(navController = findNavController())
    } else {
      refreshRegisterData(questionnaireSubmission.questionnaireResponse)
    }
  }

  fun emitPercentageProgress(
    progressSyncJobStatus: SyncJobStatus.InProgress,
    isUploadSync: Boolean,
  ) {
    lifecycleScope.launch {
      val percentageProgress: Int = calculateActualPercentageProgress(progressSyncJobStatus)
      registerViewModel.emitPercentageProgressState(percentageProgress, isUploadSync)
    }
  }

  private fun getSyncProgress(completed: Int, total: Int) =
    completed * 100 / if (total > 0) total else 1

  private fun calculateActualPercentageProgress(
    progressSyncJobStatus: SyncJobStatus.InProgress,
  ): Int {
    val totalRecordsOverall =
      registerViewModel.sharedPreferencesHelper.read(
        SharedPreferencesHelper.PREFS_SYNC_PROGRESS_TOTAL +
          progressSyncJobStatus.syncOperation.name,
        1L,
      )
    val isProgressTotalLess = progressSyncJobStatus.total <= totalRecordsOverall
    val currentProgress: Int
    val currentTotalRecords =
      if (isProgressTotalLess) {
        currentProgress =
          totalRecordsOverall.toInt() - progressSyncJobStatus.total +
            progressSyncJobStatus.completed
        totalRecordsOverall.toInt()
      } else {
        registerViewModel.sharedPreferencesHelper.write(
          SharedPreferencesHelper.PREFS_SYNC_PROGRESS_TOTAL +
            progressSyncJobStatus.syncOperation.name,
          progressSyncJobStatus.total.toLong(),
        )
        currentProgress = progressSyncJobStatus.completed
        progressSyncJobStatus.total
      }

    return getSyncProgress(currentProgress, currentTotalRecords)
  }

  companion object {
    const val REGISTER_SCREEN_BOX_TAG = "fragmentRegisterScreenTestTag"
  }
}<|MERGE_RESOLUTION|>--- conflicted
+++ resolved
@@ -204,13 +204,7 @@
               SyncOperation.UPLOAD,
           )
         }
-<<<<<<< HEAD
-      is SyncJobStatus.InProgress ->
-        emitPercentageProgress(syncJobStatus, syncJobStatus.syncOperation == SyncOperation.UPLOAD)
-      is SyncJobStatus.Succeeded -> {
-=======
       is CurrentSyncJobStatus.Succeeded -> {
->>>>>>> 5d72b3e8
         refreshRegisterData()
         lifecycleScope.launch {
           registerViewModel.emitSnackBarState(
