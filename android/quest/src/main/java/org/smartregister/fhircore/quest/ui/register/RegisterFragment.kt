--- conflicted
+++ resolved
@@ -267,16 +267,11 @@
           .events
           .getFor(MainNavigationScreen.Home.eventId(registerFragmentArgs.registerId))
           .onEach { appEvent ->
-<<<<<<< HEAD
-            if (appEvent is AppEvent.OnSubmitQuestionnaire)
-              handleQuestionnaireSubmission(appEvent.questionnaireSubmission)
-=======
             if (appEvent is AppEvent.OnSubmitQuestionnaire) {
               handleQuestionnaireSubmission(appEvent.questionnaireSubmission)
             } else if (appEvent is AppEvent.OnMigrateData) {
               registerViewModel.setOnMigrateDataInProgress(appEvent.inProgress)
             }
->>>>>>> 429bd573
           }
           .launchIn(lifecycleScope)
       }
