--- conflicted
+++ resolved
@@ -78,10 +78,7 @@
       val resourcesAsBundle = Bundle().apply { resources.map { this.addEntry().resource = it } }
       arrayListOf(*carePlans.toTypedArray(), *practitioners.toTypedArray(), resourcesAsBundle)
     }
-<<<<<<< HEAD
-=======
 
->>>>>>> 036d1f5d
     // todo : apply filter on tracingTask->meta to check patient is valid for Home or Phone Tracing
     val validForHomeTrace = false
     val validForPhoneTracing = tracingTask.extractedTracingCategoryIsPhone("https://d-tree.org")
