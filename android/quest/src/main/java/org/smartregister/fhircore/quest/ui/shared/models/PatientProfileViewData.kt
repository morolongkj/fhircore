/*
 * Copyright 2021 Ona Systems, Inc
 *
 * Licensed under the Apache License, Version 2.0 (the "License");
 * you may not use this file except in compliance with the License.
 * You may obtain a copy of the License at
 *
 *       http://www.apache.org/licenses/LICENSE-2.0
 *
 * Unless required by applicable law or agreed to in writing, software
 * distributed under the License is distributed on an "AS IS" BASIS,
 * WITHOUT WARRANTIES OR CONDITIONS OF ANY KIND, either express or implied.
 * See the License for the specific language governing permissions and
 * limitations under the License.
 */

package org.smartregister.fhircore.quest.ui.shared.models

import org.hl7.fhir.r4.model.CarePlan
import org.hl7.fhir.r4.model.Condition
import org.hl7.fhir.r4.model.Observation
import org.hl7.fhir.r4.model.Resource
import org.hl7.fhir.r4.model.Task
import org.smartregister.fhircore.engine.domain.model.FormButtonData
import org.smartregister.fhircore.quest.ui.family.profile.model.FamilyMemberViewState

sealed class ProfileViewData(
  open val logicalId: String = "",
  open val name: String = "",
  open val identifier: String? = null,
) {
  data class PatientProfileViewData(
    override val logicalId: String = "",
    override val name: String = "",
    override val identifier: String? = null,
    val givenName: String = "",
    val familyName: String = "",
    val status: String? = null,
    val sex: String = "",
    val age: String = "",
    val dob: String = "",
    val showListsHighlights: Boolean = true,
    val tasks: List<PatientProfileRowItem> = emptyList(),
    val forms: List<FormButtonData> = emptyList(),
    val medicalHistoryData: List<PatientProfileRowItem> = emptyList(),
    val upcomingServices: List<PatientProfileRowItem> = emptyList(),
    val ancCardData: List<PatientProfileRowItem> = emptyList(),
    val address: String = "",
    val identifierKey: String = "",
    val showIdentifierInProfile: Boolean = false,
    val carePlans: List<CarePlan> = emptyList(),
    val conditions: List<Condition> = emptyList(),
    val otherPatients: List<Resource> = emptyList(),
<<<<<<< HEAD
    val viewChildText: String = "",
    val observations: List<Observation> = emptyList()
  ) : ProfileViewData(name = name, logicalId = logicalId, identifier = identifier)
=======
    val viewChildText: String = ""
  ) : ProfileViewData(name = name, logicalId = logicalId, identifier = identifier) {
    val tasksCompleted =
      carePlans.isNotEmpty() &&
        tasks.isNotEmpty() &&
        tasks.all { it.subtitleStatus == Task.TaskStatus.COMPLETED.name }
  }
>>>>>>> c16f97ee

  data class FamilyProfileViewData(
    override val logicalId: String = "",
    override val name: String = "",
    val address: String = "",
    val age: String = "",
    val familyMemberViewStates: List<FamilyMemberViewState> = emptyList()
  ) : ProfileViewData(logicalId = logicalId, name = name)
}<|MERGE_RESOLUTION|>--- conflicted
+++ resolved
@@ -51,19 +51,14 @@
     val carePlans: List<CarePlan> = emptyList(),
     val conditions: List<Condition> = emptyList(),
     val otherPatients: List<Resource> = emptyList(),
-<<<<<<< HEAD
     val viewChildText: String = "",
     val observations: List<Observation> = emptyList()
-  ) : ProfileViewData(name = name, logicalId = logicalId, identifier = identifier)
-=======
-    val viewChildText: String = ""
   ) : ProfileViewData(name = name, logicalId = logicalId, identifier = identifier) {
     val tasksCompleted =
       carePlans.isNotEmpty() &&
         tasks.isNotEmpty() &&
         tasks.all { it.subtitleStatus == Task.TaskStatus.COMPLETED.name }
   }
->>>>>>> c16f97ee
 
   data class FamilyProfileViewData(
     override val logicalId: String = "",
