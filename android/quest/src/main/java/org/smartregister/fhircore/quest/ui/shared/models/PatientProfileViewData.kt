/*
 * Copyright 2021 Ona Systems, Inc
 *
 * Licensed under the Apache License, Version 2.0 (the "License");
 * you may not use this file except in compliance with the License.
 * You may obtain a copy of the License at
 *
 *       http://www.apache.org/licenses/LICENSE-2.0
 *
 * Unless required by applicable law or agreed to in writing, software
 * distributed under the License is distributed on an "AS IS" BASIS,
 * WITHOUT WARRANTIES OR CONDITIONS OF ANY KIND, either express or implied.
 * See the License for the specific language governing permissions and
 * limitations under the License.
 */

package org.smartregister.fhircore.quest.ui.shared.models

import org.hl7.fhir.r4.model.Bundle
import org.hl7.fhir.r4.model.CarePlan
import org.hl7.fhir.r4.model.Condition
import org.hl7.fhir.r4.model.Observation
import org.hl7.fhir.r4.model.Practitioner
import org.hl7.fhir.r4.model.RelatedPerson
import org.hl7.fhir.r4.model.Resource
import org.hl7.fhir.r4.model.Task
import org.smartregister.fhircore.engine.data.domain.Guardian
import org.smartregister.fhircore.engine.domain.model.FormButtonData
import org.smartregister.fhircore.engine.util.extension.extractedTracingCategoryIsPhone
import org.smartregister.fhircore.quest.ui.family.profile.model.FamilyMemberViewState

sealed class ProfileViewData(
  open val logicalId: String = "",
  open val name: String = "",
  open val identifier: String? = null,
) {
  data class PatientProfileViewData(
    override val logicalId: String = "",
    override val name: String = "",
    override val identifier: String? = null,
    val givenName: String = "",
    val familyName: String = "",
    val status: String? = null,
    val sex: String = "",
    val age: String = "",
    val dob: String = "",
    val showListsHighlights: Boolean = true,
    val tasks: List<PatientProfileRowItem> = emptyList(),
    val forms: List<FormButtonData> = emptyList(),
    val medicalHistoryData: List<PatientProfileRowItem> = emptyList(),
    val upcomingServices: List<PatientProfileRowItem> = emptyList(),
    val ancCardData: List<PatientProfileRowItem> = emptyList(),
    val address: String = "",
    val identifierKey: String = "",
    val showIdentifierInProfile: Boolean = false,
    val carePlans: List<CarePlan> = emptyList(),
    val conditions: List<Condition> = emptyList(),
    val otherPatients: List<Resource> = emptyList(),
    val viewChildText: String = "",
    val guardians: List<Guardian> = emptyList(),
    val observations: List<Observation> = emptyList(),
<<<<<<< HEAD
    val tracingTask: Task = Task(),
    val addressDistrict: String = "",
    val addressTracingCatchment: String = "",
    val addressPhysicalLocator: String = "",
    val phoneContacts: List<String> = emptyList()
=======
    val practitioners: List<Practitioner> = emptyList()
>>>>>>> 7ed2cb33
  ) : ProfileViewData(name = name, logicalId = logicalId, identifier = identifier) {
    val tasksCompleted =
      carePlans.isNotEmpty() &&
        tasks.isNotEmpty() &&
        tasks.all { it.subtitleStatus == Task.TaskStatus.COMPLETED.name }

    val guardiansRelatedPersonResource = guardians.filterIsInstance<RelatedPerson>()

    val populationResources: ArrayList<Resource> by lazy {
      val resources = conditions + guardiansRelatedPersonResource + observations
      val resourcesAsBundle = Bundle().apply { resources.map { this.addEntry().resource = it } }
      arrayListOf(*carePlans.toTypedArray(), *practitioners.toTypedArray(), resourcesAsBundle)
    }
    // todo : apply filter on tracingTask->meta to check patient is valid for Home or Phone Tracing
    val validForHomeTrace = false
    val validForPhoneTracing = tracingTask.extractedTracingCategoryIsPhone("https://d-tree.org")
  }

  data class FamilyProfileViewData(
    override val logicalId: String = "",
    override val name: String = "",
    val address: String = "",
    val age: String = "",
    val familyMemberViewStates: List<FamilyMemberViewState> = emptyList()
  ) : ProfileViewData(logicalId = logicalId, name = name)
}<|MERGE_RESOLUTION|>--- conflicted
+++ resolved
@@ -59,15 +59,12 @@
     val viewChildText: String = "",
     val guardians: List<Guardian> = emptyList(),
     val observations: List<Observation> = emptyList(),
-<<<<<<< HEAD
     val tracingTask: Task = Task(),
     val addressDistrict: String = "",
     val addressTracingCatchment: String = "",
     val addressPhysicalLocator: String = "",
-    val phoneContacts: List<String> = emptyList()
-=======
+    val phoneContacts: List<String> = emptyList(),
     val practitioners: List<Practitioner> = emptyList()
->>>>>>> 7ed2cb33
   ) : ProfileViewData(name = name, logicalId = logicalId, identifier = identifier) {
     val tasksCompleted =
       carePlans.isNotEmpty() &&
