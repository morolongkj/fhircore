/*
 * Copyright 2021-2023 Ona Systems, Inc
 *
 * Licensed under the Apache License, Version 2.0 (the "License");
 * you may not use this file except in compliance with the License.
 * You may obtain a copy of the License at
 *
 *       http://www.apache.org/licenses/LICENSE-2.0
 *
 * Unless required by applicable law or agreed to in writing, software
 * distributed under the License is distributed on an "AS IS" BASIS,
 * WITHOUT WARRANTIES OR CONDITIONS OF ANY KIND, either express or implied.
 * See the License for the specific language governing permissions and
 * limitations under the License.
 */

package org.smartregister.fhircore.quest.data

import android.util.Log
import com.google.android.fhir.FhirEngine
import com.google.android.fhir.datacapture.XFhirQueryResolver
import com.google.android.fhir.search.Search
import com.google.android.fhir.search.search
import javax.inject.Inject
import javax.inject.Singleton
import org.hl7.fhir.r4.model.QuestionnaireResponse
import org.hl7.fhir.r4.model.Resource
import org.hl7.fhir.r4.model.ResourceType

@Singleton
class QuestXFhirQueryResolver @Inject constructor(val fhirEngine: FhirEngine) : XFhirQueryResolver {
  override suspend fun resolve(xFhirQuery: String): List<Resource> {
<<<<<<< HEAD
    Log.d("FIKRI XFHIRQUERY", xFhirQuery)

    if (xFhirQuery.contains("QuestionnaireResponse")) {
      val strParams = xFhirQuery.removePrefix("QuestionnaireResponse?")
      val params = strParams.split("&")
      val search =
        Search(ResourceType.QuestionnaireResponse).apply {
          params.forEach {
            val paramType = it.split("=").first()
            val paramValue = it.split("=").last()
            Log.d("FIKRI PARAM", "$paramType $paramValue")

            if (paramType == QuestionnaireResponse.SP_SUBJECT) {
              this.filter(QuestionnaireResponse.SUBJECT, { value = paramValue })
            }
            if (paramType == QuestionnaireResponse.SP_QUESTIONNAIRE) {
              this.filter(QuestionnaireResponse.QUESTIONNAIRE, { value = paramValue })
            }
          }
        }

      val lists = fhirEngine.search<QuestionnaireResponse>(search)
      Log.d("FIKRI TOTAL RES", lists.size.toString())
      return lists
    } else {
      return fhirEngine.search(xFhirQuery)
    }
=======
    return fhirEngine.search(xFhirQuery).map { it.resource }
>>>>>>> de182162
  }
}<|MERGE_RESOLUTION|>--- conflicted
+++ resolved
@@ -30,7 +30,6 @@
 @Singleton
 class QuestXFhirQueryResolver @Inject constructor(val fhirEngine: FhirEngine) : XFhirQueryResolver {
   override suspend fun resolve(xFhirQuery: String): List<Resource> {
-<<<<<<< HEAD
     Log.d("FIKRI XFHIRQUERY", xFhirQuery)
 
     if (xFhirQuery.contains("QuestionnaireResponse")) {
@@ -54,12 +53,9 @@
 
       val lists = fhirEngine.search<QuestionnaireResponse>(search)
       Log.d("FIKRI TOTAL RES", lists.size.toString())
-      return lists
+      return lists.map { it.resource }
     } else {
-      return fhirEngine.search(xFhirQuery)
+      return fhirEngine.search(xFhirQuery).map { it.resource }
     }
-=======
-    return fhirEngine.search(xFhirQuery).map { it.resource }
->>>>>>> de182162
   }
 }