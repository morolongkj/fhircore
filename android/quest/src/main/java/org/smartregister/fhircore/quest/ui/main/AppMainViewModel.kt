/*
 * Copyright 2021-2024 Ona Systems, Inc
 *
 * Licensed under the Apache License, Version 2.0 (the "License");
 * you may not use this file except in compliance with the License.
 * You may obtain a copy of the License at
 *
 *       http://www.apache.org/licenses/LICENSE-2.0
 *
 * Unless required by applicable law or agreed to in writing, software
 * distributed under the License is distributed on an "AS IS" BASIS,
 * WITHOUT WARRANTIES OR CONDITIONS OF ANY KIND, either express or implied.
 * See the License for the specific language governing permissions and
 * limitations under the License.
 */

package org.smartregister.fhircore.quest.ui.main

import android.content.Context
import android.widget.Toast
import androidx.compose.runtime.MutableState
import androidx.compose.runtime.mutableStateMapOf
import androidx.compose.runtime.mutableStateOf
import androidx.compose.runtime.snapshots.SnapshotStateMap
import androidx.core.os.bundleOf
import androidx.lifecycle.MutableLiveData
import androidx.lifecycle.ViewModel
import androidx.lifecycle.viewModelScope
import androidx.navigation.NavController
import androidx.work.WorkManager
import androidx.work.workDataOf
import com.google.android.fhir.sync.SyncJobStatus
import dagger.hilt.android.lifecycle.HiltViewModel
import java.text.SimpleDateFormat
import java.time.OffsetDateTime
import java.util.Date
import java.util.Locale
import java.util.TimeZone
import javax.inject.Inject
import kotlin.time.Duration
import kotlinx.coroutines.launch
import kotlinx.coroutines.withContext
import org.hl7.fhir.r4.model.Binary
import org.hl7.fhir.r4.model.Enumerations
import org.hl7.fhir.r4.model.QuestionnaireResponse
import org.hl7.fhir.r4.model.ResourceType
import org.hl7.fhir.r4.model.Task
import org.smartregister.fhircore.engine.R
import org.smartregister.fhircore.engine.configuration.ConfigType
import org.smartregister.fhircore.engine.configuration.ConfigurationRegistry
import org.smartregister.fhircore.engine.configuration.QuestionnaireConfig
import org.smartregister.fhircore.engine.configuration.app.ApplicationConfiguration
import org.smartregister.fhircore.engine.configuration.geowidget.GeoWidgetConfiguration
import org.smartregister.fhircore.engine.configuration.navigation.ICON_TYPE_REMOTE
import org.smartregister.fhircore.engine.configuration.navigation.NavigationConfiguration
import org.smartregister.fhircore.engine.configuration.navigation.NavigationMenuConfig
import org.smartregister.fhircore.engine.configuration.report.measure.MeasureReportConfiguration
import org.smartregister.fhircore.engine.configuration.workflow.ActionTrigger
import org.smartregister.fhircore.engine.data.local.register.RegisterRepository
import org.smartregister.fhircore.engine.domain.model.ActionParameter
import org.smartregister.fhircore.engine.domain.model.ActionParameterType
import org.smartregister.fhircore.engine.sync.SyncBroadcaster
import org.smartregister.fhircore.engine.task.FhirAncFollowUpNotifierWorker
import org.smartregister.fhircore.engine.task.FhirCarePlanGenerator
import org.smartregister.fhircore.engine.task.FhirCompleteCarePlanWorker
import org.smartregister.fhircore.engine.task.FhirMonthlyEddNotifierWorker
import org.smartregister.fhircore.engine.task.FhirMonthlyStockBalanceGeneratorWorker
import org.smartregister.fhircore.engine.task.FhirStockOutNotifierWorker
import org.smartregister.fhircore.engine.task.FhirResourceExpireWorker
import org.smartregister.fhircore.engine.task.FhirTaskStatusUpdateWorker
import org.smartregister.fhircore.engine.ui.bottomsheet.RegisterBottomSheetFragment
import org.smartregister.fhircore.engine.util.DispatcherProvider
import org.smartregister.fhircore.engine.util.SecureSharedPreference
import org.smartregister.fhircore.engine.util.SharedPreferenceKey
import org.smartregister.fhircore.engine.util.SharedPreferencesHelper
import org.smartregister.fhircore.engine.util.extension.decodeToBitmap
import org.smartregister.fhircore.engine.util.extension.extractLogicalIdUuid
import org.smartregister.fhircore.engine.util.extension.fetchLanguages
import org.smartregister.fhircore.engine.util.extension.getActivity
import org.smartregister.fhircore.engine.util.extension.isDeviceOnline
import org.smartregister.fhircore.engine.util.extension.refresh
import org.smartregister.fhircore.engine.util.extension.setAppLocale
import org.smartregister.fhircore.engine.util.extension.showToast
import org.smartregister.fhircore.engine.util.extension.tryParse
import org.smartregister.fhircore.quest.navigation.MainNavigationScreen
import org.smartregister.fhircore.quest.navigation.NavigationArg
import org.smartregister.fhircore.quest.ui.report.measure.worker.MeasureReportMonthPeriodWorker
import org.smartregister.fhircore.quest.ui.shared.QuestionnaireHandler
import org.smartregister.fhircore.quest.ui.shared.models.QuestionnaireSubmission
import org.smartregister.fhircore.quest.util.extensions.handleClickEvent
import org.smartregister.fhircore.quest.util.extensions.schedulePeriodically

@HiltViewModel
class AppMainViewModel
@Inject
constructor(
  val secureSharedPreference: SecureSharedPreference,
  val syncBroadcaster: SyncBroadcaster,
  val sharedPreferencesHelper: SharedPreferencesHelper,
  val configurationRegistry: ConfigurationRegistry,
  val registerRepository: RegisterRepository,
  val dispatcherProvider: DispatcherProvider,
  val workManager: WorkManager,
  val fhirCarePlanGenerator: FhirCarePlanGenerator,
) : ViewModel() {
<<<<<<< HEAD

  val permissionConfirmationDialogMessage = MutableLiveData("")

=======
>>>>>>> 0b03f5b8
  val appMainUiState: MutableState<AppMainUiState> =
    mutableStateOf(
      appMainUiStateOf(
        navigationConfiguration =
          NavigationConfiguration(
            sharedPreferencesHelper.read(SharedPreferenceKey.APP_ID.name, "app/debug")!!,
          ),
      ),
    )

  private val simpleDateFormat = SimpleDateFormat(SYNC_TIMESTAMP_OUTPUT_FORMAT, Locale.getDefault())
  private val registerCountMap: SnapshotStateMap<String, Long> = mutableStateMapOf()

  val applicationConfiguration: ApplicationConfiguration by lazy {
    configurationRegistry.retrieveConfiguration(ConfigType.Application, paramsMap = emptyMap())
  }

  val navigationConfiguration: NavigationConfiguration by lazy {
    configurationRegistry.retrieveConfiguration(ConfigType.Navigation)
  }

  private val measureReportConfigurations: List<MeasureReportConfiguration> by lazy {
    configurationRegistry.retrieveConfigurations(ConfigType.MeasureReport)
  }

  fun retrieveIconsAsBitmap() {
    navigationConfiguration.clientRegisters
      .asSequence()
      .filter {
        it.menuIconConfig != null &&
          it.menuIconConfig?.type == ICON_TYPE_REMOTE &&
          !it.menuIconConfig!!.reference.isNullOrEmpty()
      }
      .forEach {
        val resourceId = it.menuIconConfig!!.reference!!.extractLogicalIdUuid()
        viewModelScope.launch(dispatcherProvider.io()) {
          registerRepository.loadResource<Binary>(resourceId)?.let { binary ->
            it.menuIconConfig!!.decodedBitmap = binary.data.decodeToBitmap()
          }
        }
      }
  }

  suspend fun retrieveAppMainUiState(refreshAll: Boolean = true) {
    if (refreshAll) {
      appMainUiState.value =
        appMainUiStateOf(
          appTitle = applicationConfiguration.appTitle,
          currentLanguage = loadCurrentLanguage(),
          username = secureSharedPreference.retrieveSessionUsername() ?: "",
          lastSyncTime = retrieveLastSyncTimestamp() ?: "",
          languages = configurationRegistry.fetchLanguages(),
          navigationConfiguration = navigationConfiguration,
          registerCountMap = registerCountMap,
        )
    }

    // Count data for configured registers by populating the register count map
    viewModelScope.launch {
      navigationConfiguration.run {
        clientRegisters.countRegisterData()
        clientRegisters.map { it.subRegisters }.flatten().countRegisterData()
        staticMenu.countRegisterData()
        bottomSheetRegisters?.registers?.countRegisterData()
      }
    }
  }

  fun onEvent(event: AppMainEvent) {
    when (event) {
      is AppMainEvent.SwitchLanguage -> {
        sharedPreferencesHelper.write(SharedPreferenceKey.LANG.name, event.language.tag)
        event.context.run {
          setAppLocale(event.language.tag)
          getActivity()?.refresh()
        }
      }
      is AppMainEvent.SyncData -> {
        if (event.context.isDeviceOnline()) {
          viewModelScope.launch { syncBroadcaster.runOneTimeSync() }
        } else {
          event.context.showToast(event.context.getString(R.string.sync_failed), Toast.LENGTH_LONG)
        }
      }
      is AppMainEvent.OpenRegistersBottomSheet -> displayRegisterBottomSheet(event)
      is AppMainEvent.UpdateSyncState -> {
        if (event.state is SyncJobStatus.Succeeded) {
          sharedPreferencesHelper.write(
            SharedPreferenceKey.LAST_SYNC_TIMESTAMP.name,
            formatLastSyncTimestamp(event.state.timestamp),
          )
          viewModelScope.launch { retrieveAppMainUiState() }
        }
      }
      is AppMainEvent.TriggerWorkflow ->
        event.navMenu.actions?.handleClickEvent(
          navController = event.navController,
          resourceData = null,
          navMenu = event.navMenu,
        )
      is AppMainEvent.OpenProfile -> {
        val args =
          bundleOf(
            NavigationArg.PROFILE_ID to event.profileId,
            NavigationArg.RESOURCE_ID to event.resourceId,
            NavigationArg.RESOURCE_CONFIG to event.resourceConfig,
          )
        event.navController.navigate(MainNavigationScreen.Profile.route, args)
      }

      is AppMainEvent.ShowPermissionDialog -> {
        permissionConfirmationDialogMessage.postValue(event.permissions)
      }
    }
  }

  private fun displayRegisterBottomSheet(event: AppMainEvent.OpenRegistersBottomSheet) {
    (event.navController.context.getActivity())?.let { activity ->
      RegisterBottomSheetFragment(
          navigationMenuConfigs = event.registersList,
          registerCountMap = appMainUiState.value.registerCountMap,
          menuClickListener = {
            onEvent(AppMainEvent.TriggerWorkflow(navController = event.navController, navMenu = it))
          },
          title = event.title,
        )
        .run { show(activity.supportFragmentManager, RegisterBottomSheetFragment.TAG) }
    }
  }

  fun launchFamilyRegistrationWithLocationId(
    context: Context,
    locationId: String,
    questionnaireConfig: QuestionnaireConfig,
  ) {
    viewModelScope.launch {
      val prePopulateLocationIdParameter =
        ActionParameter(
          key = "locationId",
          paramType = ActionParameterType.PREPOPULATE,
          dataType = Enumerations.DataType.STRING,
          resourceType = ResourceType.Location,
          value = locationId,
          linkId = "household-location-reference",
        )
      if (context is QuestionnaireHandler) {
        context.launchQuestionnaire(
          context = context,
          questionnaireConfig = questionnaireConfig,
          actionParams = listOf(prePopulateLocationIdParameter),
        )
      }
    }
  }

  private suspend fun List<NavigationMenuConfig>.countRegisterData() {
    // Set count for registerId against its value. Use action Id; otherwise default to menu id
    return this.filter { it.showCount }
      .forEach { menuConfig ->
        val countAction =
          menuConfig.actions?.find { actionConfig ->
            actionConfig.trigger == ActionTrigger.ON_COUNT
          }
        registerCountMap[countAction?.id ?: menuConfig.id] =
          registerRepository.countRegisterData(menuConfig.id)
      }
  }

  private fun loadCurrentLanguage() =
    Locale.forLanguageTag(
        sharedPreferencesHelper.read(SharedPreferenceKey.LANG.name, Locale.ENGLISH.toLanguageTag())
          ?: Locale.ENGLISH.toLanguageTag(),
      )
      .displayName

  fun formatLastSyncTimestamp(timestamp: OffsetDateTime): String {
    val syncTimestampFormatter =
      SimpleDateFormat(SYNC_TIMESTAMP_INPUT_FORMAT, Locale.getDefault()).apply {
        timeZone = TimeZone.getDefault()
      }
    val parse: Date? = syncTimestampFormatter.parse(timestamp.toString())
    return if (parse == null) "" else simpleDateFormat.format(parse)
  }

  fun retrieveLastSyncTimestamp(): String? =
    sharedPreferencesHelper.read(SharedPreferenceKey.LAST_SYNC_TIMESTAMP.name, null)

  fun launchProfileFromGeoWidget(
    navController: NavController,
    geoWidgetConfigId: String,
    resourceId: String,
  ) {
    val geoWidgetConfiguration =
      configurationRegistry.retrieveConfiguration<GeoWidgetConfiguration>(
        ConfigType.GeoWidget,
        geoWidgetConfigId,
      )
    onEvent(
      AppMainEvent.OpenProfile(
        navController = navController,
        profileId = geoWidgetConfiguration.profileId,
        resourceId = resourceId,
        resourceConfig = geoWidgetConfiguration.resourceConfig,
      ),
    )
  }

  /** This function is used to schedule tasks that are intended to run periodically */
  fun schedulePeriodicJobs() {
    workManager.run {
      schedulePeriodically<FhirTaskStatusUpdateWorker>(
        workId = FhirTaskStatusUpdateWorker.WORK_ID,
        duration = Duration.tryParse(applicationConfiguration.taskStatusUpdateJobDuration),
        requiresNetwork = false,
      )

      schedulePeriodically<FhirResourceExpireWorker>(
        workId = FhirResourceExpireWorker.WORK_ID,
        duration = Duration.tryParse(applicationConfiguration.taskExpireJobDuration),
        requiresNetwork = false,
      )

      schedulePeriodically<FhirCompleteCarePlanWorker>(
        workId = FhirCompleteCarePlanWorker.WORK_ID,
        duration = Duration.tryParse(applicationConfiguration.taskCompleteCarePlanJobDuration),
        requiresNetwork = false,
      )

      schedulePeriodically<FhirMonthlyStockBalanceGeneratorWorker>(
        workId = FhirMonthlyStockBalanceGeneratorWorker.WORK_ID,
        duration = Duration.tryParse("PT1440M"),
        requiresNetwork = false,
      )

      measureReportConfigurations.forEach { measureReportConfig ->
        measureReportConfig.scheduledGenerationDuration?.let { scheduledGenerationDuration ->
          schedulePeriodically<MeasureReportMonthPeriodWorker>(
            workId = "${MeasureReportMonthPeriodWorker.WORK_ID}-${measureReportConfig.id}",
            duration = Duration.tryParse(scheduledGenerationDuration),
            requiresNetwork = false,
            inputData =
              workDataOf(
                MeasureReportMonthPeriodWorker.MEASURE_REPORT_CONFIG_ID to measureReportConfig.id,
              ),
          )
        }
      }
    }
  }

  suspend fun onQuestionnaireSubmission(questionnaireSubmission: QuestionnaireSubmission) {
    questionnaireSubmission.questionnaireConfig.taskId?.let { taskId ->
      val status: Task.TaskStatus =
        when (questionnaireSubmission.questionnaireResponse.status) {
          QuestionnaireResponse.QuestionnaireResponseStatus.INPROGRESS -> Task.TaskStatus.INPROGRESS
          QuestionnaireResponse.QuestionnaireResponseStatus.COMPLETED -> Task.TaskStatus.COMPLETED
          else -> Task.TaskStatus.COMPLETED
        }

      withContext(dispatcherProvider.io()) {
        fhirCarePlanGenerator.updateTaskDetailsByResourceId(
          id = taskId.extractLogicalIdUuid(),
          status = status,
        )
      }
    }
  }

  /** This function is used to schedule tasks that are intended to run periodically to trigger notification*/
  fun schedulePeriodicJobsForNotification() {
    workManager.run {
      schedulePeriodically<FhirAncFollowUpNotifierWorker>(
        workId = FhirAncFollowUpNotifierWorker.WORK_ID,
        duration = Duration.tryParse(applicationConfiguration.taskNotifierDuration),
        requiresNetwork = false,
      )

      schedulePeriodically<FhirStockOutNotifierWorker>(
        workId = FhirStockOutNotifierWorker.WORK_ID,
        duration = Duration.tryParse(applicationConfiguration.taskNotifierDuration),
        requiresNetwork = false,
      )

      schedulePeriodically<FhirMonthlyEddNotifierWorker>(
        workId = FhirMonthlyEddNotifierWorker.WORK_ID,
        duration = Duration.tryParse(applicationConfiguration.taskNotifierDuration),
        requiresNetwork = false,
      )
    }
  }

  companion object {
    const val SYNC_TIMESTAMP_INPUT_FORMAT = "yyyy-MM-dd'T'HH:mm:ss"
    const val SYNC_TIMESTAMP_OUTPUT_FORMAT = "MMM d, hh:mm aa"
  }
}<|MERGE_RESOLUTION|>--- conflicted
+++ resolved
@@ -103,12 +103,8 @@
   val workManager: WorkManager,
   val fhirCarePlanGenerator: FhirCarePlanGenerator,
 ) : ViewModel() {
-<<<<<<< HEAD
-
   val permissionConfirmationDialogMessage = MutableLiveData("")
 
-=======
->>>>>>> 0b03f5b8
   val appMainUiState: MutableState<AppMainUiState> =
     mutableStateOf(
       appMainUiStateOf(
