/*
 * Copyright 2021 Ona Systems, Inc
 *
 * Licensed under the Apache License, Version 2.0 (the "License");
 * you may not use this file except in compliance with the License.
 * You may obtain a copy of the License at
 *
 *       http://www.apache.org/licenses/LICENSE-2.0
 *
 * Unless required by applicable law or agreed to in writing, software
 * distributed under the License is distributed on an "AS IS" BASIS,
 * WITHOUT WARRANTIES OR CONDITIONS OF ANY KIND, either express or implied.
 * See the License for the specific language governing permissions and
 * limitations under the License.
 */

package org.smartregister.fhircore.quest.ui.report.measure.models

import androidx.compose.runtime.Stable
import kotlinx.serialization.Serializable

const val MEASURE_REPORT_DENOMINATOR_MISSING = -999999999

@Stable
@Serializable
data class MeasureReportPopulationResult(
  val title: String = "",
  val count: String = "",
  val dataList: List<MeasureReportIndividualResult> = emptyList(),
  val indicatorTitle: String = "",
<<<<<<< HEAD
  val measureReportDenominator: Int = MEASURE_REPORT_DENOMINATOR_MISSING
=======
  val measureReportDenominator: Int? = null
>>>>>>> a0d18929
)<|MERGE_RESOLUTION|>--- conflicted
+++ resolved
@@ -19,8 +19,6 @@
 import androidx.compose.runtime.Stable
 import kotlinx.serialization.Serializable
 
-const val MEASURE_REPORT_DENOMINATOR_MISSING = -999999999
-
 @Stable
 @Serializable
 data class MeasureReportPopulationResult(
@@ -28,9 +26,5 @@
   val count: String = "",
   val dataList: List<MeasureReportIndividualResult> = emptyList(),
   val indicatorTitle: String = "",
-<<<<<<< HEAD
-  val measureReportDenominator: Int = MEASURE_REPORT_DENOMINATOR_MISSING
-=======
   val measureReportDenominator: Int? = null
->>>>>>> a0d18929
 )