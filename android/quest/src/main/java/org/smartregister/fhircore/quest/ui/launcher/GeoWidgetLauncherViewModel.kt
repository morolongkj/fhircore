/*
 * Copyright 2021-2024 Ona Systems, Inc
 *
 * Licensed under the Apache License, Version 2.0 (the "License");
 * you may not use this file except in compliance with the License.
 * You may obtain a copy of the License at
 *
 *       http://www.apache.org/licenses/LICENSE-2.0
 *
 * Unless required by applicable law or agreed to in writing, software
 * distributed under the License is distributed on an "AS IS" BASIS,
 * WITHOUT WARRANTIES OR CONDITIONS OF ANY KIND, either express or implied.
 * See the License for the specific language governing permissions and
 * limitations under the License.
 */

package org.smartregister.fhircore.quest.ui.launcher

import android.content.Context
import androidx.lifecycle.LiveData
import androidx.lifecycle.MutableLiveData
import androidx.lifecycle.ViewModel
import androidx.lifecycle.viewModelScope
import com.google.android.fhir.search.Search
import dagger.hilt.android.lifecycle.HiltViewModel
import kotlinx.coroutines.flow.MutableSharedFlow
import kotlinx.coroutines.flow.MutableStateFlow
import kotlinx.coroutines.flow.StateFlow
import kotlinx.coroutines.flow.asSharedFlow
import kotlinx.coroutines.launch
import org.hl7.fhir.r4.model.Enumerations
import org.hl7.fhir.r4.model.IdType
import org.hl7.fhir.r4.model.Location
import org.hl7.fhir.r4.model.ResourceType
import org.smartregister.fhircore.engine.configuration.QuestionnaireConfig
import org.smartregister.fhircore.engine.data.local.DefaultRepository
import org.smartregister.fhircore.engine.domain.model.ActionParameter
import org.smartregister.fhircore.engine.domain.model.ActionParameterType
import org.smartregister.fhircore.engine.domain.model.SnackBarMessageConfig
import org.smartregister.fhircore.engine.util.DispatcherProvider
import org.smartregister.fhircore.engine.util.SharedPreferenceKey
import org.smartregister.fhircore.engine.util.SharedPreferencesHelper
import org.smartregister.fhircore.engine.util.extension.extractLogicalIdUuid
import org.smartregister.fhircore.geowidget.model.GeoWidgetLocation
import org.smartregister.fhircore.geowidget.model.Position
import org.smartregister.fhircore.quest.ui.register.RegisterEvent
import org.smartregister.fhircore.quest.ui.shared.QuestionnaireHandler
import timber.log.Timber
import javax.inject.Inject
import kotlin.math.ceil

const val PAGE_SIZE = 20

@HiltViewModel
class GeoWidgetLauncherViewModel
@Inject
constructor(
    val defaultRepository: DefaultRepository,
    val dispatcherProvider: DispatcherProvider,
    val sharedPreferencesHelper: SharedPreferencesHelper,
) : ViewModel() {

    private val _snackBarStateFlow = MutableSharedFlow<SnackBarMessageConfig>()
    val snackBarStateFlow = _snackBarStateFlow.asSharedFlow()

    private val _locationsFlow: MutableStateFlow<Set<GeoWidgetLocation>> =
        MutableStateFlow(setOf())
    val locationsFlow: StateFlow<Set<GeoWidgetLocation>> = _locationsFlow

    private val _locationDialog = MutableLiveData<String>()
    val locationDialog: LiveData<String> get() = _locationDialog

    // TODO: use List or Linkage resource to connect Location with Group/Patient/etc
<<<<<<< HEAD
    private fun retrieveLocations() {
        viewModelScope.launch(dispatcherProvider.io()) {
            val totalResource = defaultRepository.count(Search(ResourceType.Location))
            val pageSize = 20
            val totalIteration = ceil(totalResource / pageSize.toDouble()).toInt()

            repeat(totalIteration) { index ->
                val startingIndex = index * pageSize
                val search = Search(ResourceType.Location, pageSize, startingIndex)

                defaultRepository.search<Location>(search).forEach { location ->
                    if (location.hasPosition() && location.position.hasLatitude() && location.position.hasLongitude()) {
                        val geoWidgetLocation = GeoWidgetLocation(
                            id = location.id,
                            name = location.name ?: "",
                            position = Position(
                                location.position.latitude.toDouble(),
                                location.position.longitude.toDouble()
                            ),
                        )
                        addLocationToFlow(geoWidgetLocation)
                    }
                }
            }
        }
    }

    fun checkSelectedLocation() {
        //check preference if location/region is already selected otherwise show dialog to select location
        //through Location Selector Feature/Screen
        //todo - for now we are calling this method, once location Selector is developed, we can remove this line
        retrieveLocations()
    }
=======
    fun retrieveLocations() {
      viewModelScope.launch(dispatcherProvider.io()) {
          val totalResource = defaultRepository.count(Search(ResourceType.Location))

          val totalIteration = ceil(totalResource / PAGE_SIZE.toDouble()).toInt()

          repeat(totalIteration) { index ->
              val startingIndex = index * PAGE_SIZE
              val search = Search(ResourceType.Location, PAGE_SIZE, startingIndex)

              defaultRepository.search<Location>(search).forEach { location ->
                  if (location.hasPosition() && location.position.hasLatitude() && location.position.hasLongitude()) {
                      val geoWidgetLocation = GeoWidgetLocation(
                          id = location.id,
                          name = location.name ?: "",
                          position = Position(
                              location.position.latitude.toDouble(),
                              location.position.longitude.toDouble()
                          ),
                      )
                      addLocationToFlow(geoWidgetLocation)
                  }
              }
          }
      }
  }
>>>>>>> 814378b1

    private fun addLocationToFlow(location: GeoWidgetLocation) {
        Timber.i("Location position lat: ${location.position?.latitude} and long: ${location.position?.longitude}")
        _locationsFlow.value = _locationsFlow.value + location
    }

    private suspend fun getLocationFromDb(id: String): Location? {
        return defaultRepository.loadResource(id.extractLogicalIdUuid())
    }

    suspend fun onQuestionnaireSubmission(extractedResourceIds: List<IdType>) {
        val locationId =
            extractedResourceIds.firstOrNull { it.resourceType == ResourceType.Location.name }
                ?: return
        val location = getLocationFromDb(locationId.valueAsString) ?: return

        val contextResourceIds =
            extractedResourceIds.filterNot { it.resourceType == ResourceType.Location.name }
        val contexts = contextResourceIds.map {
            org.smartregister.fhircore.geowidget.model.Context(
                id = it.valueAsString.extractLogicalIdUuid(),
                type = it.resourceType,
            )
        }

        val geoWidgetLocation = GeoWidgetLocation(
            id = location.id,
            name = location.name,
            position = Position(
                latitude = location.position.latitude.toDouble(),
                longitude = location.position.longitude.toDouble(),
            ),
            contexts = contexts,
        )
        addLocationToFlow(geoWidgetLocation)
    }

    fun launchQuestionnaireWithParams(
        geoWidgetLocation: GeoWidgetLocation,
        context: Context,
        questionnaireConfig: QuestionnaireConfig,
    ) {
        val latitudeParam =
            ActionParameter(
                key = "locationLatitude",
                paramType = ActionParameterType.PREPOPULATE,
                dataType = Enumerations.DataType.STRING,
                resourceType = ResourceType.Location,
                value = geoWidgetLocation.position?.latitude.toString(),
                linkId = "location-latitude",
            )
        val longitudeParam =
            ActionParameter(
                key = "locationLongitude",
                paramType = ActionParameterType.PREPOPULATE,
                dataType = Enumerations.DataType.STRING,
                resourceType = ResourceType.Location,
                value = geoWidgetLocation.position?.longitude.toString(),
                linkId = "location-longitude",
            )
        if (context is QuestionnaireHandler) {
            context.launchQuestionnaire(
                context = context,
                questionnaireConfig = questionnaireConfig,
                actionParams = listOf(latitudeParam, longitudeParam),
            )
        }
    }

    fun onEvent(event: GeoWidgetEvent) =
        when (event) {
        is GeoWidgetEvent.SearchServicePoints -> {
            //TODO: here the search bar query will be processed
            ""
        }
    }
}<|MERGE_RESOLUTION|>--- conflicted
+++ resolved
@@ -71,16 +71,15 @@
     val locationDialog: LiveData<String> get() = _locationDialog
 
     // TODO: use List or Linkage resource to connect Location with Group/Patient/etc
-<<<<<<< HEAD
     private fun retrieveLocations() {
         viewModelScope.launch(dispatcherProvider.io()) {
             val totalResource = defaultRepository.count(Search(ResourceType.Location))
-            val pageSize = 20
-            val totalIteration = ceil(totalResource / pageSize.toDouble()).toInt()
+
+            val totalIteration = ceil(totalResource / PAGE_SIZE.toDouble()).toInt()
 
             repeat(totalIteration) { index ->
-                val startingIndex = index * pageSize
-                val search = Search(ResourceType.Location, pageSize, startingIndex)
+                val startingIndex = index * PAGE_SIZE
+                val search = Search(ResourceType.Location, PAGE_SIZE, startingIndex)
 
                 defaultRepository.search<Location>(search).forEach { location ->
                     if (location.hasPosition() && location.position.hasLatitude() && location.position.hasLongitude()) {
@@ -105,34 +104,6 @@
         //todo - for now we are calling this method, once location Selector is developed, we can remove this line
         retrieveLocations()
     }
-=======
-    fun retrieveLocations() {
-      viewModelScope.launch(dispatcherProvider.io()) {
-          val totalResource = defaultRepository.count(Search(ResourceType.Location))
-
-          val totalIteration = ceil(totalResource / PAGE_SIZE.toDouble()).toInt()
-
-          repeat(totalIteration) { index ->
-              val startingIndex = index * PAGE_SIZE
-              val search = Search(ResourceType.Location, PAGE_SIZE, startingIndex)
-
-              defaultRepository.search<Location>(search).forEach { location ->
-                  if (location.hasPosition() && location.position.hasLatitude() && location.position.hasLongitude()) {
-                      val geoWidgetLocation = GeoWidgetLocation(
-                          id = location.id,
-                          name = location.name ?: "",
-                          position = Position(
-                              location.position.latitude.toDouble(),
-                              location.position.longitude.toDouble()
-                          ),
-                      )
-                      addLocationToFlow(geoWidgetLocation)
-                  }
-              }
-          }
-      }
-  }
->>>>>>> 814378b1
 
     private fun addLocationToFlow(location: GeoWidgetLocation) {
         Timber.i("Location position lat: ${location.position?.latitude} and long: ${location.position?.longitude}")
