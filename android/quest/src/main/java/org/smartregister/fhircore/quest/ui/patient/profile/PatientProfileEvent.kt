/*
 * Copyright 2021 Ona Systems, Inc
 *
 * Licensed under the Apache License, Version 2.0 (the "License");
 * you may not use this file except in compliance with the License.
 * You may obtain a copy of the License at
 *
 *       http://www.apache.org/licenses/LICENSE-2.0
 *
 * Unless required by applicable law or agreed to in writing, software
 * distributed under the License is distributed on an "AS IS" BASIS,
 * WITHOUT WARRANTIES OR CONDITIONS OF ANY KIND, either express or implied.
 * See the License for the specific language governing permissions and
 * limitations under the License.
 */

package org.smartregister.fhircore.quest.ui.patient.profile

import android.content.Context
import androidx.navigation.NavHostController
import org.hl7.fhir.r4.model.CarePlan
import org.hl7.fhir.r4.model.Condition
<<<<<<< HEAD
import org.hl7.fhir.r4.model.Observation
import org.hl7.fhir.r4.model.Resource
import org.smartregister.fhircore.engine.util.extension.asBaseResources
=======
import org.hl7.fhir.r4.model.Resource
>>>>>>> d5646242
import org.smartregister.fhircore.quest.ui.shared.models.PatientProfileViewSection

sealed class PatientProfileEvent {

  data class SeeAll(val patientProfileViewSection: PatientProfileViewSection) :
    PatientProfileEvent()

  data class LoadQuestionnaire(val questionnaireId: String, val context: Context) :
    PatientProfileEvent()

  data class OpenTaskForm(
    val context: Context,
    val taskFormId: String,
    val taskId: String,
    val patientId: String,
<<<<<<< HEAD
    val carePlans: ArrayList<CarePlan>? = null,
    val patientConditions: List<Condition> = emptyList(),
    val patientObservations: List<Observation> = emptyList()
=======
    val carePlans: List<CarePlan> = emptyList(),
    val patientConditions: List<Condition> = emptyList()
>>>>>>> d5646242
  ) : PatientProfileEvent() {
    fun getActivePopulationResources(): ArrayList<Resource> {
      val resources = carePlans + patientConditions
      return ArrayList(resources)
    }

    fun getActivePopulationResources(): ArrayList<Resource> {
      val resources =
        getActiveCarePlans().asBaseResources() + patientConditions + patientObservations
      return ArrayList(resources)
    }
  }

  data class OverflowMenuClick(
    val navController: NavHostController,
    val context: Context,
    val menuId: Int,
    val patientId: String,
    val familyId: String? = null,
<<<<<<< HEAD
    val carePlans: ArrayList<CarePlan>? = null,
    val patientConditions: List<Condition> = emptyList(),
    val patientObservations: List<Observation> = emptyList()
=======
    val carePlans: List<CarePlan> = emptyList(),
    val patientConditions: List<Condition> = emptyList()
>>>>>>> d5646242
  ) : PatientProfileEvent() {
    fun getActivePopulationResources(): ArrayList<Resource> {
      val resources = carePlans + patientConditions
      return ArrayList(resources)
    }

    fun getActivePopulationResources(): ArrayList<Resource> {
      val resources =
        getActiveCarePlans().asBaseResources() + patientConditions + patientObservations
      return ArrayList(resources)
    }
  }
}<|MERGE_RESOLUTION|>--- conflicted
+++ resolved
@@ -20,13 +20,8 @@
 import androidx.navigation.NavHostController
 import org.hl7.fhir.r4.model.CarePlan
 import org.hl7.fhir.r4.model.Condition
-<<<<<<< HEAD
 import org.hl7.fhir.r4.model.Observation
 import org.hl7.fhir.r4.model.Resource
-import org.smartregister.fhircore.engine.util.extension.asBaseResources
-=======
-import org.hl7.fhir.r4.model.Resource
->>>>>>> d5646242
 import org.smartregister.fhircore.quest.ui.shared.models.PatientProfileViewSection
 
 sealed class PatientProfileEvent {
@@ -42,23 +37,12 @@
     val taskFormId: String,
     val taskId: String,
     val patientId: String,
-<<<<<<< HEAD
-    val carePlans: ArrayList<CarePlan>? = null,
+    val carePlans: List<CarePlan> = emptyList(),
     val patientConditions: List<Condition> = emptyList(),
     val patientObservations: List<Observation> = emptyList()
-=======
-    val carePlans: List<CarePlan> = emptyList(),
-    val patientConditions: List<Condition> = emptyList()
->>>>>>> d5646242
   ) : PatientProfileEvent() {
     fun getActivePopulationResources(): ArrayList<Resource> {
-      val resources = carePlans + patientConditions
-      return ArrayList(resources)
-    }
-
-    fun getActivePopulationResources(): ArrayList<Resource> {
-      val resources =
-        getActiveCarePlans().asBaseResources() + patientConditions + patientObservations
+      val resources = carePlans + patientConditions + patientObservations
       return ArrayList(resources)
     }
   }
@@ -69,23 +53,12 @@
     val menuId: Int,
     val patientId: String,
     val familyId: String? = null,
-<<<<<<< HEAD
-    val carePlans: ArrayList<CarePlan>? = null,
+    val carePlans: List<CarePlan> = emptyList(),
     val patientConditions: List<Condition> = emptyList(),
     val patientObservations: List<Observation> = emptyList()
-=======
-    val carePlans: List<CarePlan> = emptyList(),
-    val patientConditions: List<Condition> = emptyList()
->>>>>>> d5646242
   ) : PatientProfileEvent() {
     fun getActivePopulationResources(): ArrayList<Resource> {
-      val resources = carePlans + patientConditions
-      return ArrayList(resources)
-    }
-
-    fun getActivePopulationResources(): ArrayList<Resource> {
-      val resources =
-        getActiveCarePlans().asBaseResources() + patientConditions + patientObservations
+      val resources = carePlans + patientConditions + patientObservations
       return ArrayList(resources)
     }
   }
