--- conflicted
+++ resolved
@@ -18,9 +18,8 @@
 
 import android.content.Context
 import android.os.Bundle
+import android.view.LayoutInflater
 import android.view.View
-<<<<<<< HEAD
-=======
 import android.view.ViewGroup
 import androidx.compose.foundation.layout.Box
 import androidx.compose.foundation.layout.fillMaxSize
@@ -33,7 +32,6 @@
 import androidx.compose.ui.Modifier
 import androidx.compose.ui.platform.ComposeView
 import androidx.compose.ui.platform.ViewCompositionStrategy
->>>>>>> eb4ad15f
 import androidx.fragment.app.Fragment
 import androidx.fragment.app.activityViewModels
 import androidx.fragment.app.viewModels
@@ -71,52 +69,23 @@
 import javax.inject.Inject
 
 @AndroidEntryPoint
-<<<<<<< HEAD
-class GeoWidgetLauncherFragment : Fragment(R.layout.fragment_geo_widget_launcher) {
-  @Inject lateinit var eventBus: EventBus
-  @Inject lateinit var configurationRegistry: ConfigurationRegistry
-  private lateinit var geoWidgetFragment: GeoWidgetFragment
-  private val geoWidgetLauncherViewModel by viewModels<GeoWidgetLauncherViewModel>()
-  private val args by navArgs<GeoWidgetLauncherFragmentArgs>()
-  private val geoWidgetConfiguration: GeoWidgetConfiguration by lazy {
-    configurationRegistry.retrieveConfiguration(ConfigType.GeoWidget, args.geoWidgetId, emptyMap())
-  }
-
-  override fun onViewCreated(view: View, savedInstanceState: Bundle?) {
-    super.onViewCreated(view, savedInstanceState)
-    geoWidgetLauncherViewModel.retrieveLocations()
-
-
-    geoWidgetFragment = GeoWidgetFragment.builder()
-      .setUseGpsOnAddingLocation(false)
-      .setOnAddLocationListener { geoWidgetLocation: GeoWidgetLocation ->
-        if (geoWidgetLocation.position == null) return@setOnAddLocationListener
-        geoWidgetLauncherViewModel.launchQuestionnaire(
-          geoWidgetConfiguration.registrationQuestionnaire,
-          geoWidgetLocation,
-          activity?.tryUnwrapContext() as android.content.Context,
-=======
 class GeoWidgetLauncherFragment : Fragment() {
     @Inject
     lateinit var eventBus: EventBus
     @Inject
     lateinit var configurationRegistry: ConfigurationRegistry
-    private lateinit var geoWidgetConfiguration: GeoWidgetConfiguration
     private lateinit var geoWidgetFragment: GeoWidgetFragment
     private val geoWidgetLauncherViewModel by viewModels<GeoWidgetLauncherViewModel>()
     private val args by navArgs<GeoWidgetLauncherFragmentArgs>()
+    private val geoWidgetConfiguration: GeoWidgetConfiguration by lazy {
+        configurationRegistry.retrieveConfiguration(ConfigType.GeoWidget, args.geoWidgetId, emptyMap())
+    }
     private val appMainViewModel by activityViewModels<AppMainViewModel>()
+
     override fun onCreate(savedInstanceState: Bundle?) {
         super.onCreate(savedInstanceState)
-        geoWidgetConfiguration = geoWidgetConfiguration()
         Timber.i("GeoWidgetLauncherFragment onCreate")
     }
-    private fun geoWidgetConfiguration(): GeoWidgetConfiguration =
-        configurationRegistry.retrieveConfiguration(
-            ConfigType.GeoWidget,
-            args.geoWidgetId,
->>>>>>> eb4ad15f
-        )
 
     override fun onCreateView(
         inflater: LayoutInflater,
@@ -211,10 +180,10 @@
             .setUseGpsOnAddingLocation(false)
             .setOnAddLocationListener { geoWidgetLocation: GeoWidgetLocation ->
                 if (geoWidgetLocation.position == null) return@setOnAddLocationListener
-                geoWidgetLauncherViewModel.launchQuestionnaireWithParams(
+                geoWidgetLauncherViewModel.launchQuestionnaire(
+                    geoWidgetConfiguration.registrationQuestionnaire,
                     geoWidgetLocation,
                     activity?.tryUnwrapContext() as Context,
-                    geoWidgetConfiguration.registrationQuestionnaire,
                 )
             }
             .setOnCancelAddingLocationListener {
