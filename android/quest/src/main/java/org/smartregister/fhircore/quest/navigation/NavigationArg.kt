--- conflicted
+++ resolved
@@ -23,13 +23,10 @@
   const val SCREEN_TITLE = "screenTitle"
   const val RESOURCE_ID = "resourceId"
   const val RESOURCE_CONFIG = "resourceConfig"
-<<<<<<< HEAD
   const val GEO_WIDGET_ID = "geoWidgetId"
   const val DETAILS_BOTTOM_SHEET_CONFIG = "detailsBottomSheetConfig"
-=======
   const val MULTI_SELECT_VIEW_CONFIG = "multiSelectViewConfig"
   const val CONFIG_ID = "configId"
->>>>>>> bd7795c8
   const val REPORT_ID = "reportId"
   const val PARAMS = "params"
   const val TOOL_BAR_HOME_NAVIGATION = "toolBarHomeNavigation"
