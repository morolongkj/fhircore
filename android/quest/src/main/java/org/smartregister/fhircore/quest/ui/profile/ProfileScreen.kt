--- conflicted
+++ resolved
@@ -239,7 +239,6 @@
               PADDING_BOTTOM_WITH_FAB.dp
             } else PADDING_BOTTOM_WITHOUT_FAB.dp,
           ),
-<<<<<<< HEAD
         ) {
           if(profileUiState.profileConfiguration?.monthWiseFilterStartDate != null) {
             item {
@@ -275,21 +274,11 @@
           item(key = profileUiState.resourceData?.baseResourceId) {
             ViewRenderer(
               viewProperties = profileUiState.profileConfiguration?.views ?: emptyList(),
-              resourceData = profileUiState.resourceData
-                ?: ResourceData("", ResourceType.Patient, emptyMap()),
+              resourceData =
+                profileUiState.resourceData ?: ResourceData("", ResourceType.Patient, emptyMap()),
               navController = navController,
             )
           }
-=======
-      ) {
-        item(key = profileUiState.resourceData?.baseResourceId) {
-          ViewRenderer(
-            viewProperties = profileUiState.profileConfiguration?.views ?: emptyList(),
-            resourceData =
-              profileUiState.resourceData ?: ResourceData("", ResourceType.Patient, emptyMap()),
-            navController = navController,
-          )
->>>>>>> 0b03f5b8
         }
       }
     }
