--- conflicted
+++ resolved
@@ -88,48 +88,21 @@
       horizontalArrangement = Arrangement.SpaceBetween,
       verticalAlignment = Alignment.CenterVertically,
       modifier =
-        modifier
-          .height(IntrinsicSize.Min)
-          .fillMaxWidth()
-          .conditional(
-            serviceCardProperties.clickable.toBoolean(),
-            {
-              clickable {
-                serviceCardProperties.actions.handleClickEvent(
-                  navController = navController,
-                  resourceData = resourceData,
-                )
-              }
-            },
-          ),
+      modifier
+        .height(IntrinsicSize.Min)
+        .fillMaxWidth()
+        .conditional(
+          serviceCardProperties.clickable.toBoolean(),
+          {
+            clickable {
+              serviceCardProperties.actions.handleClickEvent(
+                navController = navController,
+                resourceData = resourceData,
+              )
+            }
+          },
+        ),
     ) {
-<<<<<<< HEAD
-      Column(
-        modifier =
-          modifier
-            .wrapContentWidth(Alignment.Start)
-            .weight(if (serviceCardProperties.showVerticalDivider) 0.7f else 1f),
-        verticalArrangement = Arrangement.Center,
-      ) {
-        serviceCardProperties.details.forEach {
-          CompoundText(
-            compoundTextProperties = it,
-            resourceData = resourceData,
-            navController = navController,
-          )
-        }
-      }
-      if (serviceCardProperties.showVerticalDivider) {
-        ServiceMemberIcons(
-          modifier = modifier.wrapContentWidth(Alignment.End).weight(0.3f),
-          serviceMemberIcons = serviceCardProperties.serviceMemberIcons?.replace("\\s+".toRegex(), "")?.replace("\\,+".toRegex(), ","),
-        )
-      }
-    }
-
-    // When divider is displayed member icons will not show
-    if (serviceCardProperties.showVerticalDivider) {
-=======
       // Render details 70% of screen
       RenderDetails(
         weight = 0.7f,
@@ -138,25 +111,17 @@
         navController = navController,
         resourceData = resourceData,
       )
->>>>>>> 60048182
       Divider(
         modifier = modifier.fillMaxHeight().width(1.dp).testTag(DIVIDER_TEST_TAG),
         thickness = 0.5.dp,
         color = DividerColor,
       )
-<<<<<<< HEAD
-    } else {
-      ServiceMemberIcons(
-        serviceMemberIcons =
-          serviceCardProperties.serviceMemberIcons?.replace("\\s+".toRegex(), "")?.replace("\\,+".toRegex(), ","),
-=======
       // Render action buttons 30% of screen
       RenderActionButtons(
         weight = 0.3f,
         serviceCardProperties = serviceCardProperties,
         navController = navController,
         resourceData = resourceData,
->>>>>>> 60048182
       )
     }
   } else {
@@ -164,20 +129,20 @@
       horizontalArrangement = Arrangement.SpaceBetween,
       verticalAlignment = Alignment.CenterVertically,
       modifier =
-        modifier
-          .fillMaxWidth()
-          .padding(vertical = 16.dp)
-          .conditional(
-            serviceCardProperties.clickable.toBoolean(),
-            {
-              clickable {
-                serviceCardProperties.actions.handleClickEvent(
-                  navController = navController,
-                  resourceData = resourceData,
-                )
-              }
-            },
-          ),
+      modifier
+        .fillMaxWidth()
+        .padding(vertical = 16.dp)
+        .conditional(
+          serviceCardProperties.clickable.toBoolean(),
+          {
+            clickable {
+              serviceCardProperties.actions.handleClickEvent(
+                navController = navController,
+                resourceData = resourceData,
+              )
+            }
+          },
+        ),
     ) {
       // Render details 55% of screen
       RenderDetails(
@@ -216,7 +181,7 @@
     Column(
       verticalArrangement = Arrangement.Center,
       modifier =
-        Modifier.padding(end = 8.dp).fillMaxWidth(if (iconsSplit.isNotEmpty()) 0.75f else 1f),
+      Modifier.padding(end = 8.dp).fillMaxWidth(if (iconsSplit.isNotEmpty()) 0.75f else 1f),
     ) {
       details.forEach {
         CompoundText(
@@ -247,7 +212,7 @@
         }
         if (
           memberIcons.size == NUMBER_OF_ICONS_DISPLAYED &&
-            iconsSplit.size > NUMBER_OF_ICONS_DISPLAYED
+          iconsSplit.size > NUMBER_OF_ICONS_DISPLAYED
         ) {
           Box(
             contentAlignment = Alignment.Center,
@@ -279,7 +244,7 @@
     if (serviceCardProperties.serviceButton != null || serviceCardProperties.services != null) {
       if (
         serviceCardProperties.serviceButton != null &&
-          serviceCardProperties.serviceButton!!.visible.toBoolean()
+        serviceCardProperties.serviceButton!!.visible.toBoolean()
       ) {
         when (serviceCardProperties.serviceButton!!.buttonType) {
           ButtonType.TINY,
@@ -338,33 +303,33 @@
 
   Column(
     modifier =
-      modifier
-        .width(136.dp)
-        .height(80.dp)
-        .padding(top = 8.dp, end = 8.dp, bottom = 8.dp)
-        .clip(RoundedCornerShape(4.dp))
-        .border(
-          width = if (status == ServiceStatus.DUE.name) 1.dp else 0.dp,
-          color = if (status == ServiceStatus.DUE.name) contentColor else Color.Unspecified,
-          shape = RoundedCornerShape(4.dp),
-        )
-        .background(
-          if (status == ServiceStatus.OVERDUE.name) {
-            contentColor
-          } else if (backgroundColor != Color.Unspecified.toString()) {
-            backgroundColor.parseColor()
-          } else {
-            Color.Unspecified
-          },
-        )
-        .clickable {
-          if (isButtonEnabled && (status == ServiceStatus.DUE.name || buttonClickable)) {
-            buttonProperties.actions.handleClickEvent(
-              navController = navController,
-              resourceData = resourceData,
-            )
-          }
+    modifier
+      .width(136.dp)
+      .height(80.dp)
+      .padding(top = 8.dp, end = 8.dp, bottom = 8.dp)
+      .clip(RoundedCornerShape(4.dp))
+      .border(
+        width = if (status == ServiceStatus.DUE.name) 1.dp else 0.dp,
+        color = if (status == ServiceStatus.DUE.name) contentColor else Color.Unspecified,
+        shape = RoundedCornerShape(4.dp),
+      )
+      .background(
+        if (status == ServiceStatus.OVERDUE.name) {
+          contentColor
+        } else if (backgroundColor != Color.Unspecified.toString()) {
+          backgroundColor.parseColor()
+        } else {
+          Color.Unspecified
         },
+      )
+      .clickable {
+        if (isButtonEnabled && (status == ServiceStatus.DUE.name || buttonClickable)) {
+          buttonProperties.actions.handleClickEvent(
+            navController = navController,
+            resourceData = resourceData,
+          )
+        }
+      },
     verticalArrangement = Arrangement.Center,
     horizontalAlignment = Alignment.CenterHorizontally,
   ) {
@@ -374,10 +339,10 @@
         imageVector = Icons.Filled.Check,
         contentDescription = null,
         tint =
-          when (status) {
-            ServiceStatus.COMPLETED.name -> SuccessColor.copy(alpha = 0.9f)
-            else -> statusColor.copy(alpha = 0.9f)
-          },
+        when (status) {
+          ServiceStatus.COMPLETED.name -> SuccessColor.copy(alpha = 0.9f)
+          else -> statusColor.copy(alpha = 0.9f)
+        },
       )
     }
     Text(
@@ -398,40 +363,40 @@
       ColumnProperties(
         viewType = ViewType.COLUMN,
         children =
-          listOf(
-            ServiceCardProperties(
-              viewType = ViewType.SERVICE_CARD,
-              details =
-                listOf(
-                  CompoundTextProperties(
-                    viewType = ViewType.COMPOUND_TEXT,
-                    primaryText = "Overdue household service",
-                    primaryTextColor = "#000000",
-                  ),
-                  CompoundTextProperties(
-                    viewType = ViewType.COMPOUND_TEXT,
-                    primaryText = "Town/Village",
-                    primaryTextColor = "#5A5A5A",
-                    secondaryText = "HH No.",
-                    secondaryTextColor = "#555AAA",
-                  ),
-                  CompoundTextProperties(
-                    viewType = ViewType.COMPOUND_TEXT,
-                    primaryText = "Last visited yesterday",
-                    primaryTextColor = "#5A5A5A",
-                  ),
-                ),
-              serviceMemberIcons = "CHILD",
-              showVerticalDivider = true,
-              serviceButton =
-                ButtonProperties(
-                  visible = "true",
-                  status = ServiceStatus.OVERDUE.name,
-                  text = "1",
-                  buttonType = ButtonType.BIG,
-                ),
-            ),
-          ),
+        listOf(
+          ServiceCardProperties(
+            viewType = ViewType.SERVICE_CARD,
+            details =
+            listOf(
+              CompoundTextProperties(
+                viewType = ViewType.COMPOUND_TEXT,
+                primaryText = "Overdue household service",
+                primaryTextColor = "#000000",
+              ),
+              CompoundTextProperties(
+                viewType = ViewType.COMPOUND_TEXT,
+                primaryText = "Town/Village",
+                primaryTextColor = "#5A5A5A",
+                secondaryText = "HH No.",
+                secondaryTextColor = "#555AAA",
+              ),
+              CompoundTextProperties(
+                viewType = ViewType.COMPOUND_TEXT,
+                primaryText = "Last visited yesterday",
+                primaryTextColor = "#5A5A5A",
+              ),
+            ),
+            serviceMemberIcons = "CHILD",
+            showVerticalDivider = true,
+            serviceButton =
+            ButtonProperties(
+              visible = "true",
+              status = ServiceStatus.OVERDUE.name,
+              text = "1",
+              buttonType = ButtonType.BIG,
+            ),
+          ),
+        ),
       ),
     )
 
@@ -452,41 +417,41 @@
       ColumnProperties(
         viewType = ViewType.COLUMN,
         children =
-          listOf(
-            ServiceCardProperties(
-              viewType = ViewType.SERVICE_CARD,
-              details =
-                listOf(
-                  CompoundTextProperties(
-                    viewType = ViewType.COMPOUND_TEXT,
-                    primaryText = "Overdue household service",
-                    primaryTextColor = "#000000",
-                  ),
-                  CompoundTextProperties(
-                    viewType = ViewType.COMPOUND_TEXT,
-                    primaryText = "Town/Village",
-                    primaryTextColor = "#5A5A5A",
-                    secondaryText = "HH No.",
-                    secondaryTextColor = "#555AAA",
-                  ),
-                  CompoundTextProperties(
-                    viewType = ViewType.COMPOUND_TEXT,
-                    primaryText = "Last visited yesterday",
-                    primaryTextColor = "#5A5A5A",
-                  ),
-                ),
-              serviceMemberIcons = "CHILD",
-              showVerticalDivider = true,
-              serviceButton =
-                ButtonProperties(
-                  visible = "true",
-                  status = "",
-                  backgroundColor = "#000000",
-                  text = "1",
-                  buttonType = ButtonType.BIG,
-                ),
-            ),
-          ),
+        listOf(
+          ServiceCardProperties(
+            viewType = ViewType.SERVICE_CARD,
+            details =
+            listOf(
+              CompoundTextProperties(
+                viewType = ViewType.COMPOUND_TEXT,
+                primaryText = "Overdue household service",
+                primaryTextColor = "#000000",
+              ),
+              CompoundTextProperties(
+                viewType = ViewType.COMPOUND_TEXT,
+                primaryText = "Town/Village",
+                primaryTextColor = "#5A5A5A",
+                secondaryText = "HH No.",
+                secondaryTextColor = "#555AAA",
+              ),
+              CompoundTextProperties(
+                viewType = ViewType.COMPOUND_TEXT,
+                primaryText = "Last visited yesterday",
+                primaryTextColor = "#5A5A5A",
+              ),
+            ),
+            serviceMemberIcons = "CHILD",
+            showVerticalDivider = true,
+            serviceButton =
+            ButtonProperties(
+              visible = "true",
+              status = "",
+              backgroundColor = "#000000",
+              text = "1",
+              buttonType = ButtonType.BIG,
+            ),
+          ),
+        ),
       ),
     )
 
@@ -507,41 +472,41 @@
       ColumnProperties(
         viewType = ViewType.COLUMN,
         children =
-          listOf(
-            ServiceCardProperties(
-              viewType = ViewType.SERVICE_CARD,
-              details =
-                listOf(
-                  CompoundTextProperties(
-                    viewType = ViewType.COMPOUND_TEXT,
-                    primaryText = "Overdue household service",
-                    primaryTextColor = "#000000",
-                  ),
-                  CompoundTextProperties(
-                    viewType = ViewType.COMPOUND_TEXT,
-                    primaryText = "Town/Village",
-                    primaryTextColor = "#5A5A5A",
-                    secondaryText = "HH No.",
-                    secondaryTextColor = "#555AAA",
-                  ),
-                  CompoundTextProperties(
-                    viewType = ViewType.COMPOUND_TEXT,
-                    primaryText = "Last visited yesterday",
-                    primaryTextColor = "#5A5A5A",
-                  ),
-                ),
-              serviceMemberIcons = "CHILD",
-              showVerticalDivider = true,
-              serviceButton =
-                ButtonProperties(
-                  visible = "true",
-                  status = "",
-                  backgroundColor = "",
-                  text = "1",
-                  buttonType = ButtonType.BIG,
-                ),
-            ),
-          ),
+        listOf(
+          ServiceCardProperties(
+            viewType = ViewType.SERVICE_CARD,
+            details =
+            listOf(
+              CompoundTextProperties(
+                viewType = ViewType.COMPOUND_TEXT,
+                primaryText = "Overdue household service",
+                primaryTextColor = "#000000",
+              ),
+              CompoundTextProperties(
+                viewType = ViewType.COMPOUND_TEXT,
+                primaryText = "Town/Village",
+                primaryTextColor = "#5A5A5A",
+                secondaryText = "HH No.",
+                secondaryTextColor = "#555AAA",
+              ),
+              CompoundTextProperties(
+                viewType = ViewType.COMPOUND_TEXT,
+                primaryText = "Last visited yesterday",
+                primaryTextColor = "#5A5A5A",
+              ),
+            ),
+            serviceMemberIcons = "CHILD",
+            showVerticalDivider = true,
+            serviceButton =
+            ButtonProperties(
+              visible = "true",
+              status = "",
+              backgroundColor = "",
+              text = "1",
+              buttonType = ButtonType.BIG,
+            ),
+          ),
+        ),
       ),
     )
 
@@ -562,41 +527,41 @@
       ColumnProperties(
         viewType = ViewType.COLUMN,
         children =
-          listOf(
-            ServiceCardProperties(
-              viewType = ViewType.SERVICE_CARD,
-              details =
-                listOf(
-                  CompoundTextProperties(
-                    viewType = ViewType.COMPOUND_TEXT,
-                    primaryText = "Important Due household service from Past",
-                    primaryTextColor = "#000000",
-                  ),
-                  CompoundTextProperties(
-                    viewType = ViewType.COMPOUND_TEXT,
-                    primaryText = "Town/Village",
-                    primaryTextColor = "#5A5A5A",
-                    secondaryText = "HH No.",
-                    secondaryTextColor = "#555AAA",
-                  ),
-                  CompoundTextProperties(
-                    viewType = ViewType.COMPOUND_TEXT,
-                    primaryText = "Last visited yesterday",
-                    primaryTextColor = "#5A5A5A",
-                  ),
-                ),
-              serviceMemberIcons =
-                "CHILD,PREGNANT_WOMAN,CHILD,CHILD,PREGNANT_WOMAN,CHILD,CHILD,CHILD,CHILD,CHILD,CHILD,CHILD,CHILD,CHILD,CHILD",
-              showVerticalDivider = true,
-              serviceButton =
-                ButtonProperties(
-                  visible = "true",
-                  status = ServiceStatus.DUE.name,
-                  text = "Issue Bed net",
-                  buttonType = ButtonType.BIG,
-                ),
-            ),
-          ),
+        listOf(
+          ServiceCardProperties(
+            viewType = ViewType.SERVICE_CARD,
+            details =
+            listOf(
+              CompoundTextProperties(
+                viewType = ViewType.COMPOUND_TEXT,
+                primaryText = "Important Due household service from Past",
+                primaryTextColor = "#000000",
+              ),
+              CompoundTextProperties(
+                viewType = ViewType.COMPOUND_TEXT,
+                primaryText = "Town/Village",
+                primaryTextColor = "#5A5A5A",
+                secondaryText = "HH No.",
+                secondaryTextColor = "#555AAA",
+              ),
+              CompoundTextProperties(
+                viewType = ViewType.COMPOUND_TEXT,
+                primaryText = "Last visited yesterday",
+                primaryTextColor = "#5A5A5A",
+              ),
+            ),
+            serviceMemberIcons =
+            "CHILD,PREGNANT_WOMAN,CHILD,CHILD,PREGNANT_WOMAN,CHILD,CHILD,CHILD,CHILD,CHILD,CHILD,CHILD,CHILD,CHILD,CHILD",
+            showVerticalDivider = true,
+            serviceButton =
+            ButtonProperties(
+              visible = "true",
+              status = ServiceStatus.DUE.name,
+              text = "Issue Bed net",
+              buttonType = ButtonType.BIG,
+            ),
+          ),
+        ),
       ),
     )
 
@@ -617,40 +582,40 @@
       ColumnProperties(
         viewType = ViewType.COLUMN,
         children =
-          listOf(
-            ServiceCardProperties(
-              viewType = ViewType.SERVICE_CARD,
-              details =
-                listOf(
-                  CompoundTextProperties(
-                    viewType = ViewType.COMPOUND_TEXT,
-                    primaryText = "Upcoming household service",
-                    primaryTextColor = "#000000",
-                  ),
-                  CompoundTextProperties(
-                    viewType = ViewType.COMPOUND_TEXT,
-                    primaryText = "Town/Village",
-                    primaryTextColor = "#5A5A5A",
-                    secondaryText = "HH No.",
-                    secondaryTextColor = "#555AAA",
-                  ),
-                  CompoundTextProperties(
-                    viewType = ViewType.COMPOUND_TEXT,
-                    primaryText = "Last visited yesterday",
-                    primaryTextColor = "#5A5A5A",
-                  ),
-                ),
-              serviceMemberIcons = "CHILD,CHILD,CHILD,CHILD",
-              showVerticalDivider = true,
-              serviceButton =
-                ButtonProperties(
-                  visible = "true",
-                  status = ServiceStatus.UPCOMING.name,
-                  text = "Next visit 09-10-2022",
-                  buttonType = ButtonType.BIG,
-                ),
-            ),
-          ),
+        listOf(
+          ServiceCardProperties(
+            viewType = ViewType.SERVICE_CARD,
+            details =
+            listOf(
+              CompoundTextProperties(
+                viewType = ViewType.COMPOUND_TEXT,
+                primaryText = "Upcoming household service",
+                primaryTextColor = "#000000",
+              ),
+              CompoundTextProperties(
+                viewType = ViewType.COMPOUND_TEXT,
+                primaryText = "Town/Village",
+                primaryTextColor = "#5A5A5A",
+                secondaryText = "HH No.",
+                secondaryTextColor = "#555AAA",
+              ),
+              CompoundTextProperties(
+                viewType = ViewType.COMPOUND_TEXT,
+                primaryText = "Last visited yesterday",
+                primaryTextColor = "#5A5A5A",
+              ),
+            ),
+            serviceMemberIcons = "CHILD,CHILD,CHILD,CHILD",
+            showVerticalDivider = true,
+            serviceButton =
+            ButtonProperties(
+              visible = "true",
+              status = ServiceStatus.UPCOMING.name,
+              text = "Next visit 09-10-2022",
+              buttonType = ButtonType.BIG,
+            ),
+          ),
+        ),
       ),
     )
 
@@ -671,21 +636,21 @@
       ColumnProperties(
         viewType = ViewType.COLUMN,
         children =
-          listOf(
-            ServiceCardProperties(
-              viewType = ViewType.SERVICE_CARD,
-              details =
-                listOf(
-                  CompoundTextProperties(
-                    viewType = ViewType.COMPOUND_TEXT,
-                    primaryText = "John Njoroge Mwangi, M",
-                    primaryTextColor = "#000000",
-                  ),
-                ),
-              serviceMemberIcons = "CHILD",
-              showVerticalDivider = false,
-            ),
-          ),
+        listOf(
+          ServiceCardProperties(
+            viewType = ViewType.SERVICE_CARD,
+            details =
+            listOf(
+              CompoundTextProperties(
+                viewType = ViewType.COMPOUND_TEXT,
+                primaryText = "John Njoroge Mwangi, M",
+                primaryTextColor = "#000000",
+              ),
+            ),
+            serviceMemberIcons = "CHILD",
+            showVerticalDivider = false,
+          ),
+        ),
       ),
     )
 
@@ -706,31 +671,31 @@
       ColumnProperties(
         viewType = ViewType.COLUMN,
         children =
-          listOf(
-            ServiceCardProperties(
-              viewType = ViewType.SERVICE_CARD,
-              details =
-                listOf(
-                  CompoundTextProperties(
-                    viewType = ViewType.COMPOUND_TEXT,
-                    primaryText = "Nelson Mandela, M",
-                    primaryTextColor = "#000000",
-                  ),
-                  CompoundTextProperties(
-                    viewType = ViewType.COMPOUND_TEXT,
-                    primaryText = "Last visited yesterday",
-                    primaryTextColor = "#5A5A5A",
-                  ),
-                ),
-              showVerticalDivider = false,
-              serviceButton =
-                ButtonProperties(
-                  status = ServiceStatus.DUE.name,
-                  text = "ANC Visit",
-                  buttonType = ButtonType.TINY,
-                ),
-            ),
-          ),
+        listOf(
+          ServiceCardProperties(
+            viewType = ViewType.SERVICE_CARD,
+            details =
+            listOf(
+              CompoundTextProperties(
+                viewType = ViewType.COMPOUND_TEXT,
+                primaryText = "Nelson Mandela, M",
+                primaryTextColor = "#000000",
+              ),
+              CompoundTextProperties(
+                viewType = ViewType.COMPOUND_TEXT,
+                primaryText = "Last visited yesterday",
+                primaryTextColor = "#5A5A5A",
+              ),
+            ),
+            showVerticalDivider = false,
+            serviceButton =
+            ButtonProperties(
+              status = ServiceStatus.DUE.name,
+              text = "ANC Visit",
+              buttonType = ButtonType.TINY,
+            ),
+          ),
+        ),
       ),
     )
 
@@ -751,39 +716,39 @@
       ColumnProperties(
         viewType = ViewType.COLUMN,
         children =
-          listOf(
-            ServiceCardProperties(
-              viewType = ViewType.SERVICE_CARD,
-              details =
-                listOf(
-                  CompoundTextProperties(
-                    viewType = ViewType.COMPOUND_TEXT,
-                    primaryText = "Fully vaccinated household",
-                    primaryTextColor = "#000000",
-                  ),
-                  CompoundTextProperties(
-                    viewType = ViewType.COMPOUND_TEXT,
-                    primaryText = "Town/Village",
-                    primaryTextColor = "#5A5A5A",
-                    secondaryText = "HH No.",
-                    secondaryTextColor = "#555AAA",
-                  ),
-                  CompoundTextProperties(
-                    viewType = ViewType.COMPOUND_TEXT,
-                    primaryText = "Last visited yesterday",
-                    primaryTextColor = "#5A5A5A",
-                  ),
-                ),
-              showVerticalDivider = true,
-              serviceButton =
-                ButtonProperties(
-                  visible = "true",
-                  status = ServiceStatus.COMPLETED.name,
-                  text = "Fully Vaccinated against COVID 19 virus",
-                  buttonType = ButtonType.BIG,
-                ),
-            ),
-          ),
+        listOf(
+          ServiceCardProperties(
+            viewType = ViewType.SERVICE_CARD,
+            details =
+            listOf(
+              CompoundTextProperties(
+                viewType = ViewType.COMPOUND_TEXT,
+                primaryText = "Fully vaccinated household",
+                primaryTextColor = "#000000",
+              ),
+              CompoundTextProperties(
+                viewType = ViewType.COMPOUND_TEXT,
+                primaryText = "Town/Village",
+                primaryTextColor = "#5A5A5A",
+                secondaryText = "HH No.",
+                secondaryTextColor = "#555AAA",
+              ),
+              CompoundTextProperties(
+                viewType = ViewType.COMPOUND_TEXT,
+                primaryText = "Last visited yesterday",
+                primaryTextColor = "#5A5A5A",
+              ),
+            ),
+            showVerticalDivider = true,
+            serviceButton =
+            ButtonProperties(
+              visible = "true",
+              status = ServiceStatus.COMPLETED.name,
+              text = "Fully Vaccinated against COVID 19 virus",
+              buttonType = ButtonType.BIG,
+            ),
+          ),
+        ),
       ),
     )
 
@@ -804,33 +769,33 @@
       ColumnProperties(
         viewType = ViewType.COLUMN,
         children =
-          listOf(
-            ServiceCardProperties(
-              viewType = ViewType.SERVICE_CARD,
-              details =
-                listOf(
-                  CompoundTextProperties(
-                    viewType = ViewType.COMPOUND_TEXT,
-                    primaryText = "ANC service due",
-                    primaryTextColor = "#000000",
-                  ),
-                  CompoundTextProperties(
-                    viewType = ViewType.COMPOUND_TEXT,
-                    primaryText = "EDD",
-                    primaryTextColor = "#5A5A5A",
-                    secondaryText = "29-10-2022",
-                    secondaryTextColor = "#555AAA",
-                  ),
-                ),
-              serviceMemberIcons = "CHILD",
-              showVerticalDivider = true,
-              serviceButton =
-                ButtonProperties(
-                  status = ServiceStatus.DUE.name,
-                  text = "ANC Visit",
-                ),
-            ),
-          ),
+        listOf(
+          ServiceCardProperties(
+            viewType = ViewType.SERVICE_CARD,
+            details =
+            listOf(
+              CompoundTextProperties(
+                viewType = ViewType.COMPOUND_TEXT,
+                primaryText = "ANC service due",
+                primaryTextColor = "#000000",
+              ),
+              CompoundTextProperties(
+                viewType = ViewType.COMPOUND_TEXT,
+                primaryText = "EDD",
+                primaryTextColor = "#5A5A5A",
+                secondaryText = "29-10-2022",
+                secondaryTextColor = "#555AAA",
+              ),
+            ),
+            serviceMemberIcons = "CHILD",
+            showVerticalDivider = true,
+            serviceButton =
+            ButtonProperties(
+              status = ServiceStatus.DUE.name,
+              text = "ANC Visit",
+            ),
+          ),
+        ),
       ),
     )
 
@@ -851,43 +816,43 @@
       ColumnProperties(
         viewType = ViewType.COLUMN,
         children =
-          listOf(
-            ServiceCardProperties(
-              viewType = ViewType.SERVICE_CARD,
-              details =
-                listOf(
-                  CompoundTextProperties(
-                    viewType = ViewType.COMPOUND_TEXT,
-                    primaryText = "A very long name. Lorem Ipsum Blah blah!",
-                    primaryTextColor = "#000000",
-                  ),
-                  CompoundTextProperties(
-                    viewType = ViewType.COMPOUND_TEXT,
-                    primaryText = "EDD",
-                    primaryTextColor = "#5A5A5A",
-                    secondaryText = "29-10-2022",
-                    secondaryTextColor = "#555AAA",
-                  ),
-                ),
-              showVerticalDivider = false,
-              serviceMemberIcons = "PREGNANT_WOMAN",
-              services =
-                listOf(
-                  ButtonProperties(
-                    visible = "true",
-                    status = ServiceStatus.COMPLETED.name,
-                    text = "Pregnancy Outcome",
-                    buttonType = ButtonType.MEDIUM,
-                  ),
-                  ButtonProperties(
-                    visible = "true",
-                    status = ServiceStatus.OVERDUE.name,
-                    text = "ANC Visit 2",
-                    buttonType = ButtonType.MEDIUM,
-                  ),
-                ),
-            ),
-          ),
+        listOf(
+          ServiceCardProperties(
+            viewType = ViewType.SERVICE_CARD,
+            details =
+            listOf(
+              CompoundTextProperties(
+                viewType = ViewType.COMPOUND_TEXT,
+                primaryText = "A very long name. Lorem Ipsum Blah blah!",
+                primaryTextColor = "#000000",
+              ),
+              CompoundTextProperties(
+                viewType = ViewType.COMPOUND_TEXT,
+                primaryText = "EDD",
+                primaryTextColor = "#5A5A5A",
+                secondaryText = "29-10-2022",
+                secondaryTextColor = "#555AAA",
+              ),
+            ),
+            showVerticalDivider = false,
+            serviceMemberIcons = "PREGNANT_WOMAN",
+            services =
+            listOf(
+              ButtonProperties(
+                visible = "true",
+                status = ServiceStatus.COMPLETED.name,
+                text = "Pregnancy Outcome",
+                buttonType = ButtonType.MEDIUM,
+              ),
+              ButtonProperties(
+                visible = "true",
+                status = ServiceStatus.OVERDUE.name,
+                text = "ANC Visit 2",
+                buttonType = ButtonType.MEDIUM,
+              ),
+            ),
+          ),
+        ),
       ),
     )
 
