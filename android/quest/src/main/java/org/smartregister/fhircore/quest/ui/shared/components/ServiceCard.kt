--- conflicted
+++ resolved
@@ -93,11 +93,7 @@
               resourceData = resourceData
             )
           }
-<<<<<<< HEAD
-          .padding(top = 13.dp, bottom = 13.dp)
-=======
           .padding(top = 16.dp, bottom = 16.dp)
->>>>>>> a65c75fc
           .weight(if (serviceCardProperties.showVerticalDivider) 0.7f else 0.5f)
     ) {
       // When show div
@@ -144,12 +140,8 @@
     Box(
       modifier =
         modifier
-          .weight(if (serviceCardProperties.showVerticalDivider) 0.3f else 0.5f)
-<<<<<<< HEAD
-          .padding(top = 10.dp, bottom = 10.dp),
-=======
+          .weight(if (serviceCardProperties.showVerticalDivider) 0.3f else 0.4f)
           .padding(top = 16.dp, bottom = 16.dp),
->>>>>>> a65c75fc
       contentAlignment = Alignment.Center
     ) {
       // Service card visibility can be determined dynamically e.g. only display when task is due
@@ -437,6 +429,41 @@
 
 @Preview(showBackground = true)
 @Composable
+private fun ServiceCardServiceFamilyMemberPreview() {
+  val viewProperties =
+    listOf<ViewProperties>(
+      ViewGroupProperties(
+        viewType = ViewType.COLUMN,
+        children =
+          listOf(
+            ServiceCardProperties(
+              viewType = ViewType.SERVICE_CARD,
+              details =
+                listOf(
+                  CompoundTextProperties(
+                    viewType = ViewType.COMPOUND_TEXT,
+                    primaryText = "John Njoroge Mwangi, F",
+                    primaryTextColor = "#000000",
+                  ),
+                ),
+              serviceMemberIcons = "CHILD",
+              showVerticalDivider = false
+            )
+          )
+      )
+    )
+
+  Column(modifier = Modifier.padding(horizontal = 16.dp)) {
+    ViewRenderer(
+      viewProperties = viewProperties,
+      resourceData = ResourceData(Patient(), emptyMap(), emptyMap()),
+      navController = rememberNavController()
+    )
+  }
+}
+
+@Preview(showBackground = true)
+@Composable
 private fun ServiceCardServiceCompletedPreview() {
   val viewProperties =
     listOf<ViewProperties>(
