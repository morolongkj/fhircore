/*
 * Copyright 2021-2024 Ona Systems, Inc
 *
 * Licensed under the Apache License, Version 2.0 (the "License");
 * you may not use this file except in compliance with the License.
 * You may obtain a copy of the License at
 *
 *       http://www.apache.org/licenses/LICENSE-2.0
 *
 * Unless required by applicable law or agreed to in writing, software
 * distributed under the License is distributed on an "AS IS" BASIS,
 * WITHOUT WARRANTIES OR CONDITIONS OF ANY KIND, either express or implied.
 * See the License for the specific language governing permissions and
 * limitations under the License.
 */

package org.smartregister.fhircore.quest.data.report.measure

import androidx.test.core.app.ApplicationProvider
import com.google.android.fhir.FhirEngine
import com.google.android.fhir.SearchResult
import com.google.android.fhir.knowledge.KnowledgeManager
import com.google.android.fhir.workflow.FhirOperator
import dagger.hilt.android.testing.HiltAndroidRule
import dagger.hilt.android.testing.HiltAndroidTest
import io.mockk.coEvery
import io.mockk.coVerify
import io.mockk.just
import io.mockk.mockk
import io.mockk.runs
import io.mockk.spyk
import javax.inject.Inject
import kotlin.test.assertEquals
import kotlinx.coroutines.Dispatchers
import kotlinx.coroutines.runBlocking
import org.hl7.fhir.r4.model.Group
import org.hl7.fhir.r4.model.Patient
import org.hl7.fhir.r4.model.Reference
import org.junit.Before
import org.junit.Rule
import org.junit.Test
import org.smartregister.fhircore.engine.configuration.ConfigurationRegistry
import org.smartregister.fhircore.engine.configuration.report.measure.MeasureReportConfiguration
import org.smartregister.fhircore.engine.configuration.report.measure.ReportConfiguration
import org.smartregister.fhircore.engine.data.local.register.RegisterRepository
import org.smartregister.fhircore.engine.rulesengine.ResourceDataRulesExecutor
import org.smartregister.fhircore.engine.rulesengine.RulesFactory
import org.smartregister.fhircore.engine.util.DefaultDispatcherProvider
import org.smartregister.fhircore.engine.util.DispatcherProvider
import org.smartregister.fhircore.engine.util.extension.SDF_YYYY_MM_DD
import org.smartregister.fhircore.engine.util.extension.firstDayOfMonth
import org.smartregister.fhircore.engine.util.extension.formatDate
import org.smartregister.fhircore.engine.util.extension.lastDayOfMonth
import org.smartregister.fhircore.engine.util.extension.today
import org.smartregister.fhircore.engine.util.fhirpath.FhirPathDataExtractor
import org.smartregister.fhircore.quest.app.fakes.Faker
import org.smartregister.fhircore.quest.robolectric.RobolectricTest

@HiltAndroidTest
class MeasureReportRepositoryTest : RobolectricTest() {

  @get:Rule(order = 0) val hiltAndroidRule = HiltAndroidRule(this)

  @Inject lateinit var fhirPathDataExtractor: FhirPathDataExtractor
<<<<<<< HEAD
=======

  @Inject lateinit var dispatcherProvider: DispatcherProvider
  private val fhirEngine: FhirEngine = mockk()
>>>>>>> d35bd176

  @Inject lateinit var fhirOperator: FhirOperator

  @Inject lateinit var knowledgeManager: KnowledgeManager

  private val configurationRegistry: ConfigurationRegistry = Faker.buildTestConfigurationRegistry()
  private val fhirEngine: FhirEngine = mockk()
  private lateinit var measureReportConfiguration: MeasureReportConfiguration
  private lateinit var measureReportRepository: MeasureReportRepository
  private val registerId = "register id"
  private lateinit var rulesFactory: RulesFactory
  private lateinit var resourceDataRulesExecutor: ResourceDataRulesExecutor
  private lateinit var registerRepository: RegisterRepository

  @Before
  @kotlinx.coroutines.ExperimentalCoroutinesApi
  fun setUp() {
    hiltAndroidRule.inject()
    rulesFactory =
      spyk(
        RulesFactory(
          context = ApplicationProvider.getApplicationContext(),
          configurationRegistry = configurationRegistry,
          fhirPathDataExtractor = fhirPathDataExtractor,
          dispatcherProvider = dispatcherProvider,
        ),
      )
    resourceDataRulesExecutor = ResourceDataRulesExecutor(rulesFactory)

    val appId = "appId"
    val id = "id"

    measureReportConfiguration = MeasureReportConfiguration(appId, id = id, registerId = registerId)
    registerRepository =
      spyk(
        RegisterRepository(
          fhirEngine = fhirEngine,
          dispatcherProvider = DefaultDispatcherProvider(),
          sharedPreferencesHelper = mockk(),
          configurationRegistry = configurationRegistry,
          configService = mockk(),
          configRulesExecutor = mockk(),
          fhirPathDataExtractor = mockk(),
        ),
      )

    measureReportRepository =
      MeasureReportRepository(
        fhirEngine,
        DefaultDispatcherProvider(),
        mockk(),
        configurationRegistry,
        mockk(),
        mockk(),
        registerRepository,
        fhirOperator,
        knowledgeManager,
        mockk(),
      )
  }

  @Test
  @kotlinx.coroutines.ExperimentalCoroutinesApi
  fun testEvaluatePopulationMeasureHandlesBadMeasureUrl() {
    runBlocking(Dispatchers.Default) {
      val measureReport =
        measureReportRepository.evaluatePopulationMeasure(
          measureUrl = "bad-measure-url",
          startDateFormatted = today().firstDayOfMonth().formatDate(SDF_YYYY_MM_DD),
          endDateFormatted = today().lastDayOfMonth().formatDate(SDF_YYYY_MM_DD),
          subjects = emptyList(),
          existing = emptyList(),
          practitionerId = null,
        )
      assertEquals(measureReport.size, 0)
    }
  }

  @Test
  @kotlinx.coroutines.ExperimentalCoroutinesApi
  fun testRetrieveSubjectsWithResultsEmptySubjectXFhir() {
    val reportConfiguration = ReportConfiguration()
    coEvery { fhirEngine.search<Patient>(any()) } returns
      listOf(SearchResult(resource = Patient(), null, null))

    runBlocking(Dispatchers.Default) {
      val data = measureReportRepository.fetchSubjects(reportConfiguration)
      assertEquals(0, data.size)
    }

    coVerify(inverse = true) { fhirEngine.search<Patient>(any()) }
  }

  @Test
  @kotlinx.coroutines.ExperimentalCoroutinesApi
  fun testRetrieveSubjectsWithResultsInvalidSubjectXFhir() {
    val reportConfiguration = ReportConfiguration(subjectXFhirQuery = "not-a-resource-type")
    coEvery { fhirEngine.search<Patient>(any()) } returns
      listOf(SearchResult(resource = Patient(), null, null))

    runBlocking(Dispatchers.Default) {
      val data = measureReportRepository.fetchSubjects(reportConfiguration)
      assertEquals(0, data.size)
    }

    coVerify(inverse = true) { fhirEngine.search<Patient>(any()) }
  }

  @Test
  @kotlinx.coroutines.ExperimentalCoroutinesApi
  fun testRetrieveSubjectsWithResultsNonEmptySubjectXFhir() {
    val reportConfiguration = ReportConfiguration(subjectXFhirQuery = "Patient")
    coEvery { fhirEngine.search<Patient>(any()) } returns
      listOf(SearchResult(resource = Patient(), null, null))

    runBlocking(Dispatchers.Default) {
      val data = measureReportRepository.fetchSubjects(reportConfiguration)
      assertEquals(1, data.size)
    }

    coVerify { fhirEngine.search<Patient>(any()) }
  }

  @Test
  @kotlinx.coroutines.ExperimentalCoroutinesApi
  fun testRetrieveSubjectsWithResultsNonEmptySubjectXFhirWithGroupUpdates() {
    val reportConfiguration = ReportConfiguration(subjectXFhirQuery = "Patient")
    coEvery { fhirEngine.search<Group>(any()) } returns
      listOf(SearchResult(resource = Group(), null, null))
    coEvery { fhirEngine.update(any<Group>()) } just runs

    runBlocking(Dispatchers.Default) {
      val data = measureReportRepository.fetchSubjects(reportConfiguration)
      assertEquals(1, data.size)
    }

    coVerify { fhirEngine.search<Patient>(any()) }
    coVerify { fhirEngine.update(any<Group>()) }
  }

  @Test
  @kotlinx.coroutines.ExperimentalCoroutinesApi
  fun testRetrieveSubjectsWithResultsNonEmptySubjectXFhirWithNonEmptyGroupDoesNotUpdate() {
    val reportConfiguration = ReportConfiguration(subjectXFhirQuery = "Patient")
    coEvery { fhirEngine.search<Group>(any()) } returns
      listOf(
        SearchResult(
          resource =
            Group()
              .addMember(
                Group.GroupMemberComponent().setEntity(Reference().setReference("Patient/1")),
              ),
          null,
          null,
        ),
      )
    coEvery { fhirEngine.update(any<Group>()) } just runs

    runBlocking(Dispatchers.Default) {
      val data = measureReportRepository.fetchSubjects(reportConfiguration)
      assertEquals(1, data.size)
    }

    coVerify { fhirEngine.search<Patient>(any()) }
    coVerify(inverse = true) { fhirEngine.update(any<Group>()) }
  }
}<|MERGE_RESOLUTION|>--- conflicted
+++ resolved
@@ -58,16 +58,11 @@
 
 @HiltAndroidTest
 class MeasureReportRepositoryTest : RobolectricTest() {
-
   @get:Rule(order = 0) val hiltAndroidRule = HiltAndroidRule(this)
 
+  @Inject lateinit var dispatcherProvider: DispatcherProvider
+
   @Inject lateinit var fhirPathDataExtractor: FhirPathDataExtractor
-<<<<<<< HEAD
-=======
-
-  @Inject lateinit var dispatcherProvider: DispatcherProvider
-  private val fhirEngine: FhirEngine = mockk()
->>>>>>> d35bd176
 
   @Inject lateinit var fhirOperator: FhirOperator
 
