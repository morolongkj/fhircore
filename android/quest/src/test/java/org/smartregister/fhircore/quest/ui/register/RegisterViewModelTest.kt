--- conflicted
+++ resolved
@@ -56,12 +56,7 @@
 import org.smartregister.fhircore.engine.domain.model.FilterCriterionConfig
 import org.smartregister.fhircore.engine.domain.model.ResourceConfig
 import org.smartregister.fhircore.engine.rulesengine.ResourceDataRulesExecutor
-<<<<<<< HEAD
-=======
 import org.smartregister.fhircore.engine.util.DispatcherProvider
-import org.smartregister.fhircore.engine.util.SharedPreferenceKey
-import org.smartregister.fhircore.engine.util.SharedPreferencesHelper
->>>>>>> c19744f8
 import org.smartregister.fhircore.quest.app.fakes.Faker
 import org.smartregister.fhircore.quest.robolectric.RobolectricTest
 
@@ -90,13 +85,8 @@
         RegisterViewModel(
           registerRepository = registerRepository,
           configurationRegistry = configurationRegistry,
-<<<<<<< HEAD
           preferencesDataStore = preferencesDataStore,
-          dispatcherProvider = this.coroutineTestRule.testDispatcherProvider,
-=======
-          sharedPreferencesHelper = sharedPreferencesHelper,
           dispatcherProvider = dispatcherProvider,
->>>>>>> c19744f8
           resourceDataRulesExecutor = resourceDataRulesExecutor,
         ),
       )
