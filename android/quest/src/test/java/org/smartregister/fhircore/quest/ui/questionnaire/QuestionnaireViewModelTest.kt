--- conflicted
+++ resolved
@@ -82,12 +82,7 @@
 import org.smartregister.fhircore.engine.rulesengine.ConfigRulesExecutor
 import org.smartregister.fhircore.engine.rulesengine.ResourceDataRulesExecutor
 import org.smartregister.fhircore.engine.task.FhirCarePlanGenerator
-<<<<<<< HEAD
-=======
 import org.smartregister.fhircore.engine.util.DispatcherProvider
-import org.smartregister.fhircore.engine.util.SharedPreferenceKey
-import org.smartregister.fhircore.engine.util.SharedPreferencesHelper
->>>>>>> c19744f8
 import org.smartregister.fhircore.engine.util.extension.appendPractitionerInfo
 import org.smartregister.fhircore.engine.util.extension.asReference
 import org.smartregister.fhircore.engine.util.extension.decodeResourceFromString
@@ -162,13 +157,8 @@
       spyk(
         DefaultRepository(
           fhirEngine = fhirEngine,
-<<<<<<< HEAD
-          dispatcherProvider = coroutineTestRule.testDispatcherProvider,
+          dispatcherProvider = dispatcherProvider,
           preferencesDataStore = preferencesDataStore,
-=======
-          dispatcherProvider = dispatcherProvider,
-          sharedPreferencesHelper = sharedPreferencesHelper,
->>>>>>> c19744f8
           configurationRegistry = configurationRegistry,
           configService = configService,
           configRulesExecutor = configRulesExecutor,
