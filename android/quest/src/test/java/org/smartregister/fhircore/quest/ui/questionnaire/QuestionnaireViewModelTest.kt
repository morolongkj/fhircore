--- conflicted
+++ resolved
@@ -79,7 +79,6 @@
 import org.smartregister.fhircore.engine.util.extension.extractLogicalIdUuid
 import org.smartregister.fhircore.engine.util.extension.find
 import org.smartregister.fhircore.engine.util.extension.isToday
-import org.smartregister.fhircore.engine.util.extension.valueToString
 import org.smartregister.fhircore.engine.util.extension.yesterday
 import org.smartregister.fhircore.quest.app.fakes.Faker
 import org.smartregister.fhircore.quest.robolectric.RobolectricTest
@@ -178,7 +177,7 @@
       fhirPractitionerDetails =
         FhirPractitionerDetails().apply {
           id = "12345"
-          practitionerId = StringType("12345")
+          practitioner = Practitioner().apply { id = "12345" }
         }
     }
   }
@@ -872,22 +871,8 @@
       (ResourceNotFoundException("Patient", patient.id))
     Assert.assertNull(questionnaireViewModel.loadResource(ResourceType.Patient, patient.id))
 
-<<<<<<< HEAD
-    Assert.assertEquals("Organization/105", questionnaireResponse.subject.reference)
-  }
-
-  private fun practitionerDetails(): PractitionerDetails {
-    return PractitionerDetails().apply {
-      fhirPractitionerDetails =
-        FhirPractitionerDetails().apply {
-          id = "12345"
-          practitioner = Practitioner().apply { id = "12345" }
-        }
-    }
-=======
     coEvery { fhirEngine.get(ResourceType.Patient, patient.id) } returns patient
     Assert.assertNotNull(questionnaireViewModel.loadResource(ResourceType.Patient, patient.id))
->>>>>>> 079b25a2
   }
 
   @Test
