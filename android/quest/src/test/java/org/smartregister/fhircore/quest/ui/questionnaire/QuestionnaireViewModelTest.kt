--- conflicted
+++ resolved
@@ -38,14 +38,12 @@
 import io.mockk.slot
 import io.mockk.spyk
 import io.mockk.unmockkObject
+import io.mockk.verify
 import java.util.Date
 import java.util.UUID
 import javax.inject.Inject
-<<<<<<< HEAD
 import javax.inject.Provider
-=======
 import kotlin.test.assertEquals
->>>>>>> 5d72b3e8
 import kotlin.time.Duration.Companion.seconds
 import kotlinx.coroutines.ExperimentalCoroutinesApi
 import kotlinx.coroutines.runBlocking
@@ -263,7 +261,7 @@
     )
 
     // Verify QuestionnaireResponse was validated
-    verify {
+    coVerify {
       questionnaireViewModel.validateQuestionnaireResponse(
         questionnaire,
         questionnaireResponse,
