/*
 * Copyright 2021-2024 Ona Systems, Inc
 *
 * Licensed under the Apache License, Version 2.0 (the "License");
 * you may not use this file except in compliance with the License.
 * You may obtain a copy of the License at
 *
 *       http://www.apache.org/licenses/LICENSE-2.0
 *
 * Unless required by applicable law or agreed to in writing, software
 * distributed under the License is distributed on an "AS IS" BASIS,
 * WITHOUT WARRANTIES OR CONDITIONS OF ANY KIND, either express or implied.
 * See the License for the specific language governing permissions and
 * limitations under the License.
 */

package org.smartregister.fhircore.quest

import com.google.android.fhir.FhirEngine
import com.google.android.fhir.knowledge.KnowledgeManager
import com.google.android.fhir.workflow.FhirOperator
import dagger.hilt.android.testing.HiltAndroidRule
import dagger.hilt.android.testing.HiltAndroidTest
import java.io.File
import javax.inject.Inject
import org.hl7.fhir.r4.model.Bundle
import org.hl7.fhir.r4.model.Library
import org.hl7.fhir.r4.model.Parameters
import org.hl7.fhir.r4.model.Resource
import org.hl7.fhir.r4.model.ResourceType
import org.junit.Assert
import org.junit.Before
import org.junit.Rule
import org.junit.Test
import org.smartregister.fhircore.engine.util.DispatcherProvider
import org.smartregister.fhircore.engine.util.extension.encodeResourceToString
import org.smartregister.fhircore.engine.util.extension.valueToString
import org.smartregister.fhircore.quest.robolectric.RobolectricTest
import org.smartregister.fhircore.quest.sdk.CqlBuilder
import org.smartregister.fhircore.quest.sdk.runBlockingOnWorkerThread

@HiltAndroidTest
class CqlContentTest : RobolectricTest() {

  @get:Rule var hiltRule = HiltAndroidRule(this)

  @Inject lateinit var knowledgeManager: KnowledgeManager

  @Inject lateinit var fhirOperator: FhirOperator

  @Inject lateinit var fhirEngine: FhirEngine

  @Inject lateinit var dispatcherProvider: DispatcherProvider

  @Before
  fun setUp() {
    hiltRule.inject()
<<<<<<< HEAD
    defaultRepository =
      spyk(
        DefaultRepository(
          fhirEngine = fhirEngine,
          dispatcherProvider = dispatcherProvider,
          preferencesDataStore = mockk(),
          configurationRegistry = configurationRegistry,
          configService = configService,
          configRulesExecutor = configRulesExecutor,
          fhirPathDataExtractor = fhirPathDataExtractor,
          parser = iParser,
        ),
      )
=======
>>>>>>> 57ef2752
  }

  @Test
  fun runCqlLibraryTestForPqMedication() = runBlockingOnWorkerThread {
    val resourceDir = "cql/pq-medication"
    val cql = "$resourceDir/cql.txt".readFile()

    val cqlLibrary = buildCqlLibrary(cql)

    val dataBundle =
      loadTestResultsSampleData().apply {
        // output of test results cql is also added to input of this cql
        "cql/test-results/sample"
          .readDir()
          .map { it.parseSampleResource() as Resource }
          .forEach { addEntry().apply { resource = it } }
      }

    createTestData(dataBundle, cqlLibrary)

    val result =
      fhirOperator.evaluateLibrary(
        cqlLibrary.url,
        dataBundle.entry.find { it.resource.resourceType == ResourceType.Patient }!!.resource.id,
        null,
      ) as Parameters

    printResult(result)

    assertOutput(
      "$resourceDir/output_medication_request.json",
      result,
      ResourceType.MedicationRequest,
    )
  }

  @Test
  fun runCqlLibraryTestForTestResults() = runBlockingOnWorkerThread {
    val resourceDir = "cql/test-results"
    val cql = "$resourceDir/cql.txt".readFile()

    val cqlLibrary = buildCqlLibrary(cql)

    val dataBundle = loadTestResultsSampleData()

    createTestData(dataBundle, cqlLibrary)

    val result =
      fhirOperator.evaluateLibrary(
        cqlLibrary.url,
        dataBundle.entry.find { it.resource.resourceType == ResourceType.Patient }!!.resource.id,
        null,
        null,
        null,
      ) as Parameters

    printResult(result)

    assertOutput("$resourceDir/sample/output_condition.json", result, ResourceType.Condition)
    assertOutput(
      "$resourceDir/sample/output_service_request.json",
      result,
      ResourceType.ServiceRequest,
    )
    assertOutput(
      "$resourceDir/sample/output_diagnostic_report.json",
      result,
      ResourceType.DiagnosticReport,
    )
  }

  @Test
  fun runCqlLibraryTestForControlTest() = runBlockingOnWorkerThread {
    val resourceDir = "cql/control-test"
    val cql = "$resourceDir/cql.txt".readFile()

    val cqlLibrary = buildCqlLibrary(cql)

    val dataBundle =
      loadTestResultsSampleData().apply {
        addEntry().apply {
          // questionnaire-response of test results is input of this cql
          resource =
            "test-results-questionnaire/questionnaire-response.json".parseSampleResourceFromFile()
              as Resource
        }
      }

    createTestData(dataBundle, cqlLibrary)

    val result =
      fhirOperator.evaluateLibrary(
        cqlLibrary.url,
        dataBundle.entry.find { it.resource.resourceType == ResourceType.Patient }!!.resource.id,
        null,
      ) as Parameters

    printResult(result)

    Assert.assertTrue(
      result.getParameterValues("OUTPUT").first().valueToString() == "Correct Result",
    )
    Assert.assertEquals(
      result.getParameterValues("OUTPUT").elementAt(1).valueToString(),
      "\nDetails:\n" +
        "Value (3.0) is in Normal G6PD Range 0-3\n" +
        "Value (11.0) is in Normal Haemoglobin Range 8-12",
    )
  }

  private fun buildCqlLibrary(cql: String): Library {
    val cqlCompiler = CqlBuilder.compile(cql)
    val libraryIdentifier = cqlCompiler.translatedLibrary.library.identifier
    return CqlBuilder.assembleFhirLib(
        cqlStr = cql,
        jsonElmStr = cqlCompiler.toJson(),
        xmlElmStr = null,
        libName = libraryIdentifier.id,
        libVersion = libraryIdentifier.version,
      )
      .also { println(it.encodeResourceToString()) }
  }

  private fun loadTestResultsSampleData(): Bundle {
    return Bundle().apply {
      // output of test results extraction is input of this cql
      "test-results-questionnaire/sample"
        .readDir()
        .map { it.parseSampleResource() as Resource }
        .forEach { addEntry().apply { resource = it } }
    }
  }

  private suspend fun createTestData(dataBundle: Bundle, cqlLibrary: Library) {
    dataBundle.entry.forEach { fhirEngine.create(it.resource) }

    knowledgeManager.install(
      File.createTempFile(cqlLibrary.name, ".json").apply {
        this.writeText(cqlLibrary.encodeResourceToString())
      },
    )
  }

  private fun printResult(result: Parameters) {
    result.parameter.forEach {
      println(
        it.name +
          " -> " +
          if (it.hasResource()) {
            it.resource.encodeResourceToString()
          } else if (it.hasValue()) it.value.valueToString() else " FOUND NULL",
      )
    }
  }

  private fun assertOutput(
    resource: String,
    cqlResult: Parameters,
    type: ResourceType,
  ) {
    val outputs =
      cqlResult.parameter.map {
        it.name to
          if (it.hasResource()) {
            it.resource.encodeResourceToString()
          } else it.valueToString()
      }

    val expectedResource = resource.parseSampleResourceFromFile().convertToString(true)
    val cqlResultStr =
      outputs
        .find {
          it.first.startsWith("OUTPUT") && it.second.contains("\"resourceType\":\"${type.name}")
        }!!
        .second
        .replaceTimePart()

    println(cqlResultStr)
    println(expectedResource as String)

    Assert.assertEquals(expectedResource, cqlResultStr)
  }
}<|MERGE_RESOLUTION|>--- conflicted
+++ resolved
@@ -55,22 +55,6 @@
   @Before
   fun setUp() {
     hiltRule.inject()
-<<<<<<< HEAD
-    defaultRepository =
-      spyk(
-        DefaultRepository(
-          fhirEngine = fhirEngine,
-          dispatcherProvider = dispatcherProvider,
-          preferencesDataStore = mockk(),
-          configurationRegistry = configurationRegistry,
-          configService = configService,
-          configRulesExecutor = configRulesExecutor,
-          fhirPathDataExtractor = fhirPathDataExtractor,
-          parser = iParser,
-        ),
-      )
-=======
->>>>>>> 57ef2752
   }
 
   @Test
