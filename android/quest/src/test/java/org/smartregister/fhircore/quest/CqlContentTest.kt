/*
 * Copyright 2021-2024 Ona Systems, Inc
 *
 * Licensed under the Apache License, Version 2.0 (the "License");
 * you may not use this file except in compliance with the License.
 * You may obtain a copy of the License at
 *
 *       http://www.apache.org/licenses/LICENSE-2.0
 *
 * Unless required by applicable law or agreed to in writing, software
 * distributed under the License is distributed on an "AS IS" BASIS,
 * WITHOUT WARRANTIES OR CONDITIONS OF ANY KIND, either express or implied.
 * See the License for the specific language governing permissions and
 * limitations under the License.
 */

package org.smartregister.fhircore.quest

<<<<<<< HEAD
=======
import ca.uhn.fhir.context.FhirContext
import ca.uhn.fhir.context.FhirVersionEnum
import ca.uhn.fhir.parser.IParser
>>>>>>> 304140ba
import com.google.android.fhir.FhirEngine
import com.google.android.fhir.knowledge.KnowledgeManager
import com.google.android.fhir.workflow.FhirOperator
import dagger.hilt.android.testing.HiltAndroidRule
import dagger.hilt.android.testing.HiltAndroidTest
import java.io.File
import javax.inject.Inject
import org.hl7.fhir.r4.model.Bundle
import org.hl7.fhir.r4.model.Library
import org.hl7.fhir.r4.model.Parameters
import org.hl7.fhir.r4.model.Resource
import org.hl7.fhir.r4.model.ResourceType
import org.junit.Assert
import org.junit.Before
import org.junit.Rule
import org.junit.Test
import org.smartregister.fhircore.engine.util.DispatcherProvider
import org.smartregister.fhircore.engine.util.extension.encodeResourceToString
import org.smartregister.fhircore.engine.util.extension.valueToString
import org.smartregister.fhircore.quest.robolectric.RobolectricTest
import org.smartregister.fhircore.quest.sdk.CqlBuilder
import org.smartregister.fhircore.quest.sdk.runBlockingOnWorkerThread

@HiltAndroidTest
class CqlContentTest : RobolectricTest() {

  @get:Rule var hiltRule = HiltAndroidRule(this)

  @Inject lateinit var knowledgeManager: KnowledgeManager

  @Inject lateinit var fhirOperator: FhirOperator

  @Inject lateinit var fhirEngine: FhirEngine

  @Inject lateinit var dispatcherProvider: DispatcherProvider

  @Inject lateinit var iParser: IParser

  @Before
  fun setUp() {
    hiltRule.inject()
<<<<<<< HEAD
=======
    defaultRepository =
      spyk(
        DefaultRepository(
          fhirEngine = fhirEngine,
          dispatcherProvider = dispatcherProvider,
          sharedPreferencesHelper = mockk(),
          configurationRegistry = configurationRegistry,
          configService = configService,
          configRulesExecutor = configRulesExecutor,
          fhirPathDataExtractor = fhirPathDataExtractor,
          parser = iParser,
        ),
      )
>>>>>>> 304140ba
  }

  @Test
  fun runCqlLibraryTestForPqMedication() = runBlockingOnWorkerThread {
    val resourceDir = "cql/pq-medication"
    val cql = "$resourceDir/cql.txt".readFile()

    val cqlLibrary = buildCqlLibrary(cql)

    val dataBundle =
      loadTestResultsSampleData().apply {
        // output of test results cql is also added to input of this cql
        "cql/test-results/sample"
          .readDir()
          .map { it.parseSampleResource() as Resource }
          .forEach { addEntry().apply { resource = it } }
      }

    createTestData(dataBundle, cqlLibrary)

    val result =
      fhirOperator.evaluateLibrary(
        cqlLibrary.url,
        dataBundle.entry.find { it.resource.resourceType == ResourceType.Patient }!!.resource.id,
        null,
      ) as Parameters

    printResult(result)

    assertOutput(
      "$resourceDir/output_medication_request.json",
      result,
      ResourceType.MedicationRequest,
    )
  }

  @Test
  fun runCqlLibraryTestForTestResults() = runBlockingOnWorkerThread {
    val resourceDir = "cql/test-results"
    val cql = "$resourceDir/cql.txt".readFile()

    val cqlLibrary = buildCqlLibrary(cql)

    val dataBundle = loadTestResultsSampleData()

    createTestData(dataBundle, cqlLibrary)

    val result =
      fhirOperator.evaluateLibrary(
        cqlLibrary.url,
        dataBundle.entry.find { it.resource.resourceType == ResourceType.Patient }!!.resource.id,
        null,
      ) as Parameters

    printResult(result)

    assertOutput("$resourceDir/sample/output_condition.json", result, ResourceType.Condition)
    assertOutput(
      "$resourceDir/sample/output_service_request.json",
      result,
      ResourceType.ServiceRequest,
    )
    assertOutput(
      "$resourceDir/sample/output_diagnostic_report.json",
      result,
      ResourceType.DiagnosticReport,
    )
  }

  @Test
  fun runCqlLibraryTestForControlTest() = runBlockingOnWorkerThread {
    val resourceDir = "cql/control-test"
    val cql = "$resourceDir/cql.txt".readFile()

    val cqlLibrary = buildCqlLibrary(cql)

    val dataBundle =
      loadTestResultsSampleData().apply {
        addEntry().apply {
          // questionnaire-response of test results is input of this cql
          resource =
            "test-results-questionnaire/questionnaire-response.json".parseSampleResourceFromFile()
              as Resource
        }
      }

    createTestData(dataBundle, cqlLibrary)

    val result =
      fhirOperator.evaluateLibrary(
        cqlLibrary.url,
        dataBundle.entry.find { it.resource.resourceType == ResourceType.Patient }!!.resource.id,
        null,
      ) as Parameters

    printResult(result)

    Assert.assertTrue(
      result.getParameterValues("OUTPUT").first().valueToString() == "Correct Result",
    )
    Assert.assertEquals(
      result.getParameterValues("OUTPUT").elementAt(1).valueToString(),
      "\nDetails:\n" +
        "Value (3.0) is in Normal G6PD Range 0-3\n" +
        "Value (11.0) is in Normal Haemoglobin Range 8-12",
    )
  }

  private fun buildCqlLibrary(cql: String): Library {
    val cqlCompiler = CqlBuilder.compile(cql)
    val libraryIdentifier = cqlCompiler.translatedLibrary.library.identifier
    return CqlBuilder.assembleFhirLib(
        cqlStr = cql,
        jsonElmStr = cqlCompiler.toJson(),
        xmlElmStr = null,
        libName = libraryIdentifier.id,
        libVersion = libraryIdentifier.version,
      )
      .also { println(it.encodeResourceToString()) }
  }

  private fun loadTestResultsSampleData(): Bundle {
    return Bundle().apply {
      // output of test results extraction is input of this cql
      "test-results-questionnaire/sample"
        .readDir()
        .map { it.parseSampleResource() as Resource }
        .forEach { addEntry().apply { resource = it } }
    }
  }

  private suspend fun createTestData(dataBundle: Bundle, cqlLibrary: Library) {
    dataBundle.entry.forEach { fhirEngine.create(it.resource) }

    knowledgeManager.install(
      File.createTempFile(cqlLibrary.name, ".json").apply {
        this.writeText(cqlLibrary.encodeResourceToString())
      },
    )
  }

  private fun printResult(result: Parameters) {
    result.parameter.forEach {
      println(
        it.name +
          " -> " +
          if (it.hasResource()) {
            it.resource.encodeResourceToString()
          } else if (it.hasValue()) it.value.valueToString() else " FOUND NULL",
      )
    }
  }

  private fun assertOutput(
    resource: String,
    cqlResult: Parameters,
    type: ResourceType,
  ) {
    val outputs =
      cqlResult.parameter.map {
        it.name to
          if (it.hasResource()) {
            it.resource.encodeResourceToString()
          } else it.valueToString()
      }

    val expectedResource = resource.parseSampleResourceFromFile().convertToString(true)
    val cqlResultStr =
      outputs
        .find {
          it.first.startsWith("OUTPUT") && it.second.contains("\"resourceType\":\"${type.name}")
        }!!
        .second
        .replaceTimePart()

    println(cqlResultStr)
    println(expectedResource as String)

    Assert.assertEquals(expectedResource, cqlResultStr)
  }
}<|MERGE_RESOLUTION|>--- conflicted
+++ resolved
@@ -16,45 +16,63 @@
 
 package org.smartregister.fhircore.quest
 
-<<<<<<< HEAD
-=======
 import ca.uhn.fhir.context.FhirContext
 import ca.uhn.fhir.context.FhirVersionEnum
 import ca.uhn.fhir.parser.IParser
->>>>>>> 304140ba
 import com.google.android.fhir.FhirEngine
-import com.google.android.fhir.knowledge.KnowledgeManager
+import com.google.android.fhir.logicalId
 import com.google.android.fhir.workflow.FhirOperator
 import dagger.hilt.android.testing.HiltAndroidRule
 import dagger.hilt.android.testing.HiltAndroidTest
-import java.io.File
+import io.mockk.coEvery
+import io.mockk.coVerify
+import io.mockk.mockk
+import io.mockk.slot
+import io.mockk.spyk
 import javax.inject.Inject
+import kotlinx.coroutines.runBlocking
+import org.cqframework.cql.cql2elm.CqlTranslator
+import org.cqframework.cql.cql2elm.CqlTranslatorOptions
+import org.cqframework.cql.cql2elm.LibraryManager
+import org.cqframework.cql.cql2elm.ModelManager
+import org.cqframework.cql.cql2elm.quick.FhirLibrarySourceProvider
 import org.hl7.fhir.r4.model.Bundle
 import org.hl7.fhir.r4.model.Library
+import org.hl7.fhir.r4.model.Observation
 import org.hl7.fhir.r4.model.Parameters
+import org.hl7.fhir.r4.model.Patient
 import org.hl7.fhir.r4.model.Resource
 import org.hl7.fhir.r4.model.ResourceType
 import org.junit.Assert
 import org.junit.Before
+import org.junit.Ignore
 import org.junit.Rule
 import org.junit.Test
+import org.smartregister.fhircore.engine.configuration.app.ConfigService
+import org.smartregister.fhircore.engine.data.local.DefaultRepository
+import org.smartregister.fhircore.engine.rulesengine.ConfigRulesExecutor
 import org.smartregister.fhircore.engine.util.DispatcherProvider
 import org.smartregister.fhircore.engine.util.extension.encodeResourceToString
-import org.smartregister.fhircore.engine.util.extension.valueToString
+import org.smartregister.fhircore.engine.util.fhirpath.FhirPathDataExtractor
+import org.smartregister.fhircore.quest.app.fakes.Faker
 import org.smartregister.fhircore.quest.robolectric.RobolectricTest
-import org.smartregister.fhircore.quest.sdk.CqlBuilder
-import org.smartregister.fhircore.quest.sdk.runBlockingOnWorkerThread
 
 @HiltAndroidTest
 class CqlContentTest : RobolectricTest() {
 
-  @get:Rule var hiltRule = HiltAndroidRule(this)
-
-  @Inject lateinit var knowledgeManager: KnowledgeManager
+  @get:Rule(order = 0) var hiltRule = HiltAndroidRule(this)
+  private val fhirContext: FhirContext = FhirContext.forCached(FhirVersionEnum.R4)
+  private val parser = fhirContext.newJsonParser()!!
+  private val configurationRegistry = Faker.buildTestConfigurationRegistry()
+  private val configService: ConfigService = mockk()
+  private val configRulesExecutor: ConfigRulesExecutor = mockk()
+  private lateinit var defaultRepository: DefaultRepository
+
+  @Inject lateinit var fhirEngine: FhirEngine
+
+  @Inject lateinit var fhirPathDataExtractor: FhirPathDataExtractor
 
   @Inject lateinit var fhirOperator: FhirOperator
-
-  @Inject lateinit var fhirEngine: FhirEngine
 
   @Inject lateinit var dispatcherProvider: DispatcherProvider
 
@@ -63,8 +81,6 @@
   @Before
   fun setUp() {
     hiltRule.inject()
-<<<<<<< HEAD
-=======
     defaultRepository =
       spyk(
         DefaultRepository(
@@ -78,18 +94,34 @@
           parser = iParser,
         ),
       )
->>>>>>> 304140ba
   }
 
   @Test
-  fun runCqlLibraryTestForPqMedication() = runBlockingOnWorkerThread {
+  fun runCqlLibraryTestForPqMedication() {
     val resourceDir = "cql/pq-medication"
     val cql = "$resourceDir/cql.txt".readFile()
 
-    val cqlLibrary = buildCqlLibrary(cql)
-
+    val cqlElm = toJsonElm(cql).readStringToBase64Encoded()
+    val cqlLibrary =
+      parser.parseResource(
+        "$resourceDir/library.json".readFile().replace("#library-elm.json", cqlElm),
+      ) as Library
+
+    println(cqlLibrary.convertToString(false) as String)
+
+    val fhirHelpersLibrary = "cql-common/helper.json".parseSampleResourceFromFile() as Library
+
+    val patient =
+      "patient-registration-questionnaire/sample/patient.json".parseSampleResourceFromFile()
+        as Patient
     val dataBundle =
-      loadTestResultsSampleData().apply {
+      Bundle().apply {
+        // output of test results extraction is input of this cql
+        "test-results-questionnaire/sample"
+          .readDir()
+          .map { it.parseSampleResource() as Resource }
+          .forEach { addEntry().apply { resource = it } }
+
         // output of test results cql is also added to input of this cql
         "cql/test-results/sample"
           .readDir()
@@ -97,43 +129,63 @@
           .forEach { addEntry().apply { resource = it } }
       }
 
-    createTestData(dataBundle, cqlLibrary)
-
+    coEvery { fhirEngine.get(ResourceType.Library, cqlLibrary.logicalId) } returns cqlLibrary
+    coEvery { fhirEngine.get(ResourceType.Library, fhirHelpersLibrary.logicalId) } returns
+      fhirHelpersLibrary
+    coEvery { defaultRepository.create(any(), any()) } returns emptyList()
+    coEvery { defaultRepository.searchCondition(any()) } returns listOf()
+
+    runBlocking { fhirEngine.create(*dataBundle.entry.map { it.resource }.toTypedArray()) }
     val result =
-      fhirOperator.evaluateLibrary(
-        cqlLibrary.url,
-        dataBundle.entry.find { it.resource.resourceType == ResourceType.Patient }!!.resource.id,
-        null,
-      ) as Parameters
-
-    printResult(result)
+      fhirOperator.evaluateLibrary(cqlLibrary.url, patient.id, null, setOf()) as Parameters
 
     assertOutput(
       "$resourceDir/output_medication_request.json",
-      result,
+      result.parameter.filter { it.name == "OUTPUT" }.map { it.resource.encodeResourceToString() },
       ResourceType.MedicationRequest,
     )
+
+    coVerify { defaultRepository.create(any(), any()) }
   }
 
   @Test
-  fun runCqlLibraryTestForTestResults() = runBlockingOnWorkerThread {
+  fun runCqlLibraryTestForTestResults() {
     val resourceDir = "cql/test-results"
     val cql = "$resourceDir/cql.txt".readFile()
 
-    val cqlLibrary = buildCqlLibrary(cql)
-
-    val dataBundle = loadTestResultsSampleData()
-
-    createTestData(dataBundle, cqlLibrary)
-
+    val cqlElm = toJsonElm(cql).readStringToBase64Encoded()
+    val cqlLibrary =
+      parser.parseResource(
+        "$resourceDir/library.json".readFile().replace("#library-elm.json", cqlElm),
+      ) as Library
+
+    println(cqlLibrary.convertToString(false) as String)
+
+    val fhirHelpersLibrary = "cql-common/helper.json".parseSampleResourceFromFile() as Library
+
+    val patient =
+      "patient-registration-questionnaire/sample/patient.json".parseSampleResourceFromFile()
+        as Patient
+    val dataBundle =
+      Bundle().apply {
+        // output of test results extraction is input of this cql
+        "test-results-questionnaire/sample"
+          .readDir()
+          .map { it.parseSampleResource() as Resource }
+          .forEach { addEntry().apply { resource = it } }
+      }
+
+    coEvery { fhirEngine.get(ResourceType.Library, cqlLibrary.logicalId) } returns cqlLibrary
+    coEvery { fhirEngine.get(ResourceType.Library, fhirHelpersLibrary.logicalId) } returns
+      fhirHelpersLibrary
+    coEvery { defaultRepository.create(any(), any()) } returns emptyList()
+    coEvery { defaultRepository.searchCondition(any()) } returns listOf()
+
+    runBlocking { fhirEngine.create(*dataBundle.entry.map { it.resource }.toTypedArray()) }
     val result =
-      fhirOperator.evaluateLibrary(
-        cqlLibrary.url,
-        dataBundle.entry.find { it.resource.resourceType == ResourceType.Patient }!!.resource.id,
-        null,
-      ) as Parameters
-
-    printResult(result)
+      (fhirOperator.evaluateLibrary(cqlLibrary.url, patient.id, null, setOf()) as Parameters)
+        .parameter
+        .map { it.resource.encodeResourceToString() }
 
     assertOutput("$resourceDir/sample/output_condition.json", result, ResourceType.Condition)
     assertOutput(
@@ -146,17 +198,28 @@
       result,
       ResourceType.DiagnosticReport,
     )
-  }
-
+
+    coVerify(exactly = 3) { defaultRepository.create(any(), any()) }
+  }
+
+  @Ignore
   @Test
-  fun runCqlLibraryTestForControlTest() = runBlockingOnWorkerThread {
+  fun runCqlLibraryTestForControlTest() {
     val resourceDir = "cql/control-test"
     val cql = "$resourceDir/cql.txt".readFile()
 
-    val cqlLibrary = buildCqlLibrary(cql)
+    val cqlElm = toJsonElm(cql).readStringToBase64Encoded()
+    val cqlLibrary =
+      parser.parseResource(
+        "$resourceDir/library.json".readFile().replace("#library-elm.json", cqlElm),
+      ) as Library
+
+    println(cqlLibrary.convertToString(false) as String)
+
+    val fhirHelpersLibrary = "cql-common/helper.json".parseSampleResourceFromFile() as Library
 
     val dataBundle =
-      loadTestResultsSampleData().apply {
+      Bundle().apply {
         addEntry().apply {
           // questionnaire-response of test results is input of this cql
           resource =
@@ -165,98 +228,71 @@
         }
       }
 
-    createTestData(dataBundle, cqlLibrary)
-
+    coEvery { fhirEngine.get(ResourceType.Library, cqlLibrary.logicalId) } returns cqlLibrary
+    coEvery { fhirEngine.get(ResourceType.Library, fhirHelpersLibrary.logicalId) } returns
+      fhirHelpersLibrary
+    coEvery { defaultRepository.create(any(), any()) } returns emptyList()
+    coEvery { configService.provideResourceTags(any()) } returns listOf()
+
+    runBlocking { fhirEngine.create(*dataBundle.entry.map { it.resource }.toTypedArray()) }
     val result =
-      fhirOperator.evaluateLibrary(
-        cqlLibrary.url,
-        dataBundle.entry.find { it.resource.resourceType == ResourceType.Patient }!!.resource.id,
-        null,
-      ) as Parameters
-
-    printResult(result)
-
+      (fhirOperator.evaluateLibrary(cqlLibrary.url, null, null, setOf()) as Parameters)
+        .parameter
+        .map { if (it.hasValue()) it.value else it.resource.encodeResourceToString() }
+
+    println(result)
+
+    Assert.assertTrue(result.contains("OUTPUT -> Correct Result"))
     Assert.assertTrue(
-      result.getParameterValues("OUTPUT").first().valueToString() == "Correct Result",
-    )
+      result.contains(
+        "OUTPUT -> \nDetails:\n" +
+          "Value (3.0) is in Normal G6PD Range 0-3\n" +
+          "Value (11.0) is in Normal Haemoglobin Range 8-12",
+      ),
+    )
+
+    val observationSlot = slot<Observation>()
+    val booleanSlot = slot<Boolean>()
+    coVerify { defaultRepository.create(capture(booleanSlot), capture(observationSlot)) }
+
     Assert.assertEquals(
-      result.getParameterValues("OUTPUT").elementAt(1).valueToString(),
-      "\nDetails:\n" +
-        "Value (3.0) is in Normal G6PD Range 0-3\n" +
-        "Value (11.0) is in Normal Haemoglobin Range 8-12",
-    )
-  }
-
-  private fun buildCqlLibrary(cql: String): Library {
-    val cqlCompiler = CqlBuilder.compile(cql)
-    val libraryIdentifier = cqlCompiler.translatedLibrary.library.identifier
-    return CqlBuilder.assembleFhirLib(
-        cqlStr = cql,
-        jsonElmStr = cqlCompiler.toJson(),
-        xmlElmStr = null,
-        libName = libraryIdentifier.id,
-        libVersion = libraryIdentifier.version,
+      "QuestionnaireResponse/TEST_QUESTIONNAIRE_RESPONSE",
+      observationSlot.captured.focusFirstRep.reference,
+    )
+    Assert.assertEquals(
+      "Correct Result",
+      observationSlot.captured.valueCodeableConcept.codingFirstRep.display,
+    )
+    Assert.assertEquals("Device Operation", observationSlot.captured.code.codingFirstRep.display)
+  }
+
+  private fun toJsonElm(cql: String): String {
+    val libraryManager = LibraryManager(ModelManager())
+    libraryManager.librarySourceLoader.registerProvider(FhirLibrarySourceProvider())
+
+    val translator: CqlTranslator =
+      CqlTranslator.fromText(
+        cql,
+        libraryManager.modelManager,
+        libraryManager,
+        *CqlTranslatorOptions.defaultOptions().options.toTypedArray(),
       )
-      .also { println(it.encodeResourceToString()) }
-  }
-
-  private fun loadTestResultsSampleData(): Bundle {
-    return Bundle().apply {
-      // output of test results extraction is input of this cql
-      "test-results-questionnaire/sample"
-        .readDir()
-        .map { it.parseSampleResource() as Resource }
-        .forEach { addEntry().apply { resource = it } }
-    }
-  }
-
-  private suspend fun createTestData(dataBundle: Bundle, cqlLibrary: Library) {
-    dataBundle.entry.forEach { fhirEngine.create(it.resource) }
-
-    knowledgeManager.install(
-      File.createTempFile(cqlLibrary.name, ".json").apply {
-        this.writeText(cqlLibrary.encodeResourceToString())
-      },
-    )
-  }
-
-  private fun printResult(result: Parameters) {
-    result.parameter.forEach {
-      println(
-        it.name +
-          " -> " +
-          if (it.hasResource()) {
-            it.resource.encodeResourceToString()
-          } else if (it.hasValue()) it.value.valueToString() else " FOUND NULL",
-      )
-    }
-  }
-
-  private fun assertOutput(
-    resource: String,
-    cqlResult: Parameters,
-    type: ResourceType,
-  ) {
-    val outputs =
-      cqlResult.parameter.map {
-        it.name to
-          if (it.hasResource()) {
-            it.resource.encodeResourceToString()
-          } else it.valueToString()
-      }
+
+    return translator.toJson().also { println(it.replace("\n", "").replace("   ", "")) }
+  }
+
+  private fun assertOutput(resource: String, cqlResult: List<String>, type: ResourceType) {
+    println(cqlResult)
 
     val expectedResource = resource.parseSampleResourceFromFile().convertToString(true)
     val cqlResultStr =
-      outputs
-        .find {
-          it.first.startsWith("OUTPUT") && it.second.contains("\"resourceType\":\"${type.name}")
-        }!!
-        .second
+      cqlResult
+        .find { it.startsWith("OUTPUT") && it.contains("\"resourceType\":\"$type\"") }!!
         .replaceTimePart()
 
     println(cqlResultStr)
     println(expectedResource as String)
 
-    Assert.assertEquals(expectedResource, cqlResultStr)
+    Assert.assertTrue(cqlResultStr.contains("OUTPUT -> $expectedResource"))
   }
 }