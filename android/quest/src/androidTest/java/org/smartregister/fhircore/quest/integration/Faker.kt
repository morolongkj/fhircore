/*
 * Copyright 2021-2024 Ona Systems, Inc
 *
 * Licensed under the Apache License, Version 2.0 (the "License");
 * you may not use this file except in compliance with the License.
 * You may obtain a copy of the License at
 *
 *       http://www.apache.org/licenses/LICENSE-2.0
 *
 * Unless required by applicable law or agreed to in writing, software
 * distributed under the License is distributed on an "AS IS" BASIS,
 * WITHOUT WARRANTIES OR CONDITIONS OF ANY KIND, either express or implied.
 * See the License for the specific language governing permissions and
 * limitations under the License.
 */

package org.smartregister.fhircore.quest.integration

import androidx.test.core.app.ApplicationProvider
import com.google.android.fhir.FhirEngine
import com.google.android.fhir.LocalChange
import com.google.android.fhir.SearchResult
import com.google.android.fhir.search.Search
import com.google.android.fhir.sync.ConflictResolver
import com.google.android.fhir.sync.upload.LocalChangesFetchMode
import com.google.android.fhir.sync.upload.SyncUploadProgress
<<<<<<< HEAD
import com.google.android.fhir.sync.upload.UploadSyncResult
=======
import com.google.android.fhir.sync.upload.UploadRequestResult
>>>>>>> 5d72b3e8
import com.google.gson.Gson
import dagger.hilt.android.testing.HiltTestApplication
import java.net.URL
import java.time.OffsetDateTime
import kotlinx.coroutines.flow.Flow
import kotlinx.coroutines.flow.flowOf
import kotlinx.coroutines.runBlocking
import kotlinx.serialization.json.Json
import okhttp3.RequestBody
import okhttp3.ResponseBody
import org.hl7.fhir.r4.model.Bundle
import org.hl7.fhir.r4.model.Composition
import org.hl7.fhir.r4.model.OperationOutcome
import org.hl7.fhir.r4.model.Patient
import org.hl7.fhir.r4.model.Resource
import org.hl7.fhir.r4.model.ResourceType
import org.smartregister.fhircore.engine.OpenSrpApplication
import org.smartregister.fhircore.engine.configuration.ConfigurationRegistry
import org.smartregister.fhircore.engine.configuration.app.AuthConfiguration
import org.smartregister.fhircore.engine.configuration.app.ConfigService
import org.smartregister.fhircore.engine.data.remote.fhir.resource.FhirResourceDataSource
import org.smartregister.fhircore.engine.data.remote.fhir.resource.FhirResourceService
import org.smartregister.fhircore.engine.sync.ResourceTag
import org.smartregister.fhircore.engine.util.DefaultDispatcherProvider
import org.smartregister.fhircore.engine.util.SharedPreferencesHelper

object Faker {

  private const val APP_DEBUG = "app/debug"

  fun buildTestConfigurationRegistry(): ConfigurationRegistry {
    val fhirEngine =
      object : FhirEngine {
        override suspend fun clearDatabase() {}

        override suspend fun count(search: Search): Long = 0

        override suspend fun create(vararg resource: Resource, isLocalOnly: Boolean): List<String> =
          emptyList()

        override suspend fun delete(type: ResourceType, id: String) {}

        override suspend fun get(type: ResourceType, id: String): Resource {
          return when (type) {
            ResourceType.Composition -> Composition()
            ResourceType.Bundle -> Bundle()
            ResourceType.Patient -> Patient()
            else -> TODO("Not yet implemented")
          }
        }

        override suspend fun getLastSyncTimeStamp(): OffsetDateTime? = OffsetDateTime.now()

        override suspend fun getLocalChanges(type: ResourceType, id: String): List<LocalChange> =
          emptyList()

        override suspend fun getUnsyncedLocalChanges(): List<LocalChange> = emptyList()

        override suspend fun purge(type: ResourceType, id: String, forcePurge: Boolean) {}

        override suspend fun purge(
          type: ResourceType,
          ids: Set<String>,
          forcePurge: Boolean,
        ) {}

        override suspend fun <R : Resource> search(search: Search): List<SearchResult<R>> =
          emptyList()

        override suspend fun syncDownload(
          conflictResolver: ConflictResolver,
          download: suspend () -> Flow<List<Resource>>,
        ) {
          download().collect {}
        }

        override suspend fun syncUpload(
          localChangesFetchMode: LocalChangesFetchMode,
<<<<<<< HEAD
          upload: suspend (List<LocalChange>) -> UploadSyncResult,
=======
          upload: suspend (List<LocalChange>) -> Flow<UploadRequestResult>,
>>>>>>> 5d72b3e8
        ): Flow<SyncUploadProgress> {
          return flowOf()
        }

        override suspend fun update(vararg resource: Resource) {}
      }

    val fhirResourceService =
      object : FhirResourceService {
        override suspend fun getResource(url: String) = Bundle()

        override suspend fun getResourceWithGatewayModeHeader(
          fhirGatewayMode: String?,
          url: String,
        ): Bundle {
          TODO("Not yet implemented")
        }

        override suspend fun insertResource(
          resourceType: String,
          id: String,
          body: RequestBody,
        ): Resource {
          TODO("Not yet implemented")
        }

        override suspend fun updateResource(
          resourceType: String,
          id: String,
          body: RequestBody,
        ): OperationOutcome {
          TODO("Not yet implemented")
        }

        override suspend fun deleteResource(resourceType: String, id: String): OperationOutcome {
          TODO("Not yet implemented")
        }

        override suspend fun fetchImage(url: String): ResponseBody? {
          TODO("Not yet implemented")
        }

        override suspend fun searchResource(
          resourceType: String,
          searchParameters: Map<String, String>,
        ): Bundle {
          TODO("Not yet implemented")
        }

        override suspend fun post(url: String, body: RequestBody): Bundle {
          TODO("Not yet implemented")
        }
      }

    val configService =
      object : ConfigService {
        override fun provideAuthConfiguration(): AuthConfiguration {
          TODO("Not yet implemented")
        }

        override fun defineResourceTags(): List<ResourceTag> {
          TODO("Not yet implemented")
        }

        override fun provideConfigurationSyncPageSize(): String {
          TODO("Not yet implemented")
        }
      }

    val json = Json {
      encodeDefaults = true
      ignoreUnknownKeys = true
      isLenient = true
      useAlternativeNames = true
    }

    val configurationRegistry =
      ConfigurationRegistry(
        fhirEngine = fhirEngine,
        fhirResourceDataSource = FhirResourceDataSource(fhirResourceService),
        sharedPreferencesHelper =
          SharedPreferencesHelper(ApplicationProvider.getApplicationContext(), gson = Gson()),
        configService = configService,
        dispatcherProvider = DefaultDispatcherProvider(),
        json = json,
        context = ApplicationProvider.getApplicationContext<HiltTestApplication>(),
        openSrpApplication =
          object : OpenSrpApplication() {
            override fun getFhirServerHost(): URL? {
              return URL("http://my_test_fhirbase_url/fhir/")
            }
          },
      )

    runBlocking {
      configurationRegistry.loadConfigurations(
        appId = APP_DEBUG,
        context = ApplicationProvider.getApplicationContext(),
      ) {}
    }

    return configurationRegistry
  }
}<|MERGE_RESOLUTION|>--- conflicted
+++ resolved
@@ -24,11 +24,7 @@
 import com.google.android.fhir.sync.ConflictResolver
 import com.google.android.fhir.sync.upload.LocalChangesFetchMode
 import com.google.android.fhir.sync.upload.SyncUploadProgress
-<<<<<<< HEAD
-import com.google.android.fhir.sync.upload.UploadSyncResult
-=======
 import com.google.android.fhir.sync.upload.UploadRequestResult
->>>>>>> 5d72b3e8
 import com.google.gson.Gson
 import dagger.hilt.android.testing.HiltTestApplication
 import java.net.URL
@@ -107,11 +103,7 @@
 
         override suspend fun syncUpload(
           localChangesFetchMode: LocalChangesFetchMode,
-<<<<<<< HEAD
-          upload: suspend (List<LocalChange>) -> UploadSyncResult,
-=======
           upload: suspend (List<LocalChange>) -> Flow<UploadRequestResult>,
->>>>>>> 5d72b3e8
         ): Flow<SyncUploadProgress> {
           return flowOf()
         }
