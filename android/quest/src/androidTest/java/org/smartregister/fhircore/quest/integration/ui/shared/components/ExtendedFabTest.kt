/*
 * Copyright 2021-2024 Ona Systems, Inc
 *
 * Licensed under the Apache License, Version 2.0 (the "License");
 * you may not use this file except in compliance with the License.
 * You may obtain a copy of the License at
 *
 *       http://www.apache.org/licenses/LICENSE-2.0
 *
 * Unless required by applicable law or agreed to in writing, software
 * distributed under the License is distributed on an "AS IS" BASIS,
 * WITHOUT WARRANTIES OR CONDITIONS OF ANY KIND, either express or implied.
 * See the License for the specific language governing permissions and
 * limitations under the License.
 */

package org.smartregister.fhircore.quest.integration.ui.shared.components

import androidx.compose.ui.platform.LocalContext
import androidx.compose.ui.test.assertIsDisplayed
import androidx.compose.ui.test.junit4.createComposeRule
import androidx.compose.ui.test.onNodeWithTag
import androidx.navigation.testing.TestNavHostController
import org.hl7.fhir.r4.model.ResourceType
import org.junit.Rule
import org.junit.Test
import org.smartregister.fhircore.engine.configuration.QuestionnaireConfig
import org.smartregister.fhircore.engine.configuration.navigation.ICON_TYPE_LOCAL
import org.smartregister.fhircore.engine.configuration.navigation.ImageConfig
import org.smartregister.fhircore.engine.configuration.navigation.NavigationMenuConfig
import org.smartregister.fhircore.engine.configuration.workflow.ActionTrigger
import org.smartregister.fhircore.engine.configuration.workflow.ApplicationWorkflow
import org.smartregister.fhircore.engine.domain.model.ActionConfig
import org.smartregister.fhircore.engine.domain.model.ResourceData
import org.smartregister.fhircore.quest.ui.shared.components.ExtendedFab
import org.smartregister.fhircore.quest.ui.shared.components.FAB_BUTTON_ROW_ICON_TEST_TAG
import org.smartregister.fhircore.quest.ui.shared.components.FAB_BUTTON_ROW_TEST_TAG
import org.smartregister.fhircore.quest.ui.shared.components.FAB_BUTTON_ROW_TEXT_TEST_TAG
import org.smartregister.fhircore.quest.ui.shared.components.FAB_BUTTON_TEST_TAG

class ExtendedFabTest {
  @get:Rule val composeRule = createComposeRule()

  private fun init() {
    composeRule.setContent {
      ExtendedFab(
        fabActions =
          listOf(
            NavigationMenuConfig(
              id = "test",
              display = "Fab Button",
              menuIconConfig = ImageConfig(type = ICON_TYPE_LOCAL, reference = "ic_user"),
              actions =
                listOf(
                  ActionConfig(
                    trigger = ActionTrigger.ON_CLICK,
                    workflow = ApplicationWorkflow.LAUNCH_QUESTIONNAIRE.name,
                    questionnaire = QuestionnaireConfig(id = "23", title = "Add Family"),
                  ),
                ),
            ),
          ),
        resourceData = ResourceData("id", ResourceType.Patient, emptyMap()),
        navController = TestNavHostController(LocalContext.current),
        lazyListState = null,
      )
    }
  }

  @Test
  fun can_initializing_extended_fab_with_null_resource_data() {
    composeRule.setContent {
      ExtendedFab(
<<<<<<< HEAD
              fabActions =
              listOf(
                      NavigationMenuConfig(
                              id = "test",
                              display = "Fab Button",
                              menuIconConfig = ImageConfig(type = ICON_TYPE_LOCAL, reference = "ic_user"),
                              actions =
                              listOf(
                                      ActionConfig(
                                              trigger = ActionTrigger.ON_CLICK,
                                              workflow = ApplicationWorkflow.LAUNCH_QUESTIONNAIRE.name,
                                              questionnaire = QuestionnaireConfig(id = "23", title = "Add Family"),
                                      ),
                              ),
                      ),
              ),
              resourceData = null,
              navController = TestNavHostController(LocalContext.current),
              lazyListState = null,
      )
    }
    composeRule
            .onNodeWithTag(FAB_BUTTON_TEST_TAG, useUnmergedTree = true)
            .assertExists()
            .assertIsDisplayed()
=======
        fabActions =
          listOf(
            NavigationMenuConfig(
              id = "test",
              display = "Fab Button",
              menuIconConfig = ImageConfig(type = ICON_TYPE_LOCAL, reference = "ic_user"),
              actions =
                listOf(
                  ActionConfig(
                    trigger = ActionTrigger.ON_CLICK,
                    workflow = ApplicationWorkflow.LAUNCH_QUESTIONNAIRE.name,
                    questionnaire = QuestionnaireConfig(id = "23", title = "Add Family"),
                  ),
                ),
            ),
          ),
        resourceData = null,
        navController = TestNavHostController(LocalContext.current),
        lazyListState = null,
      )
    }
    composeRule
      .onNodeWithTag(FAB_BUTTON_TEST_TAG, useUnmergedTree = true)
      .assertExists()
      .assertIsDisplayed()
>>>>>>> 72057211
  }

  @Test
  fun testFloatingButtonIsDisplayed() {
    init()
    composeRule
      .onNodeWithTag(FAB_BUTTON_TEST_TAG, useUnmergedTree = true)
      .assertExists()
      .assertIsDisplayed()
  }

  @Test
  fun extendedFabButtonRendersRowCorrectly() {
    init()
    composeRule
      .onNodeWithTag(FAB_BUTTON_ROW_TEST_TAG, useUnmergedTree = true)
      .assertExists()
      .assertIsDisplayed()
  }

  @Test
  fun extendedFabButtonRendersRowIconCorrectly() {
    init()
    composeRule
      .onNodeWithTag(FAB_BUTTON_ROW_ICON_TEST_TAG, useUnmergedTree = true)
      .assertExists()
      .assertIsDisplayed()
  }

  @Test
  fun testFloatingButtonWhenAnimateIsFalse() {
    composeRule.setContent {
      composeRule.mainClock.autoAdvance = false
      ExtendedFab(
        fabActions =
          listOf(
            NavigationMenuConfig(
              id = "test",
              display = "Fab Button",
              menuIconConfig = ImageConfig(type = ICON_TYPE_LOCAL, reference = "ic_user"),
              animate = false,
              actions =
                listOf(
                  ActionConfig(
                    trigger = ActionTrigger.ON_CLICK,
                    workflow = ApplicationWorkflow.LAUNCH_QUESTIONNAIRE.name,
                    questionnaire = QuestionnaireConfig(id = "23", title = "Add Family"),
                  ),
                ),
            ),
          ),
        resourceData = ResourceData("id", ResourceType.Patient, emptyMap()),
        navController = TestNavHostController(LocalContext.current),
        lazyListState = null,
      )
    }
    composeRule.run {
      onNodeWithTag(FAB_BUTTON_ROW_ICON_TEST_TAG, useUnmergedTree = true)
        .assertExists()
        .assertIsDisplayed()

      onNodeWithTag(FAB_BUTTON_ROW_TEXT_TEST_TAG, useUnmergedTree = true)
        .assertExists()
        .assertIsDisplayed()
    }
  }

  @Test
  fun testFloatingButtonWhenAnimateIsTrue() {
    composeRule.setContent {
      composeRule.mainClock.autoAdvance = false
      ExtendedFab(
        fabActions =
          listOf(
            NavigationMenuConfig(
              id = "test",
              display = "Fab Button",
              menuIconConfig = ImageConfig(type = ICON_TYPE_LOCAL, reference = "ic_user"),
              animate = true,
              actions =
                listOf(
                  ActionConfig(
                    trigger = ActionTrigger.ON_CLICK,
                    workflow = ApplicationWorkflow.LAUNCH_QUESTIONNAIRE.name,
                    questionnaire = QuestionnaireConfig(id = "23", title = "Add Family"),
                  ),
                ),
            ),
          ),
        resourceData = ResourceData("id", ResourceType.Patient, emptyMap()),
        navController = TestNavHostController(LocalContext.current),
        lazyListState = null,
      )
    }
    composeRule.run {
      onNodeWithTag(FAB_BUTTON_ROW_ICON_TEST_TAG, useUnmergedTree = true)
        .assertExists()
        .assertIsDisplayed()

      onNodeWithTag(FAB_BUTTON_ROW_TEXT_TEST_TAG, useUnmergedTree = true).assertDoesNotExist()
    }
  }
}<|MERGE_RESOLUTION|>--- conflicted
+++ resolved
@@ -71,33 +71,6 @@
   fun can_initializing_extended_fab_with_null_resource_data() {
     composeRule.setContent {
       ExtendedFab(
-<<<<<<< HEAD
-              fabActions =
-              listOf(
-                      NavigationMenuConfig(
-                              id = "test",
-                              display = "Fab Button",
-                              menuIconConfig = ImageConfig(type = ICON_TYPE_LOCAL, reference = "ic_user"),
-                              actions =
-                              listOf(
-                                      ActionConfig(
-                                              trigger = ActionTrigger.ON_CLICK,
-                                              workflow = ApplicationWorkflow.LAUNCH_QUESTIONNAIRE.name,
-                                              questionnaire = QuestionnaireConfig(id = "23", title = "Add Family"),
-                                      ),
-                              ),
-                      ),
-              ),
-              resourceData = null,
-              navController = TestNavHostController(LocalContext.current),
-              lazyListState = null,
-      )
-    }
-    composeRule
-            .onNodeWithTag(FAB_BUTTON_TEST_TAG, useUnmergedTree = true)
-            .assertExists()
-            .assertIsDisplayed()
-=======
         fabActions =
           listOf(
             NavigationMenuConfig(
@@ -123,7 +96,6 @@
       .onNodeWithTag(FAB_BUTTON_TEST_TAG, useUnmergedTree = true)
       .assertExists()
       .assertIsDisplayed()
->>>>>>> 72057211
   }
 
   @Test
