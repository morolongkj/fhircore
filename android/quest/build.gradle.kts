--- conflicted
+++ resolved
@@ -71,15 +71,12 @@
     buildConfigField("String", "OAUTH_BASE_URL", """"${project.extra["OAUTH_BASE_URL"]}"""")
     buildConfigField("String", "OAUTH_CLIENT_ID", """"${project.extra["OAUTH_CLIENT_ID"]}"""")
     buildConfigField("String", "OAUTH_SCOPE", """"${project.extra["OAUTH_SCOPE"]}"""")
-<<<<<<< HEAD
+    buildConfigField("String", "OPENSRP_APP_ID", """${project.extra["OPENSRP_APP_ID"]}""")
     buildConfigField(
       "String",
       "OAUTH_CLIENT_SECRET",
       """"${project.extra["OAUTH_CLIENT_SECRET"]}"""",
     )
-=======
-    buildConfigField("String", "OPENSRP_APP_ID", """${project.extra["OPENSRP_APP_ID"]}""")
->>>>>>> 60048182
     buildConfigField("String", "CONFIGURATION_SYNC_PAGE_SIZE", """"100"""")
     buildConfigField("String", "SENTRY_DSN", """"${project.extra["SENTRY_DSN"]}"""")
     buildConfigField("String", "BUILD_DATE", "\"$buildDate\"")
