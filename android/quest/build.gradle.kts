--- conflicted
+++ resolved
@@ -154,11 +154,7 @@
     dataBinding = true
   }
 
-<<<<<<< HEAD
-  composeOptions { kotlinCompilerExtensionVersion = "1.4.2" }
-=======
   composeOptions { kotlinCompilerExtensionVersion = "1.4.3" }
->>>>>>> 595f422a
 
   testOptions {
     animationsDisabled = true
