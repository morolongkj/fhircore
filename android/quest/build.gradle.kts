--- conflicted
+++ resolved
@@ -64,14 +64,8 @@
   defaultConfig {
     applicationId = "org.smartregister.opensrp"
     minSdk = 26
-<<<<<<< HEAD
-    targetSdk = 34
-    versionCode = 4
-    versionName = "1.0.0"
-=======
     versionCode = 7
     versionName = "1.0.1"
->>>>>>> 14e98bfd
     multiDexEnabled = true
 
     buildConfigField("boolean", "SKIP_AUTH_CHECK", "false")
@@ -411,12 +405,8 @@
   implementation(libs.accompanist.pager.indicators)
   implementation(libs.dagger.hilt.android)
   implementation(libs.hilt.work)
-<<<<<<< HEAD
-  implementation(libs.cql.measure.evaluator)
   implementation(platform(libs.firebase.bom))
   implementation(libs.firebase.messaging.ktx)
-=======
->>>>>>> 14e98bfd
 
   // Annotation processors
   kapt(libs.hilt.compiler)
