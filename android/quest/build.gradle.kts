import com.android.build.api.variant.FilterConfiguration.FilterType
import java.io.FileReader
import java.text.SimpleDateFormat
import java.util.Date
import java.util.Locale
import org.gradle.api.tasks.testing.logging.TestLogEvent
import org.json.JSONArray
import org.json.JSONObject

plugins {
  `jacoco-report`
  `project-properties`
  `ktlint`
  id("com.android.application")
  id("kotlin-android")
  id("kotlin-kapt")
  id("kotlin-parcelize")
  id("de.mannodermaus.android-junit5")
  id("org.jetbrains.kotlin.plugin.serialization")
  id("dagger.hilt.android.plugin")
  id("androidx.navigation.safeargs")
  id("org.sonarqube") version "3.5.0.2730"
  id("io.sentry.android.gradle") version "3.5.0"
}

sonar {
  properties {
    property("sonar.projectKey", "fhircore")
    property("sonar.kotlin.source.version", libs.kotlin)
    property(
      "sonar.androidLint.reportPaths",
      "${project.buildDir}/reports/lint-results-opensrpDebug.xml",
    )
    property("sonar.host.url", System.getenv("SONAR_HOST_URL"))
    property("sonar.login", System.getenv("SONAR_TOKEN"))
    property("sonar.sourceEncoding", "UTF-8")
    property(
      "sonar.kotlin.threads",
      (Runtime.getRuntime().availableProcessors() / 2).takeIf { it > 0 } ?: 1,
    )
    property(
      "sonar.exclusions",
      """**/*Test*/**,
          **/*test*/**,
          **/.gradle/**,
          **/R.class,
          *.json,
          *.yaml""",
    )
  }
}

android {
  compileSdk = BuildConfigs.compileSdk

  val buildDate = SimpleDateFormat("yyyy-MM-dd HH:mm:ss", Locale.getDefault()).format(Date())

  namespace = "org.smartregister.fhircore.quest"

  defaultConfig {
<<<<<<< HEAD
    applicationId = "org.smartregister.opensrp"
    minSdk = 26
    versionCode = 7
    versionName = "1.0.1"
=======
    applicationId = BuildConfigs.applicationId
    minSdk = BuildConfigs.minSdk
    versionCode = BuildConfigs.versionCode
    versionName = BuildConfigs.versionName
>>>>>>> 5d72b3e8
    multiDexEnabled = true

    buildConfigField("boolean", "SKIP_AUTH_CHECK", "false")
    buildConfigField("String", "FHIR_BASE_URL", """"${project.extra["FHIR_BASE_URL"]}"""")
    buildConfigField("String", "OAUTH_BASE_URL", """"${project.extra["OAUTH_BASE_URL"]}"""")
    buildConfigField("String", "OAUTH_CLIENT_ID", """"${project.extra["OAUTH_CLIENT_ID"]}"""")
    buildConfigField("String", "OAUTH_SCOPE", """"${project.extra["OAUTH_SCOPE"]}"""")
    buildConfigField("String", "OPENSRP_APP_ID", """${project.extra["OPENSRP_APP_ID"]}""")
    buildConfigField("String", "CONFIGURATION_SYNC_PAGE_SIZE", """"100"""")
    buildConfigField("String", "SENTRY_DSN", """"${project.extra["SENTRY_DSN"]}"""")
    buildConfigField("String", "BUILD_DATE", "\"$buildDate\"")

    testInstrumentationRunner = "org.smartregister.fhircore.quest.QuestTestRunner"
    testInstrumentationRunnerArguments["additionalTestOutputDir"] = "/sdcard/Download"
    testInstrumentationRunnerArguments["androidx.benchmark.suppressErrors"] =
      "ACTIVITY-MISSING,CODE-COVERAGE,DEBUGGABLE,UNLOCKED,EMULATOR"

    // The following argument makes the Android Test Orchestrator run its
    // "pm clear" command after each test invocation. This command ensures
    // that the app's state is completely cleared between tests.
    testInstrumentationRunnerArguments["clearPackageData"] = "true"
  }

  signingConfigs {
    create("release") {
      enableV1Signing = false
      enableV2Signing = true
      keyAlias = System.getenv("KEYSTORE_ALIAS") ?: """${project.extra["KEYSTORE_ALIAS"]}"""
      keyPassword = System.getenv("KEY_PASSWORD") ?: """${project.extra["KEY_PASSWORD"]}"""
      storePassword =
        System.getenv("KEYSTORE_PASSWORD") ?: """${project.extra["KEYSTORE_PASSWORD"]}"""
      storeFile = file(System.getProperty("user.home") + "/fhircore.keystore.jks")
    }
  }

  buildTypes {
    getByName("debug") { enableUnitTestCoverage = true }
    create("benchmark") {
      signingConfig = signingConfigs.getByName("debug")
      matchingFallbacks += listOf("debug")
      isDebuggable = true
    }

    create("debugNonProxy") { initWith(getByName("debug")) }

    getByName("release") {
      isMinifyEnabled = false
      proguardFiles(getDefaultProguardFile("proguard-android-optimize.txt"), "proguard-rules.pro")
      signingConfig = signingConfigs.getByName("release")
    }
  }

  packaging {
    resources.excludes.addAll(
      listOf(
        "META-INF/ASL-2.0.txt",
        "META-INF/LGPL-3.0.txt",
        "license.html",
        "readme.html",
        "META-INF/DEPENDENCIES",
        "META-INF/LICENSE",
        "META-INF/LICENSE.txt",
        "META-INF/license.txt",
        "META-INF/license.html",
        "META-INF/LICENSE.md",
        "META-INF/NOTICE",
        "META-INF/NOTICE.txt",
        "META-INF/NOTICE.md",
        "META-INF/notice.txt",
        "META-INF/ASL2.0",
        "META-INF/ASL-2.0.txt",
        "META-INF/LGPL-3.0.txt",
        "META-INF/sun-jaxb.episode",
        "META-INF/*.kotlin_module",
        "META-INF/AL2.0",
        "META-INF/LGPL2.1",
        "META-INF/INDEX.LIST",
      ),
    )
  }

  compileOptions {
    isCoreLibraryDesugaringEnabled = true
    sourceCompatibility = JavaVersion.VERSION_17
    targetCompatibility = JavaVersion.VERSION_17
  }

  kotlinOptions {
    jvmTarget = JavaVersion.VERSION_17.toString()
    freeCompilerArgs = listOf("-Xjvm-default=all-compatibility", "-opt-in=kotlin.RequiresOptIn")
  }

  buildFeatures {
    compose = true
    viewBinding = true
    dataBinding = true
    buildConfig = true
  }

<<<<<<< HEAD
  composeOptions { kotlinCompilerExtensionVersion = "1.5.8" }
=======
  composeOptions { kotlinCompilerExtensionVersion = BuildConfigs.kotlinCompilerExtensionVersion }
>>>>>>> 5d72b3e8

  testOptions {
    execution = "ANDROIDX_TEST_ORCHESTRATOR"
    animationsDisabled = true

    unitTests {
      isIncludeAndroidResources = true
      isReturnDefaultValues = true
    }
  }

<<<<<<< HEAD
  testCoverage { jacocoVersion = "0.8.11" }
=======
  testCoverage { jacocoVersion = BuildConfigs.jacocoVersion }
>>>>>>> 5d72b3e8

  lint { abortOnError = false }

  flavorDimensions += "apps"

  productFlavors {
    create("opensrp") {
      dimension = "apps"
      manifestPlaceholders["appLabel"] = "OpenSRP"
      isDefault = true
    }

    create("ecbis") {
      dimension = "apps"
      applicationIdSuffix = ".ecbis"
      versionNameSuffix = "-ecbis"
      manifestPlaceholders["appLabel"] = "MOH eCBIS"
    }

    create("ecbis_preview") {
      dimension = "apps"
      applicationIdSuffix = ".ecbis_preview"
      versionNameSuffix = "-ecbis_preview"
      manifestPlaceholders["appLabel"] = "MOH eCBIS Preview"
    }

    create("g6pd") {
      dimension = "apps"
      applicationIdSuffix = ".g6pd"
      versionNameSuffix = "-g6pd"
      manifestPlaceholders["appLabel"] = "G6PD"
    }

    create("mwcore") {
      dimension = "apps"
      applicationIdSuffix = ".mwcore"
      versionNameSuffix = "-mwcore"
      manifestPlaceholders["appLabel"] = "Malawi Core"
    }

    create("afyayangu") {
      dimension = "apps"
      applicationIdSuffix = ".afyayangu"
      versionNameSuffix = "-afyayangu"
      manifestPlaceholders["appLabel"] = "Afya Yangu"
    }

    create("map") {
      dimension = "apps"
      applicationIdSuffix = ".map"
      versionNameSuffix = "-map"
      manifestPlaceholders["appLabel"] = "Geo Widget"
    }

    create("echis") {
      dimension = "apps"
      applicationIdSuffix = ".echis"
      versionNameSuffix = "-echis"
      manifestPlaceholders["appLabel"] = "MOH eCHIS"
    }

    create("sidBunda") {
      dimension = "apps"
      applicationIdSuffix = ".sidBunda"
      versionNameSuffix = "-sidBunda"
      manifestPlaceholders["appLabel"] = "BidanKu"
    }

    create("sidCadre") {
      dimension = "apps"
      applicationIdSuffix = ".sidCadre"
      versionNameSuffix = "-sidCadre"
      manifestPlaceholders["appLabel"] = "KaderKu"
    }
    create("sidEir") {
      dimension = "apps"
      applicationIdSuffix = ".sidEir"
      versionNameSuffix = "-sidEir"
      manifestPlaceholders["appLabel"] = "VaksinatorKu"
    }

    create("diabetesCompass") {
      dimension = "apps"
      applicationIdSuffix = ".diabetesCompass"
      versionNameSuffix = "-diabetesCompass"
      manifestPlaceholders["appLabel"] = "Diabetes Compass"
    }

    create("diabetesCompassClinic") {
      dimension = "apps"
      applicationIdSuffix = ".diabetesCompassClinic"
      versionNameSuffix = "-diabetesCompassClinic"
      manifestPlaceholders["appLabel"] = "Diabetes Compass Clinic"
    }

    create("zeir") {
      dimension = "apps"
      applicationIdSuffix = ".zeir"
      versionNameSuffix = "-zeir"
      manifestPlaceholders["appLabel"] = "ZEIR"
    }

    create("gizEir") {
      dimension = "apps"
      applicationIdSuffix = ".gizeir"
      versionNameSuffix = "-gizeir"
      manifestPlaceholders["appLabel"] = "GIZ EIR"
    }

    create("engage") {
      dimension = "apps"
      applicationIdSuffix = ".engage"
      versionNameSuffix = "-engage"
      manifestPlaceholders["appLabel"] = "Engage"
    }

    create("eir") {
      dimension = "apps"
      applicationIdSuffix = ".who_eir"
      versionNameSuffix = "-who_eir"
      manifestPlaceholders["appLabel"] = "WHO EIR"
    }
    create("psi-eswatini") {
      dimension = "apps"
      applicationIdSuffix = ".psi_eswatini"
      versionNameSuffix = "-psi_eswatini"
      manifestPlaceholders["appLabel"] = "PSI WFA"
    }
    create("eusm") {
      dimension = "apps"
      applicationIdSuffix = ".eusm"
      versionNameSuffix = "-eusm"
      manifestPlaceholders["appLabel"] = "EUSM"
    }
    create("demoEir") {
      dimension = "apps"
      applicationIdSuffix = ".demoEir"
      versionNameSuffix = "-demoEir"
      manifestPlaceholders["appLabel"] = "OpenSRP EIR"
    }
  }

  applicationVariants.all {
    val variant = this
    variant.resValue("string", "authenticator_account_type", "\"${applicationId}\"")
    variant.resValue(
      "string",
      "app_name",
      "\"${variant.mergedFlavor.manifestPlaceholders["appLabel"]}\"",
    )
  }

  splits {
    abi {
      isEnable = false

      reset()

      // A list of ABIs for Gradle to create APKs for.
      include("armeabi-v7a", "x86", "arm64-v8a", "x86_64")

      isUniversalApk = false
    }
  }
}

val abiCodes =
  mapOf(
    "armeabi" to 1,
    "armeabi-v7a" to 2,
    "arm64-v8a" to 3,
    "mips" to 4,
    "x86" to 5,
    "x86_64" to 6,
  )

// For each APK output variant, override versionCode with a combination of
// ext.abiCodes * 10000 + variant.versionCode. In this example, variant.versionCode
// is equal to defaultConfig.versionCode. If you configure product flavors that
// define their own versionCode, variant.versionCode uses that value instead.
androidComponents {
  onVariants { variant ->
    variant.outputs.forEach { output ->
      val name = output.filters.find { it.filterType == FilterType.ABI }?.identifier

      // Stores the value of ext.abiCodes that is associated with the ABI for this variant.
      val baseAbiCode = abiCodes[name]
      // Because abiCodes.get() returns null for ABIs that are not mapped by ext.abiCodes,
      // the following code doesn't override the version code for universal APKs.
      // However, because you want universal APKs to have the lowest version code,
      // this outcome is desirable.
      if (baseAbiCode != null) {
        // Assigns the new version code to versionCodeOverride, which changes the
        // version code for only the output APK, not for the variant itself. Skipping
        // this step causes Gradle to use the value of variant.versionCode for the APK.
        output.versionCode.set(baseAbiCode * 10000 + (output.versionCode.orNull ?: 0))
      }
    }
  }
}

tasks.withType<Test> {
  testLogging { events = setOf(TestLogEvent.FAILED) }
  minHeapSize = "4608m"
  maxHeapSize = "4608m"
  maxParallelForks = (Runtime.getRuntime().availableProcessors() / 2).takeIf { it > 0 } ?: 1
}

configurations { all { exclude(group = "xpp3") } }

dependencies {
  coreLibraryDesugaring(libs.core.desugar)

  // Application dependencies
  implementation(project(":engine"))
  implementation(project(":geowidget")) { isTransitive = true }
  implementation(libs.core.ktx)
  implementation(libs.appcompat)
  implementation(libs.material)
  implementation(libs.dagger.hilt.android)
  implementation(libs.hilt.work)
<<<<<<< HEAD

  implementation(kotlin("reflect"))
=======
  implementation(libs.play.services.location)
>>>>>>> 5d72b3e8

  // Annotation processors
  kapt(libs.hilt.compiler)
  kapt(libs.dagger.hilt.compiler)

  testRuntimeOnly(libs.bundles.junit.jupiter.runtime)

  // Unit test dependencies
  testImplementation(libs.junit.jupiter.api)
  testImplementation(libs.robolectric)
  testImplementation(libs.bundles.junit.test)
  testImplementation(libs.core.testing)
  testImplementation(libs.mockk)
  testImplementation(libs.kotlinx.coroutines.test)
  testImplementation(libs.dagger.hilt.android.testing)
  testImplementation(libs.navigation.testing)
  testImplementation(libs.kotlin.test)
  testImplementation(libs.work.testing)

  // To run only on debug builds
  debugImplementation(libs.ui.test.manifest)
  debugImplementation(libs.fragment.testing)
  //    debugImplementation(libs.leakcanary.android)

  // Annotation processors for test
  kaptTest(libs.dagger.hilt.android.compiler)
  kaptAndroidTest(libs.dagger.hilt.android.compiler)

  androidTestUtil(libs.orchestrator)

  // Android test dependencies
  androidTestImplementation(libs.bundles.junit.test)
  androidTestImplementation(libs.runner)
  androidTestImplementation(libs.ui.test.junit4)
  androidTestImplementation(libs.dagger.hilt.android.testing)
  androidTestImplementation(libs.mockk.android)
  androidTestImplementation(libs.benchmark.junit)
  androidTestImplementation(libs.work.testing)
  androidTestImplementation(libs.navigation.testing)
  // Android Test dependencies
  androidTestImplementation(libs.junit)
  androidTestImplementation(libs.espresso.core)

  ktlint(libs.ktlint.main) {
    attributes { attribute(Bundling.BUNDLING_ATTRIBUTE, objects.named(Bundling.EXTERNAL)) }
  }
  ktlint(project(":linting"))
}

/**
 * This task compares the performance benchmark results to the expected benchmark results and throws
 * an error if the result is past the expected result and margin. A message will also be printed if
 * the performance significantly improves.
 */
task("evaluatePerformanceBenchmarkResults") {
  val expectedPerformanceLimitsFile = project.file("expected-results.json")
  val resultsFile = project.file("org.smartregister.opensrp.ecbis-benchmarkData.json")

  doLast {
    if (resultsFile.exists()) {
      // Read the expectations file
      val expectedResultsMap: HashMap<String, HashMap<String, Double>> = hashMapOf()

      JSONObject(FileReader(expectedPerformanceLimitsFile).readText()).run {
        keys().forEach { key ->
          val resultMaxDeltaMap: HashMap<String, Double> = hashMapOf()
          val methodExpectedResults = this.getJSONObject(key.toString())

          methodExpectedResults.keys().forEach { expectedResultsKey ->
            resultMaxDeltaMap.put(
              expectedResultsKey.toString(),
              methodExpectedResults.getDouble(expectedResultsKey.toString()),
            )
          }

          expectedResultsMap[key.toString()] = resultMaxDeltaMap
        }
      }

      // Loop through the results file updating the results
      JSONObject(FileReader(resultsFile).readText()).run {
        getJSONArray("benchmarks").iterator().forEach { any ->
          val benchmarkResult = any as JSONObject
          val fullName = benchmarkResult.getTestName()
          val timings = benchmarkResult.getJSONObject("metrics").getJSONObject("timeNs")

          val median = timings.getDouble("median")
          val expectedTimings = expectedResultsMap[fullName]

          if (expectedTimings == null) {
            System.err.println(
              "Metrics for $fullName could not be found in expected-results.json. Kindly add this to the file",
            )
          } else {
            val expectedMaxTiming = (expectedTimings.get("max") ?: 0e1)
            val timingMargin = (expectedTimings.get("margin") ?: 0e1)

            if (median > (expectedMaxTiming + timingMargin)) {
              throw Exception(
                "$fullName test passes the threshold of ${expectedMaxTiming + timingMargin} Ns. The timing is $median Ns",
              )
            } else if (median <= (expectedMaxTiming - timingMargin)) {
              System.out.println(
                "Improvement: Test $fullName took $median vs min of ${expectedMaxTiming - timingMargin}",
              )
            } else {
              System.out.println(
                "Test $fullName took $median vs Range[${expectedMaxTiming - timingMargin} to ${expectedMaxTiming + timingMargin}] Ns",
              )
            }
          }
        }
      }
    } else {
      throw Exception(
        "Results file could not be found in  ${resultsFile.path}. Make sure this file is on the devices. It should be listed in the previous step after adb shell ls /sdcard/Download/",
      )
    }
  }
}

fun JSONObject.getTestName(): String {
  val className = getString("className").substringAfterLast(".")
  val methodName = getString("name").substringAfterLast("_")

  return "$className#$methodName"
}

operator fun JSONArray.iterator(): Iterator<JSONObject> =
  (0 until length()).asSequence().map { get(it) as JSONObject }.iterator()<|MERGE_RESOLUTION|>--- conflicted
+++ resolved
@@ -58,17 +58,10 @@
   namespace = "org.smartregister.fhircore.quest"
 
   defaultConfig {
-<<<<<<< HEAD
-    applicationId = "org.smartregister.opensrp"
-    minSdk = 26
-    versionCode = 7
-    versionName = "1.0.1"
-=======
     applicationId = BuildConfigs.applicationId
     minSdk = BuildConfigs.minSdk
     versionCode = BuildConfigs.versionCode
     versionName = BuildConfigs.versionName
->>>>>>> 5d72b3e8
     multiDexEnabled = true
 
     buildConfigField("boolean", "SKIP_AUTH_CHECK", "false")
@@ -168,11 +161,7 @@
     buildConfig = true
   }
 
-<<<<<<< HEAD
-  composeOptions { kotlinCompilerExtensionVersion = "1.5.8" }
-=======
   composeOptions { kotlinCompilerExtensionVersion = BuildConfigs.kotlinCompilerExtensionVersion }
->>>>>>> 5d72b3e8
 
   testOptions {
     execution = "ANDROIDX_TEST_ORCHESTRATOR"
@@ -184,11 +173,7 @@
     }
   }
 
-<<<<<<< HEAD
-  testCoverage { jacocoVersion = "0.8.11" }
-=======
   testCoverage { jacocoVersion = BuildConfigs.jacocoVersion }
->>>>>>> 5d72b3e8
 
   lint { abortOnError = false }
 
@@ -410,12 +395,7 @@
   implementation(libs.material)
   implementation(libs.dagger.hilt.android)
   implementation(libs.hilt.work)
-<<<<<<< HEAD
-
-  implementation(kotlin("reflect"))
-=======
   implementation(libs.play.services.location)
->>>>>>> 5d72b3e8
 
   // Annotation processors
   kapt(libs.hilt.compiler)
