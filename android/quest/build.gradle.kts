import com.android.build.api.variant.FilterConfiguration.FilterType
import java.io.FileReader
import java.text.SimpleDateFormat
import java.util.Date
import java.util.Locale
import org.gradle.api.tasks.testing.logging.TestLogEvent
import org.json.JSONArray
import org.json.JSONObject

buildscript {
  apply(from = "../jacoco.gradle.kts")
  apply(from = "../properties.gradle.kts")
  apply(from = "../ktlint.gradle.kts")
}

plugins {
  id("com.android.application")
  id("kotlin-android")
  id("kotlin-kapt")
  id("kotlin-parcelize")
  id("de.mannodermaus.android-junit5")
  id("org.jetbrains.kotlin.plugin.serialization")
  id("dagger.hilt.android.plugin")
  id("androidx.navigation.safeargs")
  id("org.sonarqube") version "3.5.0.2730"
  id("io.sentry.android.gradle") version "3.5.0"
}

sonar {
  properties {
    property("sonar.projectKey", "fhircore")
    property("sonar.kotlin.source.version", libs.kotlin)
    property(
      "sonar.androidLint.reportPaths",
      "${project.buildDir}/reports/lint-results-opensrpDebug.xml",
    )
    property("sonar.host.url", System.getenv("SONAR_HOST_URL"))
    property("sonar.login", System.getenv("SONAR_TOKEN"))
    property("sonar.sourceEncoding", "UTF-8")
    property(
      "sonar.kotlin.threads",
      (Runtime.getRuntime().availableProcessors() / 2).takeIf { it > 0 } ?: 1,
    )
    property(
      "sonar.exclusions",
      """**/*Test*/**,
          **/*test*/**,
          **/.gradle/**,
          **/R.class,
          *.json,
          *.yaml""",
    )
  }
}

android {
  compileSdk = 34

<<<<<<< HEAD
  namespace = "org.smartregister.fhircore.quest"
=======
  val buildDate = SimpleDateFormat("yyyy-MM-dd HH:mm:ss", Locale.getDefault()).format(Date())
>>>>>>> cb1ffd86

  defaultConfig {
    applicationId = "org.smartregister.opensrp"
    minSdk = 26
    versionCode = 7
    versionName = "1.0.1"
    multiDexEnabled = true

    buildConfigField("boolean", "SKIP_AUTH_CHECK", "false")
    buildConfigField("String", "FHIR_BASE_URL", """"${project.extra["FHIR_BASE_URL"]}"""")
    buildConfigField("String", "OAUTH_BASE_URL", """"${project.extra["OAUTH_BASE_URL"]}"""")
    buildConfigField("String", "OAUTH_CLIENT_ID", """"${project.extra["OAUTH_CLIENT_ID"]}"""")
    buildConfigField("String", "OAUTH_SCOPE", """"${project.extra["OAUTH_SCOPE"]}"""")
    buildConfigField("String", "OPENSRP_APP_ID", """${project.extra["OPENSRP_APP_ID"]}""")
    buildConfigField("String", "CONFIGURATION_SYNC_PAGE_SIZE", """"100"""")
    buildConfigField("String", "SENTRY_DSN", """"${project.extra["SENTRY_DSN"]}"""")
    buildConfigField("String", "BUILD_DATE", "\"$buildDate\"")

    testInstrumentationRunner = "org.smartregister.fhircore.quest.QuestTestRunner"
    testInstrumentationRunnerArguments["additionalTestOutputDir"] = "/sdcard/Download"
    testInstrumentationRunnerArguments["androidx.benchmark.suppressErrors"] =
      "ACTIVITY-MISSING,CODE-COVERAGE,DEBUGGABLE,UNLOCKED,EMULATOR"
  }

  signingConfigs {
    create("release") {
      enableV1Signing = false
      enableV2Signing = true
      keyAlias = System.getenv("KEYSTORE_ALIAS") ?: """${project.extra["KEYSTORE_ALIAS"]}"""
      keyPassword = System.getenv("KEY_PASSWORD") ?: """${project.extra["KEY_PASSWORD"]}"""
      storePassword =
        System.getenv("KEYSTORE_PASSWORD") ?: """${project.extra["KEYSTORE_PASSWORD"]}"""
      storeFile = file(System.getProperty("user.home") + "/fhircore.keystore.jks")
    }
  }

  buildTypes {
    getByName("debug") { enableUnitTestCoverage = true }
    create("benchmark") {
      signingConfig = signingConfigs.getByName("debug")
      matchingFallbacks += listOf("debug")
      isDebuggable = true
    }

    create("debugNonProxy") { initWith(getByName("debug")) }

    getByName("release") {
      isMinifyEnabled = false
      proguardFiles(getDefaultProguardFile("proguard-android-optimize.txt"), "proguard-rules.pro")
      signingConfig = signingConfigs.getByName("release")
    }
  }

  packaging {
    resources.excludes.addAll(
      listOf(
        "META-INF/ASL-2.0.txt",
        "META-INF/LGPL-3.0.txt",
        "license.html",
        "readme.html",
        "META-INF/DEPENDENCIES",
        "META-INF/LICENSE",
        "META-INF/LICENSE.txt",
        "META-INF/license.txt",
        "META-INF/license.html",
        "META-INF/LICENSE.md",
        "META-INF/NOTICE",
        "META-INF/NOTICE.txt",
        "META-INF/NOTICE.md",
        "META-INF/notice.txt",
        "META-INF/ASL2.0",
        "META-INF/ASL-2.0.txt",
        "META-INF/LGPL-3.0.txt",
        "META-INF/sun-jaxb.episode",
        "META-INF/*.kotlin_module",
        "META-INF/AL2.0",
        "META-INF/LGPL2.1",
        "META-INF/INDEX.LIST",
      ),
    )
  }

  compileOptions {
    isCoreLibraryDesugaringEnabled = true
    sourceCompatibility = JavaVersion.VERSION_17
    targetCompatibility = JavaVersion.VERSION_17
  }

  kotlinOptions {
    jvmTarget = JavaVersion.VERSION_17.toString()
    freeCompilerArgs = listOf("-Xjvm-default=all-compatibility", "-opt-in=kotlin.RequiresOptIn")
  }

  buildFeatures {
    compose = true
    viewBinding = true
    dataBinding = true
    buildConfig = true
  }

  composeOptions { kotlinCompilerExtensionVersion = "1.4.6" }

  testOptions {
    animationsDisabled = true

    unitTests {
      isIncludeAndroidResources = true
      isReturnDefaultValues = true
    }
  }

  testCoverage { jacocoVersion = "0.8.11" }

  lint { abortOnError = false }

  flavorDimensions += "apps"

  productFlavors {
    create("opensrp") {
      dimension = "apps"
      manifestPlaceholders["appLabel"] = "OpenSRP"
      isDefault = true
    }

    create("ecbis") {
      dimension = "apps"
      applicationIdSuffix = ".ecbis"
      versionNameSuffix = "-ecbis"
      manifestPlaceholders["appLabel"] = "MOH eCBIS"
    }

    create("ecbis_preview") {
      dimension = "apps"
      applicationIdSuffix = ".ecbis_preview"
      versionNameSuffix = "-ecbis_preview"
      manifestPlaceholders["appLabel"] = "MOH eCBIS Preview"
    }

    create("g6pd") {
      dimension = "apps"
      applicationIdSuffix = ".g6pd"
      versionNameSuffix = "-g6pd"
      manifestPlaceholders["appLabel"] = "G6PD"
    }

    create("mwcore") {
      dimension = "apps"
      applicationIdSuffix = ".mwcore"
      versionNameSuffix = "-mwcore"
      manifestPlaceholders["appLabel"] = "Malawi Core"
    }

    create("afyayangu") {
      dimension = "apps"
      applicationIdSuffix = ".afyayangu"
      versionNameSuffix = "-afyayangu"
      manifestPlaceholders["appLabel"] = "Afya Yangu"
    }

    create("map") {
      dimension = "apps"
      applicationIdSuffix = ".map"
      versionNameSuffix = "-map"
      manifestPlaceholders["appLabel"] = "Geo Widget"
    }

    create("echis") {
      dimension = "apps"
      applicationIdSuffix = ".echis"
      versionNameSuffix = "-echis"
      manifestPlaceholders["appLabel"] = "MOH eCHIS"
    }

    create("sidBunda") {
      dimension = "apps"
      applicationIdSuffix = ".sidBunda"
      versionNameSuffix = "-sidBunda"
      manifestPlaceholders["appLabel"] = "Bunda ANC"
    }

    create("sidCadre") {
      dimension = "apps"
      applicationIdSuffix = ".sidCadre"
      versionNameSuffix = "-sidCadre"
      manifestPlaceholders["appLabel"] = "Cadre App"
    }
    create("sidEir") {
      dimension = "apps"
      applicationIdSuffix = ".sidEir"
      versionNameSuffix = "-sidEir"
      manifestPlaceholders["appLabel"] = "SID EIR"
    }

    create("wdf") {
      dimension = "apps"
      applicationIdSuffix = ".wdf"
      versionNameSuffix = "-wdf"
      manifestPlaceholders["appLabel"] = "Diabetes Compass"
    }

    create("zeir") {
      dimension = "apps"
      applicationIdSuffix = ".zeir"
      versionNameSuffix = "-zeir"
      manifestPlaceholders["appLabel"] = "ZEIR"
    }

    create("engage") {
      dimension = "apps"
      applicationIdSuffix = ".engage"
      versionNameSuffix = "-engage"
      manifestPlaceholders["appLabel"] = "Engage"
    }

    create("eir") {
      dimension = "apps"
      applicationIdSuffix = ".who_eir"
      versionNameSuffix = "-who_eir"
      manifestPlaceholders["appLabel"] = "WHO EIR"
    }
    create("psi-eswatini") {
      dimension = "apps"
      applicationIdSuffix = ".psi_eswatini"
      versionNameSuffix = "-psi_eswatini"
      manifestPlaceholders["appLabel"] = "PSI WFA"
    }
  }

  applicationVariants.all {
    val variant = this
    variant.resValue("string", "authenticator_account_type", "\"${applicationId}\"")
    variant.resValue(
      "string",
      "app_name",
      "\"${variant.mergedFlavor.manifestPlaceholders["appLabel"]}\"",
    )
  }

  splits {
    abi {
      isEnable = false

      reset()

      // A list of ABIs for Gradle to create APKs for.
      include("armeabi-v7a", "x86", "arm64-v8a", "x86_64")

      isUniversalApk = false
    }
  }
}

val abiCodes =
  mapOf(
    "armeabi" to 1,
    "armeabi-v7a" to 2,
    "arm64-v8a" to 3,
    "mips" to 4,
    "x86" to 5,
    "x86_64" to 6,
  )

// For each APK output variant, override versionCode with a combination of
// ext.abiCodes * 10000 + variant.versionCode. In this example, variant.versionCode
// is equal to defaultConfig.versionCode. If you configure product flavors that
// define their own versionCode, variant.versionCode uses that value instead.
androidComponents {
  onVariants { variant ->
    variant.outputs.forEach { output ->
      val name = output.filters.find { it.filterType == FilterType.ABI }?.identifier

      // Stores the value of ext.abiCodes that is associated with the ABI for this variant.
      val baseAbiCode = abiCodes[name]
      // Because abiCodes.get() returns null for ABIs that are not mapped by ext.abiCodes,
      // the following code doesn't override the version code for universal APKs.
      // However, because you want universal APKs to have the lowest version code,
      // this outcome is desirable.
      if (baseAbiCode != null) {
        // Assigns the new version code to versionCodeOverride, which changes the
        // version code for only the output APK, not for the variant itself. Skipping
        // this step causes Gradle to use the value of variant.versionCode for the APK.
        output.versionCode.set(baseAbiCode * 10000 + (output.versionCode.orNull ?: 0))
      }
    }
  }
}

tasks.withType<Test> {
  testLogging { events = setOf(TestLogEvent.FAILED) }
  minHeapSize = "4608m"
  maxHeapSize = "4608m"
  maxParallelForks = (Runtime.getRuntime().availableProcessors() / 2).takeIf { it > 0 } ?: 1
}

configurations {
  all {
    // exclude(group = "commons-logging")
    exclude(group = "xpp3")
  }
}

dependencies {
  coreLibraryDesugaring(libs.core.desugar)

  // Application dependencies
  implementation(project(":engine"))
  implementation(project(":geowidget")) { isTransitive = true }
  implementation(libs.core.ktx)
  implementation(libs.appcompat)
  implementation(libs.material)
  implementation(libs.dagger.hilt.android)
  implementation(libs.hilt.work)

  // Annotation processors
  kapt(libs.hilt.compiler)
  kapt(libs.dagger.hilt.compiler)

  testRuntimeOnly(libs.junit.jupiter.engine)
  testRuntimeOnly(libs.junit.vintage.engine)

  // Unit test dependencies
  testImplementation(libs.junit.jupiter.api)
  testImplementation(libs.robolectric)
  testImplementation(libs.junit)
  testImplementation(libs.junit.ktx)
  testImplementation(libs.kotlinx.coroutines.test)
  testImplementation(libs.core.testing)
  testImplementation(libs.mockk)
  testImplementation(libs.kotlinx.coroutines.test)
  testImplementation(libs.hilt.android.testing)
  testImplementation(libs.navigation.testing)
  testImplementation(libs.kotlin.test)
  testImplementation(libs.work.testing)

  // To run only on debug builds
  debugImplementation(libs.ui.test.manifest)
  debugImplementation(libs.fragment.testing)
  //    debugImplementation(libs.leakcanary.android)

  // Annotation processors for test
  kaptTest(libs.hilt.android.compiler)
  kaptAndroidTest(libs.hilt.android.compiler)

  androidTestUtil(libs.orchestrator)

  // Android test dependencies
  androidTestImplementation(libs.junit)
  androidTestImplementation(libs.junit.ktx)
  androidTestImplementation(libs.runner)
  androidTestImplementation(libs.ui.test.junit4)
  androidTestImplementation(libs.hilt.android.testing)
  androidTestImplementation(libs.mockk.android)
  androidTestImplementation(libs.benchmark.junit)
  androidTestImplementation(libs.work.testing)
  ktlint(libs.ktlint.main) {
    attributes { attribute(Bundling.BUNDLING_ATTRIBUTE, objects.named(Bundling.EXTERNAL)) }
  }
  ktlint(project(":linting"))
}

// TODO Resolve type mismatch errors
/**
 * This task compares the performance benchmark results to the expected benchmark results and throws
 * an error if the result is past the expected result and margin. A message will also be printed if
 * the performance significantly improves.
 */
task("evaluatePerformanceBenchmarkResults") {
  val expectedPerformanceLimitsFile = project.file("expected-results.json")
  val resultsFile = project.file("org.smartregister.opensrp.ecbis-benchmarkData.json")

  doLast {
    if (resultsFile.exists()) {
      // Read the expectations file
      val expectedResultsMap: HashMap<String, HashMap<String, Double>> = hashMapOf()

      JSONObject(FileReader(expectedPerformanceLimitsFile).readText()).run {
        keys().forEach { key ->
          val resultMaxDeltaMap: HashMap<String, Double> = hashMapOf()
          val methodExpectedResults = this.getJSONObject(key.toString())

          methodExpectedResults.keys().forEach { expectedResultsKey ->
            resultMaxDeltaMap.put(
              expectedResultsKey.toString(),
              methodExpectedResults.getDouble(expectedResultsKey.toString()),
            )
          }

          expectedResultsMap[key.toString()] = resultMaxDeltaMap
        }
      }

      // Loop through the results file updating the results
      JSONObject(FileReader(resultsFile).readText()).run {
        getJSONArray("benchmarks").iterator().forEach { any ->
          val benchmarkResult = any as JSONObject
          val fullName = benchmarkResult.getTestName()
          val timings = benchmarkResult.getJSONObject("metrics").getJSONObject("timeNs")

          val median = timings.getDouble("median")
          val expectedTimings = expectedResultsMap[fullName]

          if (expectedTimings == null) {
            System.err.println(
              "Metrics for $fullName could not be found in expected-results.json. Kindly add this to the file",
            )
          } else {
            val expectedMaxTiming = (expectedTimings.get("max") ?: 0e1)
            val timingMargin = (expectedTimings.get("margin") ?: 0e1)

            if (median > (expectedMaxTiming + timingMargin)) {
              throw Exception(
                "$fullName test passes the threshold of ${expectedMaxTiming + timingMargin} Ns. The timing is $median Ns",
              )
            } else if (median <= (expectedMaxTiming - timingMargin)) {
              System.out.println(
                "Improvement: Test $fullName took $median vs min of ${expectedMaxTiming - timingMargin}",
              )
            } else {
              System.out.println(
                "Test $fullName took $median vs Range[${expectedMaxTiming - timingMargin} to ${expectedMaxTiming + timingMargin}] Ns",
              )
            }
          }
        }
      }
    } else {
      throw Exception(
        "Results file could not be found in  ${resultsFile.path}. Make sure this file is on the devices. It should be listed in the previous step after adb shell ls /sdcard/Download/",
      )
    }
  }
}

fun JSONObject.getTestName(): String {
  val className = getString("className").substringAfterLast(".")
  val methodName = getString("name").substringAfterLast("_")

  return "$className#$methodName"
}

operator fun JSONArray.iterator(): Iterator<JSONObject> =
  (0 until length()).asSequence().map { get(it) as JSONObject }.iterator()<|MERGE_RESOLUTION|>--- conflicted
+++ resolved
@@ -56,11 +56,9 @@
 android {
   compileSdk = 34
 
-<<<<<<< HEAD
+  val buildDate = SimpleDateFormat("yyyy-MM-dd HH:mm:ss", Locale.getDefault()).format(Date())
+
   namespace = "org.smartregister.fhircore.quest"
-=======
-  val buildDate = SimpleDateFormat("yyyy-MM-dd HH:mm:ss", Locale.getDefault()).format(Date())
->>>>>>> cb1ffd86
 
   defaultConfig {
     applicationId = "org.smartregister.opensrp"
