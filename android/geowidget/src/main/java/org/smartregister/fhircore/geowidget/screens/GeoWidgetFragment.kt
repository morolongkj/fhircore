--- conflicted
+++ resolved
@@ -22,13 +22,9 @@
 import android.view.View
 import android.view.ViewGroup
 import android.widget.LinearLayout
-<<<<<<< HEAD
-import androidx.fragment.app.Fragment
-=======
 import androidx.core.content.res.ResourcesCompat
 import androidx.fragment.app.Fragment
 import androidx.fragment.app.FragmentManager
->>>>>>> 8dff9c09
 import androidx.fragment.app.viewModels
 import androidx.lifecycle.Lifecycle
 import androidx.lifecycle.flowWithLifecycle
@@ -55,20 +51,11 @@
 import kotlinx.coroutines.launch
 import org.json.JSONObject
 import org.smartregister.fhircore.engine.configuration.geowidget.MapLayer
-<<<<<<< HEAD
-=======
 import org.smartregister.fhircore.engine.configuration.geowidget.MapLayerConfig
->>>>>>> 8dff9c09
 import org.smartregister.fhircore.geowidget.BuildConfig
 import org.smartregister.fhircore.geowidget.R
 import org.smartregister.fhircore.geowidget.baselayers.MapBoxSatelliteLayer
 import org.smartregister.fhircore.geowidget.baselayers.StreetSatelliteLayer
-<<<<<<< HEAD
-import org.smartregister.fhircore.geowidget.model.Context
-import org.smartregister.fhircore.geowidget.model.GeoWidgetLocation
-import org.smartregister.fhircore.geowidget.model.Position
-import org.smartregister.fhircore.geowidget.util.extensions.position
-=======
 import org.smartregister.fhircore.geowidget.model.Coordinates
 import org.smartregister.fhircore.geowidget.model.Feature
 import org.smartregister.fhircore.geowidget.model.Geometry
@@ -77,19 +64,11 @@
 import org.smartregister.fhircore.geowidget.util.ResourceUtils
 import org.smartregister.fhircore.geowidget.util.extensions.featureProperties
 import org.smartregister.fhircore.geowidget.util.extensions.geometry
->>>>>>> 8dff9c09
 import timber.log.Timber
 
 @AndroidEntryPoint
 class GeoWidgetFragment : Fragment() {
   private val geoWidgetViewModel by viewModels<GeoWidgetViewModel>()
-<<<<<<< HEAD
-  internal var onAddLocationCallback: (GeoWidgetLocation) -> Unit = {}
-  internal var onCancelAddingLocationCallback: () -> Unit = {}
-  internal var onClickLocationCallback: (GeoWidgetLocation) -> Unit = {}
-  internal var useGpsOnAddingLocation: Boolean = false
-  internal var mapLayers: List<MapLayer> = ArrayList()
-=======
   internal var onAddLocationCallback: (Feature) -> Unit = {}
   internal var onCancelAddingLocationCallback: () -> Unit = {}
   internal var onClickLocationCallback: (Feature, FragmentManager) -> Unit =
@@ -97,7 +76,6 @@
     }
   internal var useGpsOnAddingLocation: Boolean = false
   internal var mapLayers: List<MapLayerConfig> = ArrayList()
->>>>>>> 8dff9c09
   internal var shouldLocationButtonShow: Boolean = true
   internal var shouldPlaneSwitcherButtonShow: Boolean = true
 
@@ -130,33 +108,6 @@
             zoomToLocationsOnMap(featureCollection)
           }
         }
-<<<<<<< HEAD
-    }
-  }
-
-  private fun setupViews(): LinearLayout {
-    mapView = setUpMapView()
-
-    return LinearLayout(requireContext()).apply {
-      orientation = LinearLayout.VERTICAL
-
-      addView(mapView)
-    }
-  }
-
-  private fun setUpMapView(): KujakuMapView {
-    return KujakuMapView(requireActivity()).apply {
-      id = R.id.kujaku_widget
-      val builder = Style.Builder().fromUri(context.getString(R.string.style_map_fhir_core))
-      getMapAsync { mapboxMap ->
-        mapboxMap.setStyle(builder) { style ->
-          geoJsonSource = style.getSourceAs(context.getString(R.string.data_set_quest))
-          addMapStyle(style)
-          if (geoJsonSource != null && featureCollection != null) {
-            geoJsonSource!!.setGeoJson(featureCollection)
-          }
-        }
-=======
     }
   }
 
@@ -230,11 +181,7 @@
           ),
         )
         mMapboxMapStyle.addLayer(symbolLayer)
->>>>>>> 8dff9c09
       }
-
-      setOnAddLocationListener(this)
-      setOnClickLocationListener(this)
     }
   }
 
@@ -243,24 +190,11 @@
 
     baseLayerSwitcherPlugin.apply {
       mapLayers.forEach {
-<<<<<<< HEAD
-        when (it) {
-          is MapLayer.SatelliteLayer -> {
-            addBaseLayer(MapBoxSatelliteLayer(), it.isDefault)
-          }
-          is MapLayer.StreetLayer -> {
-            addBaseLayer(StreetsBaseLayer(requireContext()), it.isDefault)
-          }
-          is MapLayer.StreetSatelliteLayer -> {
-            addBaseLayer(StreetSatelliteLayer(requireContext()), it.isDefault)
-          }
-=======
         when (it.layer) {
           MapLayer.STREET -> addBaseLayer(MapBoxSatelliteLayer(), it.active)
           MapLayer.SATELLITE -> addBaseLayer(StreetsBaseLayer(requireContext()), it.active)
           MapLayer.STREET_SATELLITE ->
             addBaseLayer(StreetSatelliteLayer(requireContext()), it.active)
->>>>>>> 8dff9c09
         }
       }
     }
@@ -276,40 +210,13 @@
   private fun setOnClickLocationListener(mapView: KujakuMapView) {
     mapView.setOnFeatureClickListener(
       { featuresList ->
-<<<<<<< HEAD
-        val feature = featuresList.firstOrNull() ?: return@setOnFeatureClickListener
-        if (feature.geometry() !is Point) {
-=======
         val mapBoxFeature = featuresList.firstOrNull() ?: return@setOnFeatureClickListener
         // TODO: Support other Geometry types as well other than Point
         if (mapBoxFeature.geometry() !is Point) {
->>>>>>> 8dff9c09
           Timber.w("Only feature geometry of type Point is supported!")
           return@setOnFeatureClickListener
         }
 
-<<<<<<< HEAD
-        val point = (feature.geometry() as Point)
-        val geoWidgetLocation =
-          GeoWidgetLocation(
-            id = feature.getStringProperty("id") ?: "",
-            name = feature.getStringProperty("name") ?: "",
-            position =
-              Position(
-                latitude = point.latitude(),
-                longitude = point.longitude(),
-              ),
-            contexts =
-              listOf(
-                Context(
-                  id = feature.getStringProperty("id") ?: "",
-                  type = feature.getStringProperty("type") ?: "",
-                ),
-              ),
-          )
-
-        onClickLocationCallback(geoWidgetLocation)
-=======
         val point = (mapBoxFeature.geometry() as Point)
         val feature =
           Feature(
@@ -328,7 +235,6 @@
           )
 
         onClickLocationCallback(feature, parentFragmentManager)
->>>>>>> 8dff9c09
       },
       "quest-data-points",
     )
@@ -341,15 +247,9 @@
 
         override fun onPointAdd(featureJSONObject: JSONObject?) {
           featureJSONObject ?: return
-<<<<<<< HEAD
-          val position = featureJSONObject.position() ?: return
-          val geoWidgetLocation = GeoWidgetLocation(position = position)
-          onAddLocationCallback(geoWidgetLocation)
-=======
           val position = featureJSONObject.geometry() ?: return
           val feature = Feature(geometry = position)
           onAddLocationCallback(feature)
->>>>>>> 8dff9c09
         }
 
         override fun onCancel() {
@@ -415,15 +315,7 @@
     mapView.onSaveInstanceState(outState)
   }
 
-<<<<<<< HEAD
-  fun addLocationToMap(location: GeoWidgetLocation) {
-    geoWidgetViewModel.addLocationToMap(location)
-  }
-
-  fun addLocationsToMap(locations: Set<GeoWidgetLocation>) {
-=======
   fun addLocationsToMap(locations: Set<Feature>) {
->>>>>>> 8dff9c09
     geoWidgetViewModel.addLocationsToMap(locations)
   }
 
@@ -434,17 +326,6 @@
 
 class Builder {
 
-<<<<<<< HEAD
-  private var onAddLocationCallback: (GeoWidgetLocation) -> Unit = {}
-  private var onCancelAddingLocationCallback: () -> Unit = {}
-  private var onClickLocationCallback: (GeoWidgetLocation) -> Unit = {}
-  private var useGpsOnAddingLocation: Boolean = false
-  private var mapLayers: List<MapLayer> = ArrayList()
-  private var shouldLocationButtonShow: Boolean = true
-  private var shouldPlaneSwitcherButtonShow: Boolean = true
-
-  fun setOnAddLocationListener(onAddLocationCallback: (GeoWidgetLocation) -> Unit) = apply {
-=======
   private var onAddLocationCallback: (Feature) -> Unit = {}
   private var onCancelAddingLocationCallback: () -> Unit = {}
   private var onClickLocationCallback: (Feature, FragmentManager) -> Unit =
@@ -456,7 +337,6 @@
   private var shouldPlaneSwitcherButtonShow: Boolean = true
 
   fun setOnAddLocationListener(onAddLocationCallback: (Feature) -> Unit) = apply {
->>>>>>> 8dff9c09
     this.onAddLocationCallback = onAddLocationCallback
   }
 
@@ -464,15 +344,6 @@
     this.onCancelAddingLocationCallback = onCancelAddingLocationCallback
   }
 
-<<<<<<< HEAD
-  fun setOnClickLocationListener(onClickLocationCallback: (GeoWidgetLocation) -> Unit) = apply {
-    this.onClickLocationCallback = onClickLocationCallback
-  }
-
-  fun setUseGpsOnAddingLocation(value: Boolean) = apply { this.useGpsOnAddingLocation = value }
-
-  fun setMapLayers(list: List<MapLayer>) = apply { this.mapLayers = list }
-=======
   fun setOnClickLocationListener(onClickLocationCallback: (Feature, FragmentManager) -> Unit) =
     apply {
       this.onClickLocationCallback = onClickLocationCallback
@@ -481,7 +352,6 @@
   fun setUseGpsOnAddingLocation(value: Boolean) = apply { this.useGpsOnAddingLocation = value }
 
   fun setMapLayers(list: List<MapLayerConfig>) = apply { this.mapLayers = list }
->>>>>>> 8dff9c09
 
   fun setLocationButtonVisibility(show: Boolean) = apply { this.shouldLocationButtonShow = show }
 
