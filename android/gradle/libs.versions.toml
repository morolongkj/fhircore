--- conflicted
+++ resolved
@@ -1,17 +1,11 @@
 [versions]
 accompanist-flowlayout = "0.23.1"
 accompanist-placeholder = "0.23.1"
-<<<<<<< HEAD
 accompanist-pager = "0.25.1"
 accompanist-pager-indicators = "0.25.1"
-activity-compose = "1.6.1"
-activity-ktx = "1.6.1"
-appcompat = "1.5.1"
-=======
 activity-compose = "1.7.2"
 activity-ktx = "1.7.2"
 appcompat = "1.6.1"
->>>>>>> 5b059b3d
 benchmark-junit = "1.1.1"
 caffeine = "2.9.1"
 cardview = "1.0.0"
@@ -27,28 +21,14 @@
 cql-engine = "2.4.0"
 cql-evaluator = "2.4.0"
 cql-to-elm = "2.4.0"
-<<<<<<< HEAD
-dagger-hilt-compiler = "2.44"
-data-capture = "1.0.0-preview11-SNAPSHOT"
-=======
 dagger-hilt-compiler = "2.45"
 data-capture = "1.0.0-preview19-SNAPSHOT"
->>>>>>> 5b059b3d
 desugar-jdk-libs = "1.1.5"
 easy-rules-jexl = "4.1.0"
 espresso-core = "3.5.1"
 fhir-common-utils = "0.0.10-SNAPSHOT"
 fhir-engine = "0.1.0-beta04-preview4-SNAPSHOT"
 foundation = "1.3.1"
-<<<<<<< HEAD
-fragment-ktx = "1.5.5"
-fragment-testing = "1.5.2"
-glide = "4.13.0"
-gson = "2.9.1"
-hilt-android = "2.44"
-hilt-android-compiler = "2.44"
-hilt-android-testing = "2.44"
-=======
 fragment-ktx = "1.6.1"
 fragment-testing = "1.6.1"
 glide = "4.14.2"
@@ -56,7 +36,6 @@
 hilt-android = "2.45"
 hilt-android-compiler = "2.45"
 hilt-android-testing = "2.45"
->>>>>>> 5b059b3d
 hilt-compiler = "1.0.0"
 hilt-navigation-compose = "1.0.0"
 hilt-work = "1.0.0"
@@ -84,17 +63,10 @@
 lifecycle-viewmodel-compose = "2.6.1"
 lifecycle-viewmodel-ktx = "2.6.1"
 mapbox-sdk-turf = "4.8.0"
-<<<<<<< HEAD
-material = "1.7.0"
-material-icons-core = "1.3.1"
-material-icons-extended = "1.3.1"
-material3 = "1.1.0"
-=======
 material = "1.9.0"
 material-icons-core = "1.5.0"
 material-icons-extended = "1.5.0"
 material3 = "1.1.1"
->>>>>>> 5b059b3d
 mockk = "1.12.3"
 mockk-android = "1.12.3"
 msg-simple = "1.2"
