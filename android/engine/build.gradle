plugins {
    id 'com.android.library'
    id 'kotlin-android'
    id 'kotlin-kapt'
    id 'kotlin-parcelize'
    id 'org.jetbrains.kotlin.plugin.serialization'
    id 'de.mannodermaus.android-junit5'
    id 'jacoco'
    id 'dagger.hilt.android.plugin'
    id 'androidx.navigation.safeargs'
}

apply from: '../jacoco.gradle'
apply from: '../configs.gradle'

android {

    compileSdkVersion sdk_versions.compile_sdk

    dataBinding {
        enabled true
    }

    defaultConfig {
        minSdkVersion sdk_versions.min_sdk
        targetSdkVersion sdk_versions.target_sdk
        testInstrumentationRunner "org.smartregister.fhircore.engine.EngineTestRunner"
        consumerProguardFiles "consumer-rules.pro"
    }

    buildTypes {
        debug {
            testCoverageEnabled true
        }
        release {
            minifyEnabled false
            proguardFiles getDefaultProguardFile('proguard-android-optimize.txt'), 'proguard-rules.pro'
        }
    }
    compileOptions {
        coreLibraryDesugaringEnabled true
        sourceCompatibility JavaVersion.VERSION_11
        targetCompatibility JavaVersion.VERSION_11
    }
    kotlinOptions {
        jvmTarget = JavaVersion.VERSION_11.toString()
        freeCompilerArgs = ['-Xjvm-default=all-compatibility']
    }
    buildFeatures {
        compose true
        viewBinding true
    }
    composeOptions {
        kotlinCompilerExtensionVersion '1.3.0'
    }

    packagingOptions {
        exclude 'license.html'
        exclude 'readme.html'
        exclude 'META-INF/DEPENDENCIES'
        exclude 'META-INF/LICENSE'
        exclude 'META-INF/LICENSE.txt'
        exclude 'META-INF/license.txt'
        exclude 'META-INF/license.html'
        exclude 'META-INF/LICENSE.md'
        exclude 'META-INF/NOTICE'
        exclude 'META-INF/NOTICE.txt'
        exclude 'META-INF/NOTICE.md'
        exclude 'META-INF/notice.txt'
        exclude 'META-INF/ASL2.0'
        exclude 'META-INF/ASL-2.0.txt'
        exclude 'META-INF/LGPL-3.0.txt'
        exclude 'META-INF/sun-jaxb.episode'
        exclude("META-INF/*.kotlin_module")
        exclude("META-INF/INDEX.LIST")
    }

    testOptions {
        execution 'ANDROIDX_TEST_ORCHESTRATOR'
        animationsDisabled true

        unitTests {
            includeAndroidResources = true
            returnDefaultValues = true
            all {
                minHeapSize = "4608m"
                maxHeapSize = "4608m"
            }
        }
    }
}

// Test Logging
tasks.withType(Test) {
    testLogging {
        events  "failed"
    }
}

// CQL
configurations {
    all*.exclude group: 'org.eclipse.persistence'
    all*.exclude group: 'javax.activation', module: 'activation'
    all*.exclude group: 'javax', module: 'javaee-api'
    all*.exclude group: 'xml-apis'
    all*.exclude group: 'xpp3'
}

dependencies {

    implementation 'androidx.preference:preference-ktx:1.2.0'
    implementation 'androidx.work:work-testing:2.7.1'
    coreLibraryDesugaring deps.desugar

    implementation 'androidx.core:core-ktx:1.9.0'
    implementation 'androidx.appcompat:appcompat:1.5.1'
    implementation 'com.google.android.material:material:1.7.0'
    implementation 'androidx.constraintlayout:constraintlayout:2.1.4'
    implementation "androidx.constraintlayout:constraintlayout-compose:1.0.1"
    implementation 'androidx.fragment:fragment-ktx:1.5.5'
    implementation 'io.jsonwebtoken:jjwt:0.9.1'
    implementation 'androidx.security:security-crypto:1.1.0-alpha04'
    implementation 'org.smartregister:fhir-common-utils:0.0.2-SNAPSHOT'
    implementation 'com.squareup.okhttp3:logging-interceptor:4.9.2'
    implementation 'com.squareup.okhttp3:okhttp:4.9.3'
    implementation "androidx.cardview:cardview:1.0.0"
    implementation 'joda-time:joda-time:2.10.14'
    implementation 'androidx.paging:paging-runtime-ktx:3.1.1'
    implementation 'com.github.bumptech.glide:glide:4.13.0'
    implementation 'id.zelory:compressor:3.0.1'

    // CQL
    implementation group: 'xerces', name: 'xercesImpl', version: '2.12.2'
    implementation(group: "com.github.java-json-tools", name: "msg-simple", version: "1.2");
   // implementation 'org.codehaus.woodstox:woodstox-core-asl:4.4.1'
//    implementation "ca.uhn.hapi.fhir:hapi-fhir-android:5.4.0"

    def cqlEngineVersion = '2.4.0'
    implementation "org.opencds.cqf.cql:engine:$cqlEngineVersion"
    implementation "org.opencds.cqf.cql:engine.jackson:$cqlEngineVersion"

<<<<<<< HEAD
    def cqlEvaluatorVersion = '2.4.0'
    implementation("org.opencds.cqf.cql:evaluator:$cqlEvaluatorVersion"){
        exclude group: 'com.github.ben-manes.caffeine'
        exclude group: 'ca.uhn.hapi.fhir'
    }
    implementation("org.opencds.cqf.cql:evaluator.builder:$cqlEvaluatorVersion"){
        exclude group: 'com.github.ben-manes.caffeine'
        exclude group: 'ca.uhn.hapi.fhir'
    }
    implementation("org.opencds.cqf.cql:evaluator.plandefinition:$cqlEvaluatorVersion"){
        exclude group: 'com.github.ben-manes.caffeine'
        exclude group: 'ca.uhn.hapi.fhir'
    }
    implementation("org.opencds.cqf.cql:evaluator.dagger:$cqlEvaluatorVersion"){
        exclude group: 'com.github.ben-manes.caffeine'
        exclude group: 'ca.uhn.hapi.fhir'
    }
=======
    def cqlEvaluatorVersion = '2.1.0'
    implementation "org.opencds.cqf.cql:evaluator:$cqlEvaluatorVersion"
    implementation "org.opencds.cqf.cql:evaluator.builder:$cqlEvaluatorVersion"
    implementation("org.opencds.cqf.cql:evaluator.dagger:$cqlEvaluatorVersion")
>>>>>>> 1de837b5

    // Hilt - Dependency Injection
    implementation "com.google.dagger:hilt-android:$hiltVersion"
    implementation "androidx.hilt:hilt-work:$hiltWorkerVersion"
    kapt "androidx.hilt:hilt-compiler:$hiltWorkerVersion"
    kapt "com.google.dagger:hilt-compiler:$hiltVersion"

    def lifecycleKtxVersion = '2.5.1'
    api "androidx.lifecycle:lifecycle-livedata-ktx:$lifecycleKtxVersion"
    api "androidx.lifecycle:lifecycle-viewmodel-ktx:$lifecycleKtxVersion"

    // P2P dependency
    implementation('org.smartregister:p2p-lib:0.6.1-BUG-FIXES-SNAPSHOT')

    //Configure Jetpack Compose and navigation
    api("androidx.compose.ui:ui:$composeVersion")
    api("androidx.compose.ui:ui-tooling:$composeVersion")
    api("androidx.compose.runtime:runtime-livedata:$composeVersion")
    api ("androidx.navigation:navigation-fragment-ktx:$navigationVersion")
    api ("androidx.navigation:navigation-ui-ktx:$navigationVersion")
    api("androidx.navigation:navigation-compose:$navigationVersion")
    api("androidx.navigation:navigation-testing:$navigationVersion")
    api("androidx.compose.material:material-icons-extended:1.3.1")
    api("androidx.compose.material:material-icons-core:1.3.1")
    api("androidx.compose.foundation:foundation:1.3.1")
    api("androidx.compose.material:material:1.3.1")
    api("androidx.hilt:hilt-navigation-compose:1.0.0")
    api("androidx.lifecycle:lifecycle-viewmodel-compose:2.5.1")
    api("androidx.paging:paging-compose:1.0.0-alpha17")
    api("androidx.activity:activity-compose:1.6.1")
    api 'org.jetbrains.kotlinx:kotlinx-serialization-json:1.3.2'
    api ("com.google.accompanist:accompanist-flowlayout:0.23.1")
    api ("com.google.accompanist:accompanist-placeholder:0.23.1")
    api("androidx.work:work-runtime-ktx:2.7.1")
    testImplementation 'androidx.work:work-runtime-ktx:2.7.1'
    api("org.ocpsoft.prettytime:prettytime:5.0.2.Final")

    def coroutineVersion = '1.6.2'
    api("org.jetbrains.kotlinx:kotlinx-coroutines-core:$coroutineVersion")
    api("org.jetbrains.kotlinx:kotlinx-coroutines-android:$coroutineVersion")
    api("org.jetbrains.kotlin:kotlin-reflect:$versions.kotlin")
<<<<<<< HEAD

    api('javax.xml.stream:stax-api:1.0')
    api('com.github.ben-manes.caffeine:caffeine:2.9.1')
    api('org.smartregister:data-capture:0.1.0-beta06-preview5-SNAPSHOT') {
=======
    
    api('org.smartregister:data-capture:0.1.0-beta06-preview4-SNAPSHOT') {
>>>>>>> 1de837b5
        transitive = true
        exclude group: 'ca.uhn.hapi.fhir'
        exclude group: 'com.google.android.fhir', module: 'common'
        exclude group: 'org.smartregister', module: 'engine'
        exclude group: 'com.google.android.fhir', module: 'engine'
    }

<<<<<<< HEAD
    api('org.smartregister:workflow:0.1.0-alpha02-preview6-SNAPSHOT') {
=======
    api('org.smartregister:workflow:0.1.0-alpha02-preview5-SNAPSHOT') {
>>>>>>> 1de837b5
        transitive = true
        exclude group: 'xerces'
        exclude group: 'com.github.java-json-tools'
        exclude group: 'org.codehaus.woodstox'
        exclude group: 'ca.uhn.hapi.fhir'
        exclude group: 'com.google.android.fhir', module: 'common'
        exclude group: 'com.google.android.fhir', module: 'engine'
        exclude group: 'com.github.ben-manes.caffeine'
    }

    api('org.smartregister:common:0.1.0-alpha03-preview4-SNAPSHOT') {
        transitive = true
        exclude group: 'ca.uhn.hapi.fhir'
    }

    api('org.smartregister:contrib-barcode:0.1.0-beta3-preview3-SNAPSHOT') {
        transitive = true
        exclude group: 'ca.uhn.hapi.fhir'
        exclude group: 'com.google.android.fhir', module: 'common'
        exclude group: 'com.google.android.fhir', module: 'engine'
    }

    api('org.smartregister:engine:0.1.0-beta02-preview9-SNAPSHOT') {
        transitive = true
        exclude group: 'com.google.android.fhir', module: 'common'
        exclude group: 'com.github.ben-manes.caffeine'
    }

    api 'com.google.code.gson:gson:2.9.1'
    api 'com.jakewharton.timber:timber:5.0.1'

    def retrofitVersion = '2.9.0'

    api "com.squareup.retrofit2:retrofit:$retrofitVersion"
    api "com.squareup.retrofit2:converter-gson:$retrofitVersion"
    api "com.squareup.retrofit2:retrofit-mock:$retrofitVersion"

    def okhttpVersion = '4.9.1'
    api "com.squareup.okhttp3:okhttp:$okhttpVersion"
    api "com.squareup.okhttp3:logging-interceptor:$okhttpVersion"

    // JEXL
    api ('org.jeasy:easy-rules-jexl:4.1.0') {
        exclude group: 'commons-logging', module: 'commons-logging'
    }

    // Hilt test dependencies
    testImplementation("com.google.dagger:hilt-android-testing:$hiltVersion")
    kaptTest("com.google.dagger:hilt-android-compiler:$hiltVersion")

    testImplementation deps.junit5_api
    testRuntimeOnly deps.junit5_engine
    testRuntimeOnly deps.junit5_engine_vintage
    testImplementation deps.robolectric
    testImplementation deps.atsl.ext_junit
    testImplementation deps.atsl.ext_junit_ktx
    testImplementation deps.coroutines.test
    testImplementation deps.androidx.core_test
    debugImplementation deps.fragment_testing
    releaseImplementation deps.fragment_testing
    testImplementation deps.mockk
    androidTestImplementation deps.atsl.ext_junit
    androidTestImplementation deps.atsl.espresso
    testImplementation "org.jetbrains.kotlinx:kotlinx-coroutines-test:$coroutineVersion"
    androidTestImplementation 'androidx.test.ext:junit:1.1.4'
    androidTestImplementation "androidx.test.espresso:espresso-core:3.4.0"
    implementation deps.work.runtime
    testImplementation group: 'org.json', name: 'json', version: '20220320'

    debugImplementation("androidx.compose.ui:ui-test-manifest:$composeVersion")
    testImplementation("androidx.compose.ui:ui-test-junit4:$composeVersion")
    androidTestImplementation("androidx.compose.ui:ui-test-junit4:$composeVersion")
    testImplementation("androidx.navigation:navigation-testing:$navigationVersion")
    androidTestImplementation "com.google.dagger:hilt-android-testing:$hiltVersion"
    kaptAndroidTest "com.google.dagger:hilt-android-compiler:$hiltVersion"

    testImplementation ("org.jetbrains.kotlinx:kotlinx-coroutines-debug:$coroutineVersion")
    testImplementation "androidx.work:work-testing:2.7.1"
}<|MERGE_RESOLUTION|>--- conflicted
+++ resolved
@@ -139,7 +139,6 @@
     implementation "org.opencds.cqf.cql:engine:$cqlEngineVersion"
     implementation "org.opencds.cqf.cql:engine.jackson:$cqlEngineVersion"
 
-<<<<<<< HEAD
     def cqlEvaluatorVersion = '2.4.0'
     implementation("org.opencds.cqf.cql:evaluator:$cqlEvaluatorVersion"){
         exclude group: 'com.github.ben-manes.caffeine'
@@ -157,12 +156,6 @@
         exclude group: 'com.github.ben-manes.caffeine'
         exclude group: 'ca.uhn.hapi.fhir'
     }
-=======
-    def cqlEvaluatorVersion = '2.1.0'
-    implementation "org.opencds.cqf.cql:evaluator:$cqlEvaluatorVersion"
-    implementation "org.opencds.cqf.cql:evaluator.builder:$cqlEvaluatorVersion"
-    implementation("org.opencds.cqf.cql:evaluator.dagger:$cqlEvaluatorVersion")
->>>>>>> 1de837b5
 
     // Hilt - Dependency Injection
     implementation "com.google.dagger:hilt-android:$hiltVersion"
@@ -204,15 +197,10 @@
     api("org.jetbrains.kotlinx:kotlinx-coroutines-core:$coroutineVersion")
     api("org.jetbrains.kotlinx:kotlinx-coroutines-android:$coroutineVersion")
     api("org.jetbrains.kotlin:kotlin-reflect:$versions.kotlin")
-<<<<<<< HEAD
 
     api('javax.xml.stream:stax-api:1.0')
     api('com.github.ben-manes.caffeine:caffeine:2.9.1')
     api('org.smartregister:data-capture:0.1.0-beta06-preview5-SNAPSHOT') {
-=======
-    
-    api('org.smartregister:data-capture:0.1.0-beta06-preview4-SNAPSHOT') {
->>>>>>> 1de837b5
         transitive = true
         exclude group: 'ca.uhn.hapi.fhir'
         exclude group: 'com.google.android.fhir', module: 'common'
@@ -220,11 +208,7 @@
         exclude group: 'com.google.android.fhir', module: 'engine'
     }
 
-<<<<<<< HEAD
     api('org.smartregister:workflow:0.1.0-alpha02-preview6-SNAPSHOT') {
-=======
-    api('org.smartregister:workflow:0.1.0-alpha02-preview5-SNAPSHOT') {
->>>>>>> 1de837b5
         transitive = true
         exclude group: 'xerces'
         exclude group: 'com.github.java-json-tools'
