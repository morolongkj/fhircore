--- conflicted
+++ resolved
@@ -235,11 +235,7 @@
     api('org.smartregister:engine:0.1.0-beta02-preview10-SNAPSHOT') {
         transitive = true
         exclude group: 'com.google.android.fhir', module: 'common'
-<<<<<<< HEAD
-        exclude group: 'ca.uhn.hapi.fhir'
-=======
-        exclude group: 'com.github.ben-manes.caffeine'
->>>>>>> 9ceddbab
+        exclude group: 'com.github.ben-manes.caffeine'
     }
 
     api 'com.google.code.gson:gson:2.9.1'
