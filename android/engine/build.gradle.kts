--- conflicted
+++ resolved
@@ -101,11 +101,8 @@
     }
   }
 
-<<<<<<< HEAD
-=======
   lint { baseline = file("lint-baseline.xml") }
 
->>>>>>> 4c847399
   testCoverage { jacocoVersion = "0.8.11" }
 }
 
@@ -147,13 +144,6 @@
   implementation(libs.dagger.hilt.android)
   implementation(libs.hilt.work)
   implementation(libs.slf4j.nop)
-<<<<<<< HEAD
-  api("org.opencds.cqf.fhir:cqf-fhir-cr:3.0.0-PRE9") {
-    exclude(group = "org.codelibs", module = "xpp3")
-    exclude(group = "org.slf4j", module = "jcl-over-slf4j")
-  }
-=======
->>>>>>> 4c847399
 
   // Shared dependencies
   api(libs.datastore)
@@ -207,14 +197,11 @@
     exclude(group = "com.google.android.fhir", module = "engine")
     exclude(group = "com.google.android.fhir", module = "common")
     exclude(group = "org.slf4j", module = "jcl-over-slf4j")
-<<<<<<< HEAD
-=======
   }
   api(libs.cqf.fhir.cr) {
     isTransitive = true
     exclude(group = "org.codelibs", module = "xpp3")
     exclude(group = "org.slf4j", module = "jcl-over-slf4j")
->>>>>>> 4c847399
   }
   api(libs.workflow) {
     isTransitive = true
