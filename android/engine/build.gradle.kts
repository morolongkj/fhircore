import org.gradle.api.tasks.testing.logging.TestLogEvent

buildscript {
  apply(from = "../jacoco.gradle.kts")
  apply(from = "../ktlint.gradle.kts")
}

plugins {
  id("com.android.library")
  id("kotlin-android")
  id("kotlin-kapt")
  id("kotlin-parcelize")
  id("org.jetbrains.kotlin.plugin.serialization")
  id("de.mannodermaus.android-junit5")
  id("dagger.hilt.android.plugin")
  id("androidx.navigation.safeargs")
}

android {
  compileSdk = 34

  defaultConfig {
    minSdk = 26
    targetSdk = 34
    testInstrumentationRunner = "org.smartregister.fhircore.engine.EngineTestRunner"
    consumerProguardFiles("consumer-rules.pro")
    buildConfigField(
      "boolean",
      "IS_NON_PROXY_APK",
      "${project.hasProperty("isNonProxy") && property("isNonProxy").toString().toBoolean()}",
    )
  }

  buildTypes {
    getByName("debug") { isTestCoverageEnabled = true }

    create("debugNonProxy") {
      initWith(getByName("debug"))
      buildConfigField(
        "boolean",
        "IS_NON_PROXY_APK",
        "true",
      )
    }

    getByName("release") {
      isMinifyEnabled = false
      proguardFiles(getDefaultProguardFile("proguard-android-optimize.txt"), "proguard-rules.pro")
    }
  }
  compileOptions {
    isCoreLibraryDesugaringEnabled = true
    sourceCompatibility = JavaVersion.VERSION_11
    targetCompatibility = JavaVersion.VERSION_11
  }
  kotlinOptions {
    jvmTarget = JavaVersion.VERSION_11.toString()
    freeCompilerArgs = listOf("-Xjvm-default=all-compatibility")
  }
  buildFeatures {
    compose = true
    viewBinding = true
    dataBinding = true
  }
  composeOptions { kotlinCompilerExtensionVersion = "1.4.3" }

  packagingOptions {
    resources.excludes.addAll(
      listOf(
        "license.html",
        "readme.html",
        "META-INF/DEPENDENCIES",
        "META-INF/LICENSE",
        "META-INF/LICENSE.txt",
        "META-INF/license.txt",
        "META-INF/license.html",
        "META-INF/LICENSE.md",
        "META-INF/NOTICE",
        "META-INF/NOTICE.txt",
        "META-INF/NOTICE.md",
        "META-INF/notice.txt",
        "META-INF/ASL2.0",
        "META-INF/ASL-2.0.txt",
        "META-INF/LGPL-3.0.txt",
        "META-INF/sun-jaxb.episode",
        "META-INF/*.kotlin_module",
        "META-INF/INDEX.LIST",
      ),
    )
  }

  testOptions {
    animationsDisabled = true

    unitTests {
      isIncludeAndroidResources = true
      isReturnDefaultValues = true
    }
  }

  testCoverage { jacocoVersion = "0.8.7" }
}

tasks.withType<Test> {
  testLogging { events = setOf(TestLogEvent.FAILED) }
  minHeapSize = "4608m"
  maxHeapSize = "4608m"
}

configurations {
  all {
    exclude(group = "org.eclipse.persistence")
    exclude(group = "javax.activation", module = "activation")
    exclude(group = "javax", module = "javaee-api")
    exclude(group = "xml-apis")
    exclude(group = "xpp3")
  }
}

dependencies {
  coreLibraryDesugaring(libs.core.desugar)

  // Library dependencies
  implementation(libs.preference.ktx)
  implementation(libs.core.ktx)
  implementation(libs.appcompat)
  implementation(libs.material)
  implementation(libs.constraintlayout)
  implementation(libs.fragment.ktx)
  implementation(libs.security.crypto)
  implementation(libs.cardview)
  implementation(libs.joda.time)
  implementation(libs.paging.runtime.ktx)
  implementation(libs.compressor)
  implementation(libs.xercesImpl)
  implementation(libs.msg.simple)
  implementation(libs.cqf.cql.engine)
  implementation(libs.cql.engine.jackson)
  implementation(libs.dagger.hilt.android)
  implementation(libs.hilt.work)
  implementation(libs.slf4j.nop)
  implementation(libs.cqf.cql.evaluator) {
    exclude(group = "com.github.ben-manes.caffeine")
    exclude(group = "ca.uhn.hapi.fhir")
  }
  implementation(libs.cql.evaluator.builder) {
    exclude(group = "com.github.ben-manes.caffeine")
    exclude(group = "ca.uhn.hapi.fhir")
  }
  implementation(libs.cql.evaluator.plandefinition) {
    exclude(group = "com.github.ben-manes.caffeine")
    exclude(group = "ca.uhn.hapi.fhir")
  }
  implementation(libs.cql.evaluator.dagger) {
    exclude(group = "com.github.ben-manes.caffeine")
    exclude(group = "ca.uhn.hapi.fhir")
  }

  // Shared dependencies
<<<<<<< HEAD
  api(libs.datastore)
  api(libs.datastore.preferences)
=======
  api(libs.bundles.datastore.kt)
>>>>>>> c19744f8
  api(libs.glide)
  api(libs.knowledger)
  api(libs.p2p.lib)
  api(libs.jjwt)
  api(libs.fhir.common.utils)
  api(libs.bundles.navigation)
  api(libs.bundles.materialicons)
  api(libs.bundles.compose)
  api(libs.hilt.navigation.compose)
  api(libs.bundles.lifecycle)
  api(libs.paging.compose)
  api(libs.kotlinx.serialization.json)
  api(libs.bundles.accompanist)
  api(libs.work.runtime.ktx)
  api(libs.prettytime)
  api(libs.bundles.coroutines)
  api(libs.kotlin.reflect)
  api(libs.stax.api)
  api(libs.caffeine)
  api(libs.gson)
  api(libs.timber)
  api(libs.bundles.retrofit2)
  api(libs.converter.gson)
  api(libs.bundles.okhttp3)
  api(libs.json.path)
  api(libs.commons.jexl3) { exclude(group = "commons-logging", module = "commons-logging") }
  api(libs.easy.rules.jexl) {
    exclude(group = "commons-logging", module = "commons-logging")
    exclude(group = "org.apache.commons", module = "commons-jexl3")
  }
  api(libs.data.capture) {
    isTransitive = true
    exclude(group = "ca.uhn.hapi.fhir")
    exclude(group = "com.google.android.fhir", module = "engine")
  }
  api(libs.workflow) {
    isTransitive = true
    exclude(group = "xerces")
    exclude(group = "com.github.java-json-tools")
    exclude(group = "org.codehaus.woodstox")
    exclude(group = "ca.uhn.hapi.fhir")
    exclude(group = "com.google.android.fhir", module = "common")
    exclude(group = "com.google.android.fhir", module = "engine")
    exclude(group = "com.github.ben-manes.caffeine")
  }
  api(libs.contrib.barcode) {
    isTransitive = true
    exclude(group = "org.smartregister", module = "data-capture")
    exclude(group = "ca.uhn.hapi.fhir")
    exclude(group = "com.google.android.fhir", module = "common")
    exclude(group = "com.google.android.fhir", module = "engine")
  }
  api(libs.fhir.engine) {
    isTransitive = true
    exclude(group = "com.google.android.fhir", module = "common")
    exclude(group = "com.github.ben-manes.caffeine")
  }

  // Annotation processors
  kapt(libs.hilt.compiler)
  kapt(libs.dagger.hilt.compiler)

  // Annotation processors for test
  kaptTest(libs.hilt.android.compiler)
  kaptAndroidTest(libs.hilt.android.compiler)

  testRuntimeOnly(libs.junit.jupiter.engine)
  testRuntimeOnly(libs.junit.vintage.engine)

  // Test dependencies
  testImplementation(libs.work.runtime.ktx)
  testImplementation(libs.hilt.android.testing)
  testImplementation(libs.junit.jupiter.api)
  testImplementation(libs.robolectric)
  testImplementation(libs.bundles.junit.test)
  testImplementation(libs.bundles.coroutine.test)
  testImplementation(libs.core.testing)
  testImplementation(libs.mockk)
  testImplementation(libs.json)
  testImplementation(libs.navigation.testing)
  testImplementation(libs.work.testing)

  // To run only on debug builds
  debugImplementation(libs.ui.test.manifest)
  debugImplementation(libs.fragment.testing)

  // Android test dependencies
  androidTestImplementation(libs.bundles.junit.test)
  androidTestImplementation(libs.runner)
  androidTestImplementation(libs.ui.test.junit4)
  androidTestImplementation(libs.hilt.android.testing)
  androidTestImplementation(libs.benchmark.junit)

  ktlint(libs.ktlint.main) {
    attributes { attribute(Bundling.BUNDLING_ATTRIBUTE, objects.named(Bundling.EXTERNAL)) }
  }
  ktlint(project(":linting"))
}<|MERGE_RESOLUTION|>--- conflicted
+++ resolved
@@ -157,12 +157,7 @@
   }
 
   // Shared dependencies
-<<<<<<< HEAD
-  api(libs.datastore)
-  api(libs.datastore.preferences)
-=======
   api(libs.bundles.datastore.kt)
->>>>>>> c19744f8
   api(libs.glide)
   api(libs.knowledger)
   api(libs.p2p.lib)
