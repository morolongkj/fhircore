--- conflicted
+++ resolved
@@ -151,9 +151,6 @@
     <string name="unsynced_resources">Unsynced Resources</string>
     <string name="all_data_synced">All data synced</string>
     <string name="invalid_offline_login_state">User set up required. Enable your internet connection </string>
-<<<<<<< HEAD
+    <string name="select_month">Select Month</string>
     <string name="help"></string>
-=======
-    <string name="select_month">Select Month</string>
->>>>>>> d9fddf7d
 </resources>