/*
 * Copyright 2021 Ona Systems, Inc
 *
 * Licensed under the Apache License, Version 2.0 (the "License");
 * you may not use this file except in compliance with the License.
 * You may obtain a copy of the License at
 *
 *       http://www.apache.org/licenses/LICENSE-2.0
 *
 * Unless required by applicable law or agreed to in writing, software
 * distributed under the License is distributed on an "AS IS" BASIS,
 * WITHOUT WARRANTIES OR CONDITIONS OF ANY KIND, either express or implied.
 * See the License for the specific language governing permissions and
 * limitations under the License.
 */

package org.smartregister.fhircore.engine.domain.model

import java.util.Date
import org.hl7.fhir.r4.model.CarePlan
import org.hl7.fhir.r4.model.Condition
import org.hl7.fhir.r4.model.Encounter
import org.hl7.fhir.r4.model.Enumerations
import org.hl7.fhir.r4.model.Flag
import org.hl7.fhir.r4.model.Observation
import org.hl7.fhir.r4.model.QuestionnaireResponse
import org.hl7.fhir.r4.model.Reference
import org.hl7.fhir.r4.model.Resource
import org.hl7.fhir.r4.model.Task
import org.smartregister.fhircore.engine.ui.questionnaire.QuestionnaireConfig
import org.smartregister.fhircore.engine.util.extension.toAgeDisplay

sealed class ProfileData(open val logicalId: String, open val name: String) {
  data class DefaultProfileData(
    override val logicalId: String,
    override val name: String,
    val identifier: String? = null,
    val birthdate: Date,
    val age: String = birthdate.toAgeDisplay(),
    val address: String,
    val gender: Enumerations.AdministrativeGender,
    val deathDate: Date? = null,
    val deceased: Boolean? = deathDate?.let { true },
    val conditions: List<Condition> = listOf(),
    val flags: List<Flag> = listOf(),
    val services: List<CarePlan> = listOf(),
    val tasks: List<Task> = listOf(),
    val visits: List<Encounter> = listOf(),
    val forms: List<QuestionnaireConfig> = listOf(),
    val responses: List<QuestionnaireResponse> = listOf()
  ) : ProfileData(logicalId = logicalId, name = name)

  data class FamilyProfileData(
    override val logicalId: String,
    override val name: String,
    val identifier: String? = null,
    val address: String,
    val age: String,
    val head: FamilyMemberProfileData? = null,
    val members: List<FamilyMemberProfileData>,
    val services: List<CarePlan> = listOf(),
    val tasks: List<Task> = listOf()
  ) : ProfileData(logicalId = logicalId, name = name)

  data class AncProfileData(
    override val logicalId: String,
    override val name: String,
    val identifier: String? = null,
    val birthdate: Date,
    val age: String,
    val gender: Enumerations.AdministrativeGender,
    val address: String,
    val visitStatus: VisitStatus,
    val conditions: List<Condition> = listOf(),
    val flags: List<Flag> = listOf(),
    val services: List<CarePlan> = listOf(),
    val tasks: List<Task> = listOf(),
    val visits: List<Encounter> = listOf()
  ) : ProfileData(logicalId = logicalId, name = name)

  data class HivProfileData(
    override val logicalId: String,
    override val name: String,
    val identifier: String? = null,
    val birthdate: Date,
    val age: String = birthdate.toAgeDisplay(),
    val gender: Enumerations.AdministrativeGender,
    val address: String,
    val services: List<CarePlan> = listOf(),
    val tasks: List<Task> = listOf(),
    val chwAssigned: Reference,
    val healthStatus: HealthStatus,
    val phoneContacts: List<String> = listOf(),
    val showIdentifierInProfile: Boolean = false,
    val conditions: List<Condition> = emptyList(),
<<<<<<< HEAD
    val observations: List<Observation> = emptyList()
=======
    val otherPatients: List<Resource> = listOf()
>>>>>>> f05d524c
  ) : ProfileData(logicalId = logicalId, name = name)
}<|MERGE_RESOLUTION|>--- conflicted
+++ resolved
@@ -93,10 +93,7 @@
     val phoneContacts: List<String> = listOf(),
     val showIdentifierInProfile: Boolean = false,
     val conditions: List<Condition> = emptyList(),
-<<<<<<< HEAD
+    val otherPatients: List<Resource> = listOf(),
     val observations: List<Observation> = emptyList()
-=======
-    val otherPatients: List<Resource> = listOf()
->>>>>>> f05d524c
   ) : ProfileData(logicalId = logicalId, name = name)
 }