/*
 * Copyright 2021 Ona Systems, Inc
 *
 * Licensed under the Apache License, Version 2.0 (the "License");
 * you may not use this file except in compliance with the License.
 * You may obtain a copy of the License at
 *
 *       http://www.apache.org/licenses/LICENSE-2.0
 *
 * Unless required by applicable law or agreed to in writing, software
 * distributed under the License is distributed on an "AS IS" BASIS,
 * WITHOUT WARRANTIES OR CONDITIONS OF ANY KIND, either express or implied.
 * See the License for the specific language governing permissions and
 * limitations under the License.
 */

package org.smartregister.fhircore.engine.util.extension

import android.content.Context
import android.content.res.AssetManager
import ca.uhn.fhir.context.FhirContext
import com.google.android.fhir.FhirEngine
import com.google.android.fhir.db.ResourceNotFoundException
import com.google.android.fhir.search.Order
import com.google.android.fhir.search.StringFilterModifier
import com.google.android.fhir.search.count
import com.google.android.fhir.search.getQuery
import com.google.android.fhir.search.search
import com.google.android.fhir.sync.ResourceSyncParams
import com.google.android.fhir.sync.State
import com.google.android.fhir.sync.SyncJob
import com.google.android.fhir.workflow.FhirOperator
import com.google.gson.Gson
import kotlinx.coroutines.flow.MutableSharedFlow
import org.hl7.fhir.r4.model.Bundle
import org.hl7.fhir.r4.model.Immunization
import org.hl7.fhir.r4.model.Library
import org.hl7.fhir.r4.model.Patient
import org.hl7.fhir.r4.model.RelatedPerson
import org.hl7.fhir.r4.model.Resource
import org.hl7.fhir.r4.model.ResourceType
import org.smartregister.fhircore.engine.data.domain.util.PaginationUtil
import org.smartregister.fhircore.engine.data.remote.fhir.resource.FhirResourceDataSource
import org.smartregister.fhircore.engine.util.SharedPreferencesHelper
import timber.log.Timber

suspend fun FhirEngine.runOneTimeSync(
  sharedSyncStatus: MutableSharedFlow<State>,
  syncJob: SyncJob,
  resourceSyncParams: ResourceSyncParams,
  fhirResourceDataSource: FhirResourceDataSource
) {

  // TODO run initial sync for binary and library resources

  syncJob.run(
    fhirEngine = this,
    dataSource = fhirResourceDataSource,
    resourceSyncParams = resourceSyncParams,
    subscribeTo = sharedSyncStatus
  )
}

fun <T> Context.loadResourceTemplate(id: String, clazz: Class<T>, data: Map<String, String?>): T {
  var json = assets.open(id).bufferedReader().use { it.readText() }

  data.entries.forEach { it.value?.let { v -> json = json.replace(it.key, v) } }

  return if (Resource::class.java.isAssignableFrom(clazz))
    FhirContext.forR4().newJsonParser().parseResource(json) as T
  else Gson().fromJson(json, clazz)
}

suspend fun FhirEngine.searchActivePatients(
  query: String,
  pageNumber: Int,
  loadAll: Boolean = false
) =
  this.search<Patient> {
<<<<<<< HEAD
    filter(Patient.ACTIVE, { value = of(true) })
    if (query.isNotBlank()) {
      filter(
        stringParameter = Patient.NAME,
        {
          modifier = StringFilterModifier.CONTAINS
          value = query.trim()
        }
      )
=======
    apply { filter(Patient.ACTIVE, { value = of(true) }) }.getQuery()
    if (query.isNotBlank()) {
      apply {
          filter(
            Patient.NAME,
            {
              modifier = StringFilterModifier.CONTAINS
              value = query.trim()
            }
          )
        }
        .getQuery()
>>>>>>> 5550c278
    }
    sort(Patient.NAME, Order.ASCENDING)
    count =
      if (loadAll) this@searchActivePatients.countActivePatients().toInt()
      else PaginationUtil.DEFAULT_PAGE_SIZE
    from = pageNumber * PaginationUtil.DEFAULT_PAGE_SIZE
  }

suspend fun FhirEngine.countActivePatients(): Long =
<<<<<<< HEAD
  this.count<Patient> { filter(Patient.ACTIVE, { value = of(true) }) }
=======
  this.count<Patient> { apply { filter(Patient.ACTIVE, { value = of(true) }) }.getQuery(true) }
>>>>>>> 5550c278

suspend inline fun <reified T : Resource> FhirEngine.loadResource(resourceId: String): T? {
  return try {
    this@loadResource.load(T::class.java, resourceId)
  } catch (resourceNotFoundException: ResourceNotFoundException) {
    null
  }
}

suspend fun FhirEngine.loadRelatedPersons(patientId: String): List<RelatedPerson>? {
  return try {
    this@loadRelatedPersons.search {
<<<<<<< HEAD
      filter(RelatedPerson.PATIENT, { value = "Patient/$patientId" })
=======
      apply { filter(RelatedPerson.PATIENT, { value = "Patient/$patientId" }) }.getQuery()
>>>>>>> 5550c278
    }
  } catch (resourceNotFoundException: ResourceNotFoundException) {
    null
  }
}

suspend fun FhirEngine.loadPatientImmunizations(patientId: String): List<Immunization>? {
  return try {
    this@loadPatientImmunizations.search {
<<<<<<< HEAD
      filter(Immunization.PATIENT, { value = "Patient/$patientId" })
=======
      apply { filter(Immunization.PATIENT, { value = "Patient/$patientId" }) }.getQuery()
>>>>>>> 5550c278
    }
  } catch (resourceNotFoundException: ResourceNotFoundException) {
    null
  }
}

suspend fun FhirEngine.loadCqlLibraryBundle(
  context: Context,
  sharedPreferencesHelper: SharedPreferencesHelper,
  fhirOperator: FhirOperator,
  resourcesBundlePath: String
) =
  try {
    val jsonParser = FhirContext.forR4().newJsonParser()
    val savedResources =
      sharedPreferencesHelper.read(SharedPreferencesHelper.MEASURE_RESOURCES_LOADED, "false")

    context.assets.open(resourcesBundlePath, AssetManager.ACCESS_RANDOM).bufferedReader().use {
      val bundle = jsonParser.parseResource(it) as Bundle
      bundle.entry.forEach { entry ->
        if (entry.resource.resourceType == ResourceType.Library) {
          fhirOperator.loadLib(entry.resource as Library)
        } else {
          if (!savedResources!!.toBooleanStrict()) save(entry.resource)
        }
      }
      sharedPreferencesHelper.write(SharedPreferencesHelper.MEASURE_RESOURCES_LOADED, "true")
    }
  } catch (exception: Exception) {
    Timber.e(exception)
  }<|MERGE_RESOLUTION|>--- conflicted
+++ resolved
@@ -77,7 +77,6 @@
   loadAll: Boolean = false
 ) =
   this.search<Patient> {
-<<<<<<< HEAD
     filter(Patient.ACTIVE, { value = of(true) })
     if (query.isNotBlank()) {
       filter(
@@ -87,20 +86,6 @@
           value = query.trim()
         }
       )
-=======
-    apply { filter(Patient.ACTIVE, { value = of(true) }) }.getQuery()
-    if (query.isNotBlank()) {
-      apply {
-          filter(
-            Patient.NAME,
-            {
-              modifier = StringFilterModifier.CONTAINS
-              value = query.trim()
-            }
-          )
-        }
-        .getQuery()
->>>>>>> 5550c278
     }
     sort(Patient.NAME, Order.ASCENDING)
     count =
@@ -110,11 +95,7 @@
   }
 
 suspend fun FhirEngine.countActivePatients(): Long =
-<<<<<<< HEAD
-  this.count<Patient> { filter(Patient.ACTIVE, { value = of(true) }) }
-=======
   this.count<Patient> { apply { filter(Patient.ACTIVE, { value = of(true) }) }.getQuery(true) }
->>>>>>> 5550c278
 
 suspend inline fun <reified T : Resource> FhirEngine.loadResource(resourceId: String): T? {
   return try {
@@ -127,11 +108,7 @@
 suspend fun FhirEngine.loadRelatedPersons(patientId: String): List<RelatedPerson>? {
   return try {
     this@loadRelatedPersons.search {
-<<<<<<< HEAD
-      filter(RelatedPerson.PATIENT, { value = "Patient/$patientId" })
-=======
       apply { filter(RelatedPerson.PATIENT, { value = "Patient/$patientId" }) }.getQuery()
->>>>>>> 5550c278
     }
   } catch (resourceNotFoundException: ResourceNotFoundException) {
     null
@@ -141,11 +118,8 @@
 suspend fun FhirEngine.loadPatientImmunizations(patientId: String): List<Immunization>? {
   return try {
     this@loadPatientImmunizations.search {
-<<<<<<< HEAD
       filter(Immunization.PATIENT, { value = "Patient/$patientId" })
-=======
       apply { filter(Immunization.PATIENT, { value = "Patient/$patientId" }) }.getQuery()
->>>>>>> 5550c278
     }
   } catch (resourceNotFoundException: ResourceNotFoundException) {
     null
