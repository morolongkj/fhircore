--- conflicted
+++ resolved
@@ -145,26 +145,15 @@
                 expressionValue?.let { mapOf(sp.code to expressionValue) } ?: mapOf(),
               ),
             )
-<<<<<<< HEAD
           } else {
             expressionValue?.let {
               // add another parameter if there is a matching resource type
               // e.g. [(Patient, {organization=105})] to [(Patient, {organization=105, _count=100})]
               val updatedPair = pair.second.toMutableMap().apply { put(sp.code, expressionValue) }
               val index = pairs.indexOfFirst { it.first == resourceType }
+              resourceType.filterBasedOnPerResourceType(pairs)
               pairs.set(index, Pair(resourceType, updatedPair))
             }
-=======
-          )
-        } else {
-          expressionValue?.let {
-            // add another parameter if there is a matching resource type
-            // e.g. [(Patient, {organization=105})] to [(Patient, {organization=105, _count=100})]
-            val updatedPair = pair.second.toMutableMap().apply { put(sp.code, expressionValue) }
-            val index = pairs.indexOfFirst { it.first == resourceType }
-            resourceType.filterBasedOnPerResourceType(pairs)
-            pairs.set(index, Pair(resourceType, updatedPair))
->>>>>>> de7c7bb9
           }
         }
       }
@@ -177,7 +166,7 @@
 }
 
 private fun ResourceType.filterBasedOnPerResourceType(
-  pairs: MutableList<Pair<ResourceType, Map<String, String>>>
+  pairs: MutableList<Pair<ResourceType, Map<String, String>>>,
 ) =
   when (this) {
     ResourceType.RelatedPerson ->
@@ -188,13 +177,13 @@
       pairs.addParam(
         resourceType = this,
         param = CarePlan.SP_STATUS,
-        value = CarePlan.CarePlanStatus.ACTIVE.toString().lowercase()
+        value = CarePlan.CarePlanStatus.ACTIVE.toString().lowercase(),
       )
     ResourceType.Observation ->
       pairs.addParam(
         resourceType = this,
         param = Observation.SP_STATUS,
-        value = Observation.ObservationStatus.FINAL.toString().lowercase()
+        value = Observation.ObservationStatus.FINAL.toString().lowercase(),
       )
 
     //    ResourceType.Task ->
@@ -213,19 +202,19 @@
       pairs.addParam(
         resourceType = this,
         param = Appointment.SP_STATUS,
-        value = Appointment.AppointmentStatus.BOOKED.toString().lowercase()
+        value = Appointment.AppointmentStatus.BOOKED.toString().lowercase(),
       )
     ResourceType.Encounter ->
       pairs.addParam(
         resourceType = this,
         param = Encounter.SP_STATUS,
-        value = Encounter.EncounterStatus.INPROGRESS.toString().lowercase()
+        value = Encounter.EncounterStatus.INPROGRESS.toString().lowercase(),
       )
     ResourceType.List ->
       pairs.addParam(
         resourceType = this,
         param = ListResource.SP_STATUS,
-        value = ListResource.ListStatus.CURRENT.toString().lowercase()
+        value = ListResource.ListStatus.CURRENT.toString().lowercase(),
       )
     else -> Unit
   }
@@ -233,7 +222,6 @@
 private fun SharedPreferencesHelper.filterByResourceLocation(
   pairs: MutableList<Pair<ResourceType, Map<String, String>>>,
 ): MutableList<Pair<ResourceType, Map<String, String>>> {
-
   val resourcesTemp = mutableListOf<Pair<ResourceType, Map<String, String>>>()
   val results = mutableListOf<Pair<ResourceType, Map<String, String>>>()
   resourcesTemp.addAll(pairs)
@@ -243,7 +231,8 @@
 
   resourcesTemp.forEach {
     val resourceType = it.first
-    if (resourceType != ResourceType.Practitioner &&
+    if (
+      resourceType != ResourceType.Practitioner &&
         resourceType != ResourceType.Questionnaire &&
         resourceType != ResourceType.StructureMap
     ) {
