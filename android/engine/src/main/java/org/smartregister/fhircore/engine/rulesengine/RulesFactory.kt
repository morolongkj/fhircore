/*
 * Copyright 2021-2023 Ona Systems, Inc
 *
 * Licensed under the Apache License, Version 2.0 (the "License");
 * you may not use this file except in compliance with the License.
 * You may obtain a copy of the License at
 *
 *       http://www.apache.org/licenses/LICENSE-2.0
 *
 * Unless required by applicable law or agreed to in writing, software
 * distributed under the License is distributed on an "AS IS" BASIS,
 * WITHOUT WARRANTIES OR CONDITIONS OF ANY KIND, either express or implied.
 * See the License for the specific language governing permissions and
 * limitations under the License.
 */

package org.smartregister.fhircore.engine.rulesengine

import android.content.Context
import com.google.android.fhir.logicalId
import dagger.hilt.android.qualifiers.ApplicationContext
import java.text.SimpleDateFormat
import java.util.Date
import java.util.Locale
import javax.inject.Inject
import org.apache.commons.jexl3.JexlBuilder
import org.apache.commons.jexl3.JexlException
import org.hl7.fhir.r4.model.Patient
import org.hl7.fhir.r4.model.Resource
import org.jeasy.rules.api.Facts
import org.jeasy.rules.api.Rule
import org.jeasy.rules.api.RuleListener
import org.jeasy.rules.api.Rules
import org.jeasy.rules.core.DefaultRulesEngine
import org.jeasy.rules.jexl.JexlRule
import org.joda.time.DateTime
import org.ocpsoft.prettytime.PrettyTime
import org.smartregister.fhircore.engine.BuildConfig
import org.smartregister.fhircore.engine.configuration.ConfigurationRegistry
import org.smartregister.fhircore.engine.domain.model.RuleConfig
import org.smartregister.fhircore.engine.domain.model.ServiceMemberIcon
import org.smartregister.fhircore.engine.util.extension.extractAge
import org.smartregister.fhircore.engine.util.extension.extractGender
import org.smartregister.fhircore.engine.util.extension.extractLogicalIdUuid
import org.smartregister.fhircore.engine.util.extension.formatDate
import org.smartregister.fhircore.engine.util.extension.parseDate
import org.smartregister.fhircore.engine.util.extension.prettifyDate
import org.smartregister.fhircore.engine.util.extension.translationPropertyKey
import org.smartregister.fhircore.engine.util.fhirpath.FhirPathDataExtractor
import org.smartregister.fhircore.engine.util.helper.LocalizationHelper
import timber.log.Timber

class RulesFactory
@Inject
constructor(
  @ApplicationContext val context: Context,
  val configurationRegistry: ConfigurationRegistry,
  val fhirPathDataExtractor: FhirPathDataExtractor
) : RuleListener {

  val rulesEngineService = RulesEngineService()
  private val facts: Facts = Facts()
  private val rulesEngine: DefaultRulesEngine = DefaultRulesEngine()
  private val computedValuesMap = mutableMapOf<String, Any>()
  private val jexlEngine =
    JexlBuilder()
      .namespaces(
        mutableMapOf<String, Any>(
          "Timber" to Timber,
          "StringUtils" to Class.forName("org.apache.commons.lang3.StringUtils"),
          "RegExUtils" to Class.forName("org.apache.commons.lang3.RegExUtils"),
          "Math" to Class.forName("java.lang.Math")
        )
      )
      .silent(false)
      .strict(false)
      .create()

  init {
    rulesEngine.registerRuleListener(this)
  }

  override fun beforeEvaluate(rule: Rule, facts: Facts): Boolean = true

  override fun onSuccess(rule: Rule, facts: Facts) {
    if (BuildConfig.DEBUG) {
      Timber.d("Rule executed: %s -> %s", rule, computedValuesMap[rule.name])
    }
  }

  override fun onFailure(rule: Rule, facts: Facts, exception: Exception) =
    if (exception is JexlException) {
      when (exception) {
        // Just display error message for undefined variable; expected for missing facts
        is JexlException.Variable ->
          log(
            exception,
            "${exception.localizedMessage}, consider checking for null before usage: e.g ${exception.variable} != null"
          )
        else -> log(exception)
      }
    } else log(exception)

  override fun onEvaluationError(rule: Rule, facts: Facts, exception: java.lang.Exception) {
    log(exception, "Evaluation error")
  }

  override fun afterEvaluate(rule: Rule, facts: Facts, evaluationResult: Boolean) = Unit

  fun log(exception: java.lang.Exception, message: String? = null) = Timber.e(exception, message)

  /**
   * This function executes the actions defined in the [Rule] s generated from the provided list of
   * [RuleConfig] against the [Facts] populated by the provided FHIR [Resource] s available in the
   * [relatedResourcesMap] and the [baseResource].
   */
  fun fireRule(
    ruleConfigs: List<RuleConfig>,
    baseResource: Resource? = null,
    relatedResourcesMap: Map<String, List<Resource>> = emptyMap(),
  ): Map<String, Any> {
    // Reset previously computed values and init facts
    computedValuesMap.clear()
    facts.apply {
      clear()
      put(FHIR_PATH, fhirPathDataExtractor)
      put(DATA, computedValuesMap)
      put(SERVICE, rulesEngineService)
    }

    val customRules = mutableSetOf<Rule>()
    ruleConfigs.forEach { ruleConfig ->

      // Create JEXL rule
      val customRule: JexlRule =
        JexlRule(jexlEngine)
          .name(ruleConfig.name)
          .description(ruleConfig.description)
          .priority(ruleConfig.priority)
          .`when`(ruleConfig.condition.ifEmpty { TRUE })

      ruleConfig.actions.forEach { customRule.then(it) }
      customRules.add(customRule)
    }

    // baseResource is a FHIR resource whereas relatedResources is a list of FHIR resources
<<<<<<< HEAD
    if (baseResource != null) {
      facts.put(baseResource.resourceType.name, baseResource)
    }
=======
    facts.put(baseResource.resourceType.name, baseResource)

>>>>>>> 29135cc8
    relatedResourcesMap.forEach { facts.put(it.key, it.value) }
    rulesEngine.fire(Rules(customRules), facts)

    return mutableMapOf<String, Any>().apply { putAll(computedValuesMap) }
  }

  /** Provide access to utility functions accessible to the users defining rules in JSON format. */
  inner class RulesEngineService {

    /**
     * This function creates a property key from the string [value] and uses the key to retrieve the
     * correct translation from the string.properties file.
     */
    fun translate(value: String): String =
      configurationRegistry.localizationHelper.parseTemplate(
        LocalizationHelper.STRINGS_BASE_BUNDLE_NAME,
        Locale.getDefault(),
        "{{${value.translationPropertyKey()}}}"
      )

    /**
     * This method retrieves a list of relatedResources for a given resource from the facts map It
     * fetches a list of facts of the given [relatedResourceKey] then iterates through this list in
     * order to return a list of all resources whose subject reference matches the logical Id of the
     * [resource]
     *
     * @param resource The parent resource for which the related resources will be retrieved
     * @param relatedResourceKey The key representing the relatedResources in the map
     * @param referenceFhirPathExpression A fhir path expression used to retrieve the subject
     * reference Id from the related resources
     */
    @Suppress("UNCHECKED_CAST")
    fun retrieveRelatedResources(
      resource: Resource,
      relatedResourceKey: String,
      referenceFhirPathExpression: String,
      relatedResourcesMap: Map<String, List<Resource>>? = null
    ): List<Resource> {
      val value: List<Resource> =
        relatedResourcesMap?.get(relatedResourceKey)
          ?: if (facts.getFact(relatedResourceKey) != null)
            facts.getFact(relatedResourceKey).value as List<Resource>
          else emptyList()

      return value.filter {
        resource.logicalId ==
          fhirPathDataExtractor.extractValue(it, referenceFhirPathExpression).extractLogicalIdUuid()
      }
    }

    /**
     * This method retrieve a parentResource for a given relatedResource from the facts map It
     * fetches a list of facts of the given [parentResourceType] then iterates through this list in
     * order to return a resource whose logical id matches the subject reference retrieved via
     * fhirPath from the [childResource]
     * - The logical Id of the parentResource [parentResourceType]
     * - The ResourceType the parentResources belong to [fhirPathExpression]
     * - A fhir path expression used to retrieve the logical Id from the parent resources
     */
    @Suppress("UNCHECKED_CAST")
    fun retrieveParentResource(
      childResource: Resource,
      parentResourceType: String,
      fhirPathExpression: String
    ): Resource? {
      val value = facts.getFact(parentResourceType).value as List<Resource>
      val parentResourceId =
        fhirPathDataExtractor.extractValue(childResource, fhirPathExpression).extractLogicalIdUuid()
      return value.find { it.logicalId == parentResourceId }
    }

    /**
     * This function returns a true or false value if any ( [matchAll]= false) or all ( [matchAll]=
     * true) of the [resources] satisfy the [fhirPathExpression] provided
     *
     * [resources] List of resources the expressions are run against [fhirPathExpression] An
     * expression to run against the provided resources [matchAll] When true the function checks
     * whether all of the resources fulfill the expression provided
     *
     * ```
     *            When false the function checks whether any of the resources fulfills the expression provided
     * ```
     */
    fun evaluateToBoolean(
      resources: List<Resource>?,
      fhirPathExpression: String,
      matchAll: Boolean = false
    ): Boolean =
      if (matchAll) {
        resources?.all { base ->
          fhirPathDataExtractor.extractData(base, fhirPathExpression).any {
            it.isBooleanPrimitive && it.primitiveValue().toBoolean()
          }
        }
          ?: false
      } else {
        resources?.any { base ->
          fhirPathDataExtractor.extractData(base, fhirPathExpression).any {
            it.isBooleanPrimitive && it.primitiveValue().toBoolean()
          }
        }
          ?: false
      }

    /**
     * This function transform the provided [resources] into a list of [label] given that the
     * [fhirPathExpression] for each of the resources is evaluated to true.
     *
     * Example: To retrieve a list of household member icons, find Patients aged 5yrs and below then
     * return Comma Separated Values of 'CHILD' (to be serialized into [ServiceMemberIcon]) for
     * each.
     */
    fun mapResourcesToLabeledCSV(
      resources: List<Resource>?,
      fhirPathExpression: String,
      label: String
    ): String? =
      resources
        ?.mapNotNull {
          if (fhirPathDataExtractor.extractData(it, fhirPathExpression).any { base ->
              base.isBooleanPrimitive && base.primitiveValue().toBoolean()
            }
          )
            label
          else null
        }
        ?.joinToString(",")
        ?: ""

    /**
     * Transforms a [resource] into [label] if the [fhirPathExpression] is evaluated to true.
     *
     * Example: To retrieve the icon for household member who is a child, evaluate their age to be
     * less than 5years, if 'true' return 'CHILD' (to be serialized to [ServiceMemberIcon])
     */
    fun mapResourceToLabeledCSV(
      resource: Resource,
      fhirPathExpression: String,
      label: String
    ): String? = mapResourcesToLabeledCSV(listOf(resource), fhirPathExpression, label)

    /** This function extracts the patient's age from the patient resource */
    fun extractAge(patient: Patient): String = patient.extractAge(context)

    /**
     * This function extracts and returns a translated string for the gender in Patient resource.
     */
    fun extractGender(patient: Patient): String = patient.extractGender(context) ?: ""

    /** This function extracts the patient's DOB from the FHIR resource */
    fun extractDOB(patient: Patient, dateFormat: String): String =
      SimpleDateFormat(dateFormat, Locale.ENGLISH).run { format(patient.birthDate) }

    /**
     * This function takes [inputDate] and returns a difference (for examples 7 hours, 2 day, 5
     * months, 3 years etc)
     */
    fun prettifyDate(inputDate: Date): String = inputDate.prettifyDate()

    /**
     * This function takes [inputDateString] like 2022-7-1 and returns a difference (for examples 7
     * hours ago, 2 days ago, 5 months ago, 3 years ago etc) [inputDateString] can give given as
     * 2022-02 or 2022
     */
    fun prettifyDate(inputDateString: String): String {
      return PrettyTime().format(DateTime(inputDateString).toDate())
    }

    /**
     * This function is responsible for formatting a date for whatever expectedFormat we need. It
     * takes an [inputDate] string along with the [inputDateFormat] so it can convert it to the Date
     * and then it gives output in expected Format, [expectedFormat] is by default (Example: Mon,
     * Nov 5 2021)
     */
    fun formatDate(
      inputDate: String,
      inputDateFormat: String,
      expectedFormat: String = "E, MMM dd yyyy"
    ): String? = inputDate.parseDate(inputDateFormat)?.formatDate(expectedFormat)

    /**
     * This function is responsible for formatting a date for whatever expectedFormat we need. It
     * takes an input a [date] as input and then it gives output in expected Format,
     * [expectedFormat] is by default (Example: Mon, Nov 5 2021)
     */
    fun formatDate(date: Date, expectedFormat: String = "E, MMM dd yyyy"): String =
      date.formatDate(expectedFormat)

    /**
     * This function generates a random 6-digit integer between a hard-coded range. It may generate
     * duplicate outputs on subsequent function calls.
     *
     * @return An Integer.
     */
    fun generateRandomSixDigitInt(): Int =
      (INCLUSIVE_SIX_DIGIT_MINIMUM..INCLUSIVE_SIX_DIGIT_MAXIMUM).random()

    /**
     * This function filters resource provided the condition exracted from the [fhirPathExpression]
     * is met
     */
    fun filterResources(resources: List<Resource>?, fhirPathExpression: String): List<Resource> {
      if (fhirPathExpression.isEmpty()) {
        return emptyList()
      }
      return resources?.filter {
        fhirPathDataExtractor.extractValue(it, fhirPathExpression).toBoolean()
      }
        ?: emptyList()
    }

    fun mapResourcesToExtractedValues(
      resources: List<Resource>?,
      fhirPathExpression: String
    ): List<Any> {
      if (fhirPathExpression.isEmpty()) {
        return emptyList()
      }
      return resources?.map { fhirPathDataExtractor.extractValue(it, fhirPathExpression) }
        ?: emptyList()
    }
  }

  companion object {
    private const val FHIR_PATH = "fhirPath"
    private const val DATA = "data"
    private const val TRUE = "true"
    private const val SERVICE = "service"
    private const val INCLUSIVE_SIX_DIGIT_MINIMUM = 100000
    private const val INCLUSIVE_SIX_DIGIT_MAXIMUM = 999999
  }
}<|MERGE_RESOLUTION|>--- conflicted
+++ resolved
@@ -116,7 +116,7 @@
    */
   fun fireRule(
     ruleConfigs: List<RuleConfig>,
-    baseResource: Resource? = null,
+    baseResource: Resource,
     relatedResourcesMap: Map<String, List<Resource>> = emptyMap(),
   ): Map<String, Any> {
     // Reset previously computed values and init facts
@@ -144,14 +144,8 @@
     }
 
     // baseResource is a FHIR resource whereas relatedResources is a list of FHIR resources
-<<<<<<< HEAD
-    if (baseResource != null) {
-      facts.put(baseResource.resourceType.name, baseResource)
-    }
-=======
     facts.put(baseResource.resourceType.name, baseResource)
 
->>>>>>> 29135cc8
     relatedResourcesMap.forEach { facts.put(it.key, it.value) }
     rulesEngine.fire(Rules(customRules), facts)
 
