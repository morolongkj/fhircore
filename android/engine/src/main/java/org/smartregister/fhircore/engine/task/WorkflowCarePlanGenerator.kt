--- conflicted
+++ resolved
@@ -115,10 +115,6 @@
     val availablePlanDefinitions =
       defaultRepository.search<PlanDefinition>(Search(ResourceType.PlanDefinition))
     for (cqlLibrary in availableCqlLibraries) {
-<<<<<<< HEAD
-      //      fhirOperator.loadLib(cqlLibrary)
-=======
->>>>>>> 32f61ce1
       knowledgeManager.install(writeToFile(cqlLibrary))
       cqlLibraryIdList.add(IdType(cqlLibrary.id).idPart)
     }
