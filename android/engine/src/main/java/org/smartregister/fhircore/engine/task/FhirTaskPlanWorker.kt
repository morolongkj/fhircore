--- conflicted
+++ resolved
@@ -20,35 +20,27 @@
 import androidx.hilt.work.HiltWorker
 import androidx.work.CoroutineWorker
 import androidx.work.WorkerParameters
-<<<<<<< HEAD
-import ca.uhn.fhir.rest.param.ParamPrefixEnum
-import com.google.android.fhir.FhirEngine
-=======
->>>>>>> 36e585db
 import com.google.android.fhir.get
 import com.google.android.fhir.logicalId
 import com.google.android.fhir.search.search
 import dagger.assisted.Assisted
 import dagger.assisted.AssistedInject
-import java.util.Date
 import kotlinx.coroutines.withContext
 import org.hl7.fhir.r4.model.CarePlan
-import org.hl7.fhir.r4.model.DateTimeType
 import org.hl7.fhir.r4.model.ResourceType
 import org.hl7.fhir.r4.model.Task
+import org.smartregister.fhircore.engine.configuration.ConfigType
 import org.smartregister.fhircore.engine.configuration.ConfigurationRegistry
-<<<<<<< HEAD
-=======
 import org.smartregister.fhircore.engine.configuration.app.ApplicationConfiguration
 import org.smartregister.fhircore.engine.data.local.DefaultRepository
->>>>>>> 36e585db
 import org.smartregister.fhircore.engine.util.DispatcherProvider
 import org.smartregister.fhircore.engine.util.SharedPreferencesHelper
 import org.smartregister.fhircore.engine.util.extension.extractId
 import org.smartregister.fhircore.engine.util.extension.hasPastEnd
 import org.smartregister.fhircore.engine.util.extension.isReady
-import org.smartregister.fhircore.engine.util.extension.plusDays
+import org.smartregister.fhircore.engine.util.extension.lastOffset
 import org.smartregister.fhircore.engine.util.extension.toCoding
+import org.smartregister.fhircore.engine.util.getLastOffset
 import timber.log.Timber
 
 /** This job runs periodically to update the statuses of Task resources. */
@@ -67,6 +59,14 @@
   override suspend fun doWork(): Result {
     val fhirEngine = defaultRepository.fhirEngine
     return withContext(dispatcherProvider.io()) {
+      val appConfig =
+        configurationRegistry.retrieveConfiguration<ApplicationConfiguration>(
+          ConfigType.Application
+        )
+      val batchSize = appConfig.taskBackgroundWorkerBatchSize
+      val lastOffset =
+        sharedPreferencesHelper.read(key = WORK_ID.lastOffset(), defaultValue = "0")!!.toInt()
+
       Timber.i("Running Task status updater worker")
 
       val tasks =
@@ -78,13 +78,6 @@
             { value = of(Task.TaskStatus.ACCEPTED.toCoding()) },
             { value = of(Task.TaskStatus.INPROGRESS.toCoding()) },
             { value = of(Task.TaskStatus.RECEIVED.toCoding()) },
-          )
-          filter(
-            Task.PERIOD,
-            {
-              prefix = ParamPrefixEnum.STARTS_AFTER
-              value = of(DateTimeType(Date().plusDays(-1)))
-            }
           )
         }
 
@@ -115,6 +108,13 @@
           defaultRepository.update(task)
         }
       }
+
+      val updatedLastOffset =
+        getLastOffset(items = tasks, lastOffset = lastOffset, batchSize = batchSize)
+      sharedPreferencesHelper.write(
+        key = WORK_ID.lastOffset(),
+        value = updatedLastOffset.toString()
+      )
       Result.success()
     }
   }
