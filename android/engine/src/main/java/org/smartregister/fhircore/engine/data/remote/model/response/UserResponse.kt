--- conflicted
+++ resolved
@@ -21,15 +21,8 @@
 
 @Serializable
 data class UserInfo(
-<<<<<<< HEAD
-  @SerialName("questionnaire_publisher") val questionnairePublisher: String? = null,
-  @SerialName("organization") val organization: String? = null,
-  @SerialName("location") val location: String? = null,
-  @SerialName("sub") val keyclockuuid: String? = null
-=======
-  @SerialName("questionnaire_publisher") var questionnairePublisher: String? = null,
+ @SerialName("questionnaire_publisher") var questionnairePublisher: String? = null,
   @SerialName("organization") var organization: String? = null,
   @SerialName("location") var location: String? = null,
   @SerialName("sub") var keyclockuuid: String? = null
->>>>>>> c6f9009c
 )