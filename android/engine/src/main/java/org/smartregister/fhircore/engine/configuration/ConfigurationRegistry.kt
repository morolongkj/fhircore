/*
 * Copyright 2021-2023 Ona Systems, Inc
 *
 * Licensed under the Apache License, Version 2.0 (the "License");
 * you may not use this file except in compliance with the License.
 * You may obtain a copy of the License at
 *
 *       http://www.apache.org/licenses/LICENSE-2.0
 *
 * Unless required by applicable law or agreed to in writing, software
 * distributed under the License is distributed on an "AS IS" BASIS,
 * WITHOUT WARRANTIES OR CONDITIONS OF ANY KIND, either express or implied.
 * See the License for the specific language governing permissions and
 * limitations under the License.
 */

package org.smartregister.fhircore.engine.configuration

import android.content.Context
import android.database.SQLException
import com.google.android.fhir.FhirEngine
import com.google.android.fhir.db.ResourceNotFoundException
import com.google.android.fhir.get
import com.google.android.fhir.logicalId
import java.io.FileNotFoundException
import java.net.UnknownHostException
import java.util.LinkedList
import java.util.Locale
import java.util.PropertyResourceBundle
import java.util.ResourceBundle
import javax.inject.Inject
import javax.inject.Singleton
import kotlinx.coroutines.withContext
import kotlinx.serialization.json.Json
import okhttp3.RequestBody.Companion.toRequestBody
import org.hl7.fhir.r4.model.Base
import org.hl7.fhir.r4.model.Binary
import org.hl7.fhir.r4.model.Bundle
import org.hl7.fhir.r4.model.Composition
import org.hl7.fhir.r4.model.ListResource
import org.hl7.fhir.r4.model.Resource
import org.hl7.fhir.r4.model.ResourceType
import org.jetbrains.annotations.VisibleForTesting
import org.json.JSONObject
import org.smartregister.fhircore.engine.BuildConfig
import org.smartregister.fhircore.engine.configuration.app.ConfigService
import org.smartregister.fhircore.engine.data.remote.fhir.resource.FhirResourceDataSource
import org.smartregister.fhircore.engine.di.NetworkModule
import org.smartregister.fhircore.engine.util.DispatcherProvider
import org.smartregister.fhircore.engine.util.SharedPreferenceKey
import org.smartregister.fhircore.engine.util.SharedPreferencesHelper
import org.smartregister.fhircore.engine.util.extension.camelCase
import org.smartregister.fhircore.engine.util.extension.decodeJson
import org.smartregister.fhircore.engine.util.extension.decodeResourceFromString
import org.smartregister.fhircore.engine.util.extension.encodeResourceToString
import org.smartregister.fhircore.engine.util.extension.extractId
import org.smartregister.fhircore.engine.util.extension.extractLogicalIdUuid
import org.smartregister.fhircore.engine.util.extension.fileExtension
import org.smartregister.fhircore.engine.util.extension.generateMissingId
import org.smartregister.fhircore.engine.util.extension.interpolate
import org.smartregister.fhircore.engine.util.extension.retrieveCompositionSections
import org.smartregister.fhircore.engine.util.extension.searchCompositionByIdentifier
import org.smartregister.fhircore.engine.util.extension.updateFrom
import org.smartregister.fhircore.engine.util.extension.updateLastUpdated
import org.smartregister.fhircore.engine.util.helper.LocalizationHelper
import retrofit2.HttpException
import timber.log.Timber

@Singleton
class ConfigurationRegistry
@Inject
constructor(
  val fhirEngine: FhirEngine,
  val fhirResourceDataSource: FhirResourceDataSource,
  val sharedPreferencesHelper: SharedPreferencesHelper,
  val dispatcherProvider: DispatcherProvider,
  val configService: ConfigService,
  val json: Json,
) {

  val configsJsonMap = mutableMapOf<String, String>()
  val configCacheMap = mutableMapOf<String, Configuration>()
  val localizationHelper: LocalizationHelper by lazy { LocalizationHelper(this) }
  private val supportedFileExtensions = listOf("json", "properties")
  private var _isNonProxy = BuildConfig.IS_NON_PROXY_APK

  /**
   * Retrieve configuration for the provided [ConfigType]. The JSON retrieved from [configsJsonMap]
   * can be directly converted to a FHIR resource or hard coded custom model. The filtering assumes
   * you are passing data across screens, then later using it in DataQueries and to retrieve
   * registerConfiguration. It is necessary to check that [paramsMap] is empty to confirm that the
   * params used in the DataQuery are passed when retrieving the configurations.
   */
  inline fun <reified T : Configuration> retrieveConfiguration(
    configType: ConfigType,
    configId: String? = null,
    paramsMap: Map<String, String>? = emptyMap(),
  ): T {
    require(!configType.parseAsResource) { "Configuration MUST be a template" }
    val configKey = if (configType.multiConfig && configId != null) configId else configType.name
    if (configCacheMap.contains(configKey) && paramsMap?.isEmpty() == true) {
      return configCacheMap[configKey] as T
    }
    val decodedConfig =
      localizationHelper
        .parseTemplate(
          bundleName = LocalizationHelper.STRINGS_BASE_BUNDLE_NAME,
          locale = Locale.getDefault(),
          template = getConfigValueWithParam(paramsMap, configKey),
        )
        .decodeJson<T>(jsonInstance = json)
    configCacheMap[configKey] = decodedConfig
    return decodedConfig
  }

  inline fun <reified T : Configuration> retrieveConfigurations(configType: ConfigType): List<T> =
    configsJsonMap.values
      .filter {
        try {
          JSONObject(it).getString(CONFIG_TYPE).equals(configType.name, ignoreCase = true)
        } catch (e: Exception) {
          Timber.w(e.localizedMessage)
          false
        }
      }
      .map {
        localizationHelper
          .parseTemplate(
            bundleName = LocalizationHelper.STRINGS_BASE_BUNDLE_NAME,
            locale = Locale.getDefault(),
            template = it,
          )
          .decodeJson()
      }

  /**
   * This function interpolates the value for the given [configKey] by replacing the string
   * placeholders e.g. {{ placeholder }} with value retrieved from the [paramsMap] using [configKey]
   * as the key. If value is null the placeholder is returned
   */
  fun getConfigValueWithParam(paramsMap: Map<String, String>?, configKey: String) =
    configsJsonMap.getValue(configKey).let { jsonValue ->
      if (paramsMap != null) jsonValue.interpolate(paramsMap) else jsonValue
    }

  /**
   * Retrieve configuration for the provided [ConfigType]. The JSON retrieved from [configsJsonMap]
   * can be directly converted to a FHIR resource or hard coded custom model.
   */
  inline fun <reified T : Base> retrieveResourceConfiguration(configType: ConfigType): T {
    require(configType.parseAsResource) { "Configuration MUST be a supported FHIR Resource" }
    return configsJsonMap.getValue(configType.name).decodeResourceFromString()
  }

  /**
   * Retrieve translation configuration for the provided [bundleName]. The Bundle value is retrieved
   * from [configsJsonMap] can be directly converted to a ResourceBundle.
   */
  fun retrieveResourceBundleConfiguration(bundleName: String): ResourceBundle? {
    val resourceBundle =
      configsJsonMap[bundleName.camelCase()] // Convention for config map keys is camelCase
    if (resourceBundle != null) {
      return PropertyResourceBundle(resourceBundle.byteInputStream())
    }
    if (bundleName.contains("_")) {
      return retrieveResourceBundleConfiguration(
        bundleName.substring(0, bundleName.lastIndexOf('_')),
      )
    }
    return null
  }

  /**
   * Populate application's configurations from the composition resource. Only Binary and Parameter
   * Resources are used to represent application configurations.
   *
   * Sections in Composition with Binary or Parameter represents a valid application configuration.
   * Example below is represents an application configuration uniquely identified by the
   * [ConfigType]'application'. Sections can be nested like in the registers case.
   *
   * ```
   *  {
   *    "title": "Application configuration",
   *    "mode": "working",
   *    "focus": {
   *      "reference": "Binary/11111",
   *      "identifier: {
   *      "value": "application"
   *      }
   *    }
   *  }
   * ```
   *
   * Nested section example
   *
   * ```
   *  {
   *     "title": "Register configurations",
   *     "mode": "working",
   *     "section": [
   *        {
   *          "title": "Household register configuration",
   *          "focus": {
   *             "reference": "Binary/11111115",
   *             "identifier": {
   *                "value": "all_household_register_config"
   *              }
   *          }
   *        }
   *     ]
   * }
   * ```
   *
   * [appId] is a unique identifier for the application. Typically written in human readable form
   *
   * [context] is the targeted Android context
   *
   * [configsLoadedCallback] is a callback function called once configs have been loaded.
   */
  suspend fun loadConfigurations(
    appId: String,
    context: Context,
    configsLoadedCallback: (Boolean) -> Unit = {},
  ) {
    // For appId that ends with suffix /debug e.g. app/debug, we load configurations from assets
    // extract appId by removing the suffix e.g. app from above example
    val loadFromAssets = appId.endsWith(DEBUG_SUFFIX, ignoreCase = true)
    val parsedAppId = appId.substringBefore(TYPE_REFERENCE_DELIMITER).trim()
    if (loadFromAssets) {
      try {
        val localCompositionResource =
          context.assets
            .open(String.format(COMPOSITION_CONFIG_PATH, parsedAppId))
            .bufferedReader()
            .readText()
            .decodeResourceFromString<Composition>()

        addOrUpdate(localCompositionResource)

        localCompositionResource.run {
          val iconConfigs =
            retrieveCompositionSections().filter {
              it.focus.hasIdentifier() && isIconConfig(it.focus.identifier.value)
            }
          if (iconConfigs.isNotEmpty()) {
            val ids = iconConfigs.joinToString(DEFAULT_STRING_SEPARATOR) { it.focus.extractId() }
            fhirResourceDataSource
              .getResource(
                "${ResourceType.Binary.name}?$ID=$ids&_count=$DEFAULT_COUNT",
              )
              .entry
              .forEach { addOrUpdate(it.resource) }
          }
          populateConfigurationsMap(
            composition = this,
            loadFromAssets = true,
            appId = parsedAppId,
            configsLoadedCallback = configsLoadedCallback,
            context = context,
          )
        }
      } catch (fileNotFoundException: FileNotFoundException) {
        Timber.e("Missing app configs for app ID: $parsedAppId", fileNotFoundException)
        withContext(dispatcherProvider.main()) { configsLoadedCallback(false) }
      }
    } else {
      fhirEngine.searchCompositionByIdentifier(parsedAppId)?.run {
        populateConfigurationsMap(context, this, false, parsedAppId, configsLoadedCallback)
      }
    }
  }

  private suspend fun populateConfigurationsMap(
    context: Context,
    composition: Composition,
    loadFromAssets: Boolean,
    appId: String,
    configsLoadedCallback: (Boolean) -> Unit,
  ) {
    if (loadFromAssets) {
      retrieveAssetConfigs(context, appId).forEach { fileName ->
        // Create binary config from asset and add to map, skip composition resource
        // Use file name as the key. Conventionally navigation configs MUST end with
        // "_config.<extension>"
        // File names in asset should match the configType/id (MUST be unique) in the config JSON
        if (!fileName.equals(String.format(COMPOSITION_CONFIG_PATH, appId), ignoreCase = true)) {
          val configKey =
            fileName
              .lowercase(Locale.ENGLISH)
              .substring(
                fileName.indexOfLast { it == '/' }.plus(1),
                fileName.lastIndexOf(CONFIG_SUFFIX),
              )
              .camelCase()

          val configJson = context.assets.open(fileName).bufferedReader().readText()
          configsJsonMap[configKey] = configJson
        }
      }
    } else {
      composition.retrieveCompositionSections().forEach {
        if (it.hasFocus() && it.focus.hasReferenceElement() && it.focus.hasIdentifier()) {
          val configIdentifier = it.focus.identifier.value
          val referenceResourceType = it.focus.reference.substringBefore(TYPE_REFERENCE_DELIMITER)
          if (isAppConfig(referenceResourceType) && !isIconConfig(configIdentifier)) {
            val extractedId = it.focus.extractId()
            try {
              val configBinary = fhirEngine.get<Binary>(extractedId)
              configsJsonMap[configIdentifier] = configBinary.content.decodeToString()
            } catch (resourceNotFoundException: ResourceNotFoundException) {
              Timber.e("Missing Binary file with ID :$extractedId")
              withContext(dispatcherProvider.main()) { configsLoadedCallback(false) }
            }
          }
        }
      }
    }
    configsLoadedCallback(true)
  }

  private fun isAppConfig(referenceResourceType: String) =
    referenceResourceType in arrayOf(ResourceType.Binary.name, ResourceType.Parameters.name)

  private fun isIconConfig(configIdentifier: String) = configIdentifier.startsWith(ICON_PREFIX)

  /**
   * Reads supported files from the asset/config directory recursively, populates all sub directory
   * in a queue, then reads all the nested files for each.
   *
   * @return A list of strings of config files.
   */
  private fun retrieveAssetConfigs(context: Context, appId: String): MutableList<String> {
    val filesQueue = LinkedList<String>()
    val configFiles = mutableListOf<String>()
    context.assets.list(String.format(BASE_CONFIG_PATH, appId))?.onEach {
      if (!supportedFileExtensions.contains(it.fileExtension)) {
        filesQueue.addLast(String.format(BASE_CONFIG_PATH, appId) + "/$it")
      } else configFiles.add(String.format(BASE_CONFIG_PATH, appId) + "/$it")
    }
    while (filesQueue.isNotEmpty()) {
      val currentPath = filesQueue.removeFirst()
      context.assets.list(currentPath)?.onEach {
        if (!supportedFileExtensions.contains(it.fileExtension)) {
          filesQueue.addLast("$currentPath/$it")
        } else configFiles.add("$currentPath/$it")
      }
    }
    return configFiles
  }

  /**
   * Fetch non-patient Resources for the application that are not application configurations
   * resources such as [ResourceType.Questionnaire] and [ResourceType.StructureMap]. (
   * [ResourceType.Binary] and [ResourceType.Parameters] are currently the only FHIR HL7 resources
   * used to represent application configurations). These non-patients resource identifiers are also
   * set in the section components of the [Composition] resource.
   *
   * This function retrieves the composition based on the appId and groups the non-patient resources
   * ( [ResourceType.Questionnaire] or [ResourceType.StructureMap]) based on their type.
   *
   * Searching is done using the _id search parameter of these not patient resources; the
   * composition section components are grouped by resource type ,then the ids concatenated (as
   * comma separated values), thus generating a search query like the following 'Resource
   * Type'?_id='comma,separated,list,of,ids'
   */
  @Throws(UnknownHostException::class, HttpException::class)
  suspend fun fetchNonWorkflowConfigResources() {
<<<<<<< HEAD
    sharedPreferencesHelper.read(SharedPreferenceKey.APP_ID.name, "app/debug")?.let { appId: String ->
      fhirEngine.searchCompositionByIdentifier(appId)?.let { composition ->
=======
    sharedPreferencesHelper.read(SharedPreferenceKey.APP_ID.name, null)?.let { appId ->
      val parsedAppId = appId.substringBefore(TYPE_REFERENCE_DELIMITER).trim()
      fhirEngine.searchCompositionByIdentifier(parsedAppId)?.let { composition ->
>>>>>>> 9a489d61
        composition
          .retrieveCompositionSections()
          .groupBy { section ->
            section.focus.reference?.split(TYPE_REFERENCE_DELIMITER)?.firstOrNull() ?: ""
          }
          .filter { entry ->
            entry.key in
              listOf(
                ResourceType.Questionnaire.name,
                ResourceType.StructureMap.name,
                ResourceType.List.name,
                ResourceType.PlanDefinition.name,
                ResourceType.Library.name,
                ResourceType.Measure.name,
              )
          }
          .forEach { resourceGroup ->
            if (resourceGroup.key == ResourceType.List.name) {
              if (isNonProxy()) {
                val chunkedResourceIdList =
                  resourceGroup.value.chunked(MANIFEST_PROCESSOR_BATCH_SIZE)
                chunkedResourceIdList.forEach {
                  processCompositionManifestResources(
                      resourceGroup.key,
                      it.map { sectionComponent -> sectionComponent.focus.extractId() },
                    )
                    .entry
                    .forEach { bundleEntryComponent ->
                      when (bundleEntryComponent.resource) {
                        is ListResource -> {
                          addOrUpdate(bundleEntryComponent.resource)
                          val list = bundleEntryComponent.resource as ListResource
                          list.entry.forEach { listEntryComponent ->
                            val resourceKey =
                              listEntryComponent.item.reference.substringBefore(
                                TYPE_REFERENCE_DELIMITER,
                              )
                            val resourceId =
                              listEntryComponent.item.reference.extractLogicalIdUuid()
                            val listResourceUrlPath =
                              "$resourceKey?$ID=$resourceId&_count=$DEFAULT_COUNT"
                            fhirResourceDataSource.getResource(listResourceUrlPath).entry.forEach {
                              listEntryResourceBundle ->
                              addOrUpdate(listEntryResourceBundle.resource)
                              Timber.d("Fetched and processed List reference $listResourceUrlPath")
                            }
                          }
                        }
                      }
                    }
                }
              } else {
                resourceGroup.value.forEach {
                  processCompositionManifestResources(
                    FHIR_GATEWAY_MODE_HEADER_VALUE,
                    "${resourceGroup.key}/${it.focus.extractId()}",
                  )
                }
              }
            } else {
              val chunkedResourceIdList = resourceGroup.value.chunked(MANIFEST_PROCESSOR_BATCH_SIZE)

              chunkedResourceIdList.forEach {
                processCompositionManifestResources(
                  resourceGroup.key,
                  it.map { sectionComponent -> sectionComponent.focus.extractId() },
                )
              }
            }
          }
      }
    }
  }

  private suspend fun processCompositionManifestResources(
    resourceType: String,
    resourceIdList: List<String>,
  ): Bundle {
    val resultBundle =
      if (isNonProxy()) {
        fhirResourceDataSourceGetBundle(resourceType, resourceIdList)
      } else
        fhirResourceDataSource.post(
          requestBody =
            generateRequestBundle(resourceType, resourceIdList)
              .encodeResourceToString()
              .toRequestBody(NetworkModule.JSON_MEDIA_TYPE),
        )
    resultBundle.entry?.forEach { bundleEntryComponent ->
      when (bundleEntryComponent.resource) {
        is Bundle -> {
          val bundle = bundleEntryComponent.resource as Bundle
          bundle.entry.forEach { entryComponent ->
            when (entryComponent.resource) {
              is Bundle -> {
                val thisBundle = entryComponent.resource as Bundle
                addOrUpdate(thisBundle)
                thisBundle.entry.forEach { innerEntryComponent ->
                  saveListEntryResource(innerEntryComponent)
                }
              }
              else -> saveListEntryResource(entryComponent)
            }
          }
        }
        else -> {
          if (bundleEntryComponent.resource != null) {
            addOrUpdate(bundleEntryComponent.resource)
            Timber.d(
              "Fetched and processed resources ${bundleEntryComponent.resource.resourceType}/${bundleEntryComponent.resource.id}",
            )
          }
        }
      }
    }

    return resultBundle
  }

  private suspend fun processCompositionManifestResources(
    gatewayModeHeaderValue: String? = null,
    searchPath: String,
  ) {
    val resultBundle =
      if (gatewayModeHeaderValue.isNullOrEmpty()) {
        fhirResourceDataSource.getResource(searchPath)
      } else
        fhirResourceDataSource.getResourceWithGatewayModeHeader(gatewayModeHeaderValue, searchPath)

    resultBundle.entry.forEach { bundleEntryComponent ->
      when (bundleEntryComponent.resource) {
        is Bundle -> {
          val bundle = bundleEntryComponent.resource as Bundle
          bundle.entry.forEach { entryComponent ->
            when (entryComponent.resource) {
              is Bundle -> {
                val thisBundle = entryComponent.resource as Bundle
                addOrUpdate(thisBundle)
                thisBundle.entry.forEach { innerEntryComponent ->
                  saveListEntryResource(innerEntryComponent)
                }
              }
              else -> saveListEntryResource(entryComponent)
            }
          }
        }
        else -> {
          addOrUpdate(bundleEntryComponent.resource)
          Timber.d(
            "Fetched and processed resources ${bundleEntryComponent.resource.resourceType}/${bundleEntryComponent.resource.id}",
          )
        }
      }
    }
  }

  private suspend fun saveListEntryResource(entryComponent: Bundle.BundleEntryComponent) {
    addOrUpdate(entryComponent.resource)
    Timber.d(
      "Fetched and processed List reference ${entryComponent.resource.resourceType}/${entryComponent.resource.id}",
    )
  }

  /**
   * Using this [FhirEngine] and [DispatcherProvider], update this stored resources with the passed
   * resource, or create it if not found.
   */
  suspend fun <R : Resource> addOrUpdate(resource: R) {
    withContext(dispatcherProvider.io()) {
      resource.updateLastUpdated()
      try {
        fhirEngine.get(resource.resourceType, resource.logicalId).run {
          fhirEngine.update(updateFrom(resource))
        }
      } catch (resourceNotFoundException: ResourceNotFoundException) {
        try {
          create(resource)
        } catch (sqlException: SQLException) {
          Timber.e(sqlException)
        }
      }
    }
  }

  /**
   * Using this [FhirEngine] and [DispatcherProvider], for all passed resources, make sure they all
   * have IDs or generate if they don't, then pass them to create.
   *
   * @param resources vararg of resources
   */
  suspend fun create(vararg resources: Resource) {
    return withContext(dispatcherProvider.io()) {
      resources.onEach { it.generateMissingId() }
      fhirEngine.createRemote(*resources)
    }
  }

  @VisibleForTesting fun isNonProxy(): Boolean = _isNonProxy

  @VisibleForTesting
  fun setNonProxy(nonProxy: Boolean) {
    _isNonProxy = nonProxy
  }

  private fun generateRequestBundle(resourceType: String, idList: List<String>): Bundle {
    val bundleEntryComponents = mutableListOf<Bundle.BundleEntryComponent>()

    idList.forEach {
      bundleEntryComponents.add(
        Bundle.BundleEntryComponent().apply {
          request =
            Bundle.BundleEntryRequestComponent().apply {
              url = "$resourceType/$it"
              method = Bundle.HTTPVerb.GET
            }
        },
      )
    }

    return Bundle().apply {
      type = Bundle.BundleType.BATCH
      entry = bundleEntryComponents
    }
  }

  private suspend fun fhirResourceDataSourceGetBundle(
    resourceType: String,
    resourceIds: List<String>,
  ): Bundle {
    val bundleEntryComponents = mutableListOf<Bundle.BundleEntryComponent>()

    resourceIds.forEach {
      val responseBundle =
        fhirResourceDataSource.getResource("$resourceType?${Composition.SP_RES_ID}=$it")
      responseBundle?.let {
        bundleEntryComponents.add(
          Bundle.BundleEntryComponent().apply {
            resource = responseBundle.entry?.first()?.resource
          },
        )
      }
    }
    return Bundle().apply {
      type = Bundle.BundleType.COLLECTION
      entry = bundleEntryComponents
    }
  }

  companion object {
    const val BASE_CONFIG_PATH = "configs/%s"
    const val COMPOSITION_CONFIG_PATH = "configs/%s/composition_config.json"
    const val CONFIG_SUFFIX = "_config"
    const val CONFIG_TYPE = "configType"
    const val COUNT = "count"
    const val DEBUG_SUFFIX = "/debug"
    const val DEFAULT_STRING_SEPARATOR = ","
    const val FHIR_GATEWAY_MODE_HEADER_VALUE = "list-entries"
    const val ICON_PREFIX = "ic_"
    const val ID = "_id"
    const val MANIFEST_PROCESSOR_BATCH_SIZE = 20
    const val ORGANIZATION = "organization"
    const val TYPE_REFERENCE_DELIMITER = "/"
    const val DEFAULT_COUNT = 200
  }
}<|MERGE_RESOLUTION|>--- conflicted
+++ resolved
@@ -365,14 +365,9 @@
    */
   @Throws(UnknownHostException::class, HttpException::class)
   suspend fun fetchNonWorkflowConfigResources() {
-<<<<<<< HEAD
     sharedPreferencesHelper.read(SharedPreferenceKey.APP_ID.name, "app/debug")?.let { appId: String ->
-      fhirEngine.searchCompositionByIdentifier(appId)?.let { composition ->
-=======
-    sharedPreferencesHelper.read(SharedPreferenceKey.APP_ID.name, null)?.let { appId ->
       val parsedAppId = appId.substringBefore(TYPE_REFERENCE_DELIMITER).trim()
       fhirEngine.searchCompositionByIdentifier(parsedAppId)?.let { composition ->
->>>>>>> 9a489d61
         composition
           .retrieveCompositionSections()
           .groupBy { section ->
