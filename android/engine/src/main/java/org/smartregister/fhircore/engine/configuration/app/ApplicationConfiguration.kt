/*
 * Copyright 2021-2024 Ona Systems, Inc
 *
 * Licensed under the Apache License, Version 2.0 (the "License");
 * you may not use this file except in compliance with the License.
 * You may obtain a copy of the License at
 *
 *       http://www.apache.org/licenses/LICENSE-2.0
 *
 * Unless required by applicable law or agreed to in writing, software
 * distributed under the License is distributed on an "AS IS" BASIS,
 * WITHOUT WARRANTIES OR CONDITIONS OF ANY KIND, either express or implied.
 * See the License for the specific language governing permissions and
 * limitations under the License.
 */

package org.smartregister.fhircore.engine.configuration.app

import kotlinx.serialization.Serializable
import org.smartregister.fhircore.engine.configuration.ConfigType
import org.smartregister.fhircore.engine.configuration.Configuration
import org.smartregister.fhircore.engine.configuration.event.EventWorkflow

@Serializable
data class ApplicationConfiguration(
  override var appId: String,
  override var configType: String = ConfigType.Application.name,
  val appTitle: String = "",
  val remoteSyncPageSize: Int = 100,
  val languages: List<String> = listOf("en"),
  val useDarkTheme: Boolean = false,
  val syncInterval: Long = 15,
<<<<<<< HEAD
  val syncStrategy: List<String> = listOf(),
=======
  val syncStrategy: List<SyncStrategy> = listOf(),
>>>>>>> 3a2d8a6c
  val loginConfig: LoginConfig = LoginConfig(),
  val deviceToDeviceSync: DeviceToDeviceSyncConfig? = null,
  val snackBarTheme: SnackBarThemeConfig = SnackBarThemeConfig(),
  val reportRepeatTime: String = "",
  val taskStatusUpdateJobDuration: String = "PT15M",
  val taskExpireJobDuration: String = "PT30M",
  val taskCompleteCarePlanJobDuration: String = "PT60M",
  val showLogo: Boolean = true,
  val taskBackgroundWorkerBatchSize: Int = 500,
  val eventWorkflows: List<EventWorkflow> = emptyList(),
  val logGpsLocation: List<LocationLogOptions> = emptyList(),
  val usePractitionerAssignedLocationOnSync: Boolean = true,
) : Configuration()

enum class SyncStrategy {
  Location,
  CareTeam,
  RelatedEntityLocation,
  Organization,
  Practitioner,
}

enum class LocationLogOptions {
  QUESTIONNAIRE,
}<|MERGE_RESOLUTION|>--- conflicted
+++ resolved
@@ -30,11 +30,7 @@
   val languages: List<String> = listOf("en"),
   val useDarkTheme: Boolean = false,
   val syncInterval: Long = 15,
-<<<<<<< HEAD
-  val syncStrategy: List<String> = listOf(),
-=======
   val syncStrategy: List<SyncStrategy> = listOf(),
->>>>>>> 3a2d8a6c
   val loginConfig: LoginConfig = LoginConfig(),
   val deviceToDeviceSync: DeviceToDeviceSyncConfig? = null,
   val snackBarTheme: SnackBarThemeConfig = SnackBarThemeConfig(),
