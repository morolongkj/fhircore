--- conflicted
+++ resolved
@@ -64,18 +64,13 @@
   fun provideAuthOkHttpClient() =
     OkHttpClient.Builder()
       .addInterceptor(
-<<<<<<< HEAD
         HttpLoggingInterceptor {
           Timber.d(it)
         }.apply {
-          level = HttpLoggingInterceptor.Level.BASIC
-=======
-        HttpLoggingInterceptor().apply {
           level =
             if (BuildConfig.DEBUG) {
               HttpLoggingInterceptor.Level.BODY
             } else HttpLoggingInterceptor.Level.BASIC
->>>>>>> 0b03f5b8
           redactHeader(AUTHORIZATION)
           redactHeader(COOKIE)
         },
@@ -150,18 +145,13 @@
         },
       )
       .addInterceptor(
-<<<<<<< HEAD
         HttpLoggingInterceptor {
           Timber.d(it)
         }.apply {
-          level = HttpLoggingInterceptor.Level.BASIC
-=======
-        HttpLoggingInterceptor().apply {
           level =
             if (BuildConfig.DEBUG) {
               HttpLoggingInterceptor.Level.BODY
             } else HttpLoggingInterceptor.Level.BASIC
->>>>>>> 0b03f5b8
           redactHeader(AUTHORIZATION)
           redactHeader(COOKIE)
         },
@@ -256,10 +246,6 @@
     const val APPLICATION_ID = "App-Id"
     const val COOKIE = "Cookie"
     val JSON_MEDIA_TYPE = "application/json".toMediaType()
-    val CUSTOM_ENDPOINTS = listOf(
-      //"PractitionerDetail",
-      "PractitionerDetail",
-      "LocationHierarchy",
-    )
+    val CUSTOM_ENDPOINTS = listOf("PractitionerDetail", "LocationHierarchy")
   }
 }