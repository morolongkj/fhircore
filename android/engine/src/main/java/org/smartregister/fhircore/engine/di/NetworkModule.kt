--- conflicted
+++ resolved
@@ -62,18 +62,13 @@
   fun provideAuthOkHttpClient() =
     OkHttpClient.Builder()
       .addInterceptor(
-<<<<<<< HEAD
         HttpLoggingInterceptor {
           Timber.d(it)
         }.apply {
-          level = HttpLoggingInterceptor.Level.BASIC
-=======
-        HttpLoggingInterceptor().apply {
           level =
             if (BuildConfig.DEBUG) {
               HttpLoggingInterceptor.Level.BODY
             } else HttpLoggingInterceptor.Level.BASIC
->>>>>>> d7cabeb4
           redactHeader(AUTHORIZATION)
           redactHeader(COOKIE)
         },
@@ -148,18 +143,13 @@
         },
       )
       .addInterceptor(
-<<<<<<< HEAD
         HttpLoggingInterceptor {
           Timber.d(it)
         }.apply {
-          level = HttpLoggingInterceptor.Level.BASIC
-=======
-        HttpLoggingInterceptor().apply {
           level =
             if (BuildConfig.DEBUG) {
               HttpLoggingInterceptor.Level.BODY
             } else HttpLoggingInterceptor.Level.BASIC
->>>>>>> d7cabeb4
           redactHeader(AUTHORIZATION)
           redactHeader(COOKIE)
         },
