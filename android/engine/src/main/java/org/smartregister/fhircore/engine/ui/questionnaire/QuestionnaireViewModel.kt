--- conflicted
+++ resolved
@@ -288,11 +288,8 @@
       val extras = mutableListOf<Resource>()
       if (questionnaire.isExtractionCandidate()) {
         val bundle = performExtraction(context, questionnaire, questionnaireResponse)
-<<<<<<< HEAD
         Timber.e(jsonParser.encodeResourceToString(bundle))
-=======
         questionnaireResponse.contained = listOf()
->>>>>>> f1af720e
         bundle.entry.forEach { bundleEntry ->
           // add organization to entities representing individuals in registration questionnaire
           if (bundleEntry.resource.resourceType.isIn(ResourceType.Patient, ResourceType.Group)) {
