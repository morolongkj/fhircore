--- conflicted
+++ resolved
@@ -193,26 +193,12 @@
           editQuestionnaireResponse!!.deleteRelatedResources(defaultRepository)
         }
 
-<<<<<<< HEAD
-        questionnaire.cqfLibraryId()?.run {
-=======
         questionnaire.cqfLibraryIds().forEach {
->>>>>>> 042589cd
           val patient =
             if (questionnaireResponse.hasSubject())
               loadPatient(questionnaireResponse.subject.extractId())
             else null
-<<<<<<< HEAD
-          val output =
-            libraryEvaluator.runCqlLibrary(
-              this,
-              patient,
-              bundle.entry.map { it.resource },
-              defaultRepository
-            )
-=======
           val output = libraryEvaluator.runCqlLibrary(it, patient, bundle, defaultRepository)
->>>>>>> 042589cd
           if (output.isNotEmpty()) extractionProgressMessage.postValue(output.joinToString("\n"))
         }
       } else {
