/*
 * Copyright 2021 Ona Systems, Inc
 *
 * Licensed under the Apache License, Version 2.0 (the "License");
 * you may not use this file except in compliance with the License.
 * You may obtain a copy of the License at
 *
 *       http://www.apache.org/licenses/LICENSE-2.0
 *
 * Unless required by applicable law or agreed to in writing, software
 * distributed under the License is distributed on an "AS IS" BASIS,
 * WITHOUT WARRANTIES OR CONDITIONS OF ANY KIND, either express or implied.
 * See the License for the specific language governing permissions and
 * limitations under the License.
 */

package org.smartregister.fhircore.engine.ui.questionnaire

import android.content.Context
import android.content.Intent
import androidx.lifecycle.MutableLiveData
import androidx.lifecycle.ViewModel
import androidx.lifecycle.viewModelScope
import ca.uhn.fhir.context.FhirContext
import com.google.android.fhir.FhirEngine
import com.google.android.fhir.datacapture.mapping.ResourceMapper
import com.google.android.fhir.logicalId
import dagger.hilt.android.lifecycle.HiltViewModel
import java.util.Calendar
import java.util.Date
import java.util.UUID
import javax.inject.Inject
import kotlinx.coroutines.Dispatchers
import kotlinx.coroutines.launch
import kotlinx.coroutines.withContext
import org.hl7.fhir.r4.context.IWorkerContext
import org.hl7.fhir.r4.model.Bundle
import org.hl7.fhir.r4.model.Group
import org.hl7.fhir.r4.model.Identifier
import org.hl7.fhir.r4.model.Patient
import org.hl7.fhir.r4.model.Questionnaire
import org.hl7.fhir.r4.model.QuestionnaireResponse
import org.hl7.fhir.r4.model.Reference
import org.hl7.fhir.r4.model.RelatedPerson
import org.hl7.fhir.r4.model.Resource
import org.hl7.fhir.r4.model.ResourceType
import org.hl7.fhir.r4.model.StructureMap
import org.smartregister.fhircore.engine.configuration.ConfigurationRegistry
import org.smartregister.fhircore.engine.cql.LibraryEvaluator
import org.smartregister.fhircore.engine.data.local.DefaultRepository
import org.smartregister.fhircore.engine.data.remote.model.response.UserInfo
import org.smartregister.fhircore.engine.ui.questionnaire.QuestionnaireActivity.Companion.questionnaireResponse
import org.smartregister.fhircore.engine.util.AssetUtil
import org.smartregister.fhircore.engine.util.DispatcherProvider
import org.smartregister.fhircore.engine.util.SharedPreferencesHelper
import org.smartregister.fhircore.engine.util.USER_INFO_SHARED_PREFERENCE_KEY
import org.smartregister.fhircore.engine.util.extension.asReference
import org.smartregister.fhircore.engine.util.extension.assertSubject
import org.smartregister.fhircore.engine.util.extension.cqfLibraryId
import org.smartregister.fhircore.engine.util.extension.decodeJson
import org.smartregister.fhircore.engine.util.extension.deleteRelatedResources
import org.smartregister.fhircore.engine.util.extension.extractId
import org.smartregister.fhircore.engine.util.extension.find
import org.smartregister.fhircore.engine.util.extension.isExtractionCandidate
import org.smartregister.fhircore.engine.util.extension.isIn
import org.smartregister.fhircore.engine.util.extension.prepareQuestionsForReadingOrEditing
import org.smartregister.fhircore.engine.util.extension.retainMetadata
import org.smartregister.fhircore.engine.util.extension.setPropertySafely
import org.smartregister.fhircore.engine.util.helper.TransformSupportServices
import timber.log.Timber

@HiltViewModel
open class QuestionnaireViewModel
@Inject
constructor(
  val fhirEngine: FhirEngine,
  val defaultRepository: DefaultRepository,
  val configurationRegistry: ConfigurationRegistry,
  val transformSupportServices: TransformSupportServices,
  val dispatcherProvider: DispatcherProvider,
  val sharedPreferencesHelper: SharedPreferencesHelper,
  val libraryEvaluator: LibraryEvaluator
) : ViewModel() {

  private val authenticatedUserInfo by lazy {
    sharedPreferencesHelper.read(USER_INFO_SHARED_PREFERENCE_KEY, null)?.decodeJson<UserInfo>()
  }

  val extractionProgress = MutableLiveData<Boolean>()
  val extractionProgressMessage = MutableLiveData<String>()

  var editQuestionnaireResponse: QuestionnaireResponse? = null

  var structureMapProvider: (suspend (String, IWorkerContext) -> StructureMap?)? = null

  suspend fun loadQuestionnaire(
    id: String,
    readOnly: Boolean = false,
    editMode: Boolean = false
  ): Questionnaire? =
    defaultRepository.loadResource<Questionnaire>(id)?.apply {
      if (readOnly || editMode) {
        item.prepareQuestionsForReadingOrEditing("QuestionnaireResponse.item", readOnly)
      }
    }

  suspend fun getQuestionnaireConfig(form: String, context: Context): QuestionnaireConfig {
    val loadConfig =
      withContext(dispatcherProvider.io()) {
        AssetUtil.decodeAsset<List<QuestionnaireConfig>>(
          fileName = QuestionnaireActivity.FORM_CONFIGURATIONS,
          context = context
        )
      }

    val appId = configurationRegistry.appId
    return loadConfig.associateBy { it.appId + it.form }.getValue(appId + form)
  }

  suspend fun fetchStructureMap(structureMapUrl: String?): StructureMap? {
    var structureMap: StructureMap? = null
    structureMapUrl?.substringAfterLast("/")?.run {
      structureMap = defaultRepository.loadResource(this)
    }
    return structureMap
  }

  fun appendOrganizationInfo(resource: Resource) {
    authenticatedUserInfo?.organization?.let { org ->
      val organizationRef = Reference().apply { reference = "Organization/$org" }

      if (resource is Patient) resource.managingOrganization = organizationRef
      else if (resource is Group) resource.managingEntity = organizationRef
    }
  }

  fun extractAndSaveResources(
    context: Context,
    resourceId: String?,
    questionnaire: Questionnaire,
    questionnaireResponse: QuestionnaireResponse,
    editMode: Boolean = false
  ) {
    viewModelScope.launch {
      // important to set response subject so that structure map can handle subject for all entities
      handleQuestionnaireResponseSubject(resourceId, questionnaire, questionnaireResponse)

      if (questionnaire.isExtractionCandidate()) {
        val bundle = performExtraction(context, questionnaire, questionnaireResponse)

        bundle.entry.forEach { bun ->
          // add organization to entities representing individuals in registration questionnaire
          if (bun.resource.resourceType.isIn(ResourceType.Patient, ResourceType.Group)) {
            appendOrganizationInfo(bun.resource)

            // if it is new registration set response subject
            if (resourceId == null) questionnaireResponse.subject = bun.resource.asReference()
          }

          // response MUST have subject by far otherwise flow has issues
          if (!questionnaire.experimental) questionnaireResponse.assertSubject()

          // TODO https://github.com/opensrp/fhircore/issues/900
          // for edit mode replace client and resource subject ids.
          // Ideally ResourceMapper should allow this internally via structure-map
          if (editMode) {
            if (bun.resource.resourceType.isIn(ResourceType.Patient, ResourceType.Group))
              bun.resource.id = questionnaireResponse.subject.extractId()
            else {
              bun.resource.setPropertySafely("subject", questionnaireResponse.subject)
              bun.resource.setPropertySafely("patient", questionnaireResponse.subject)
            }
          }

          questionnaireResponse.contained.add(bun.resource)
        }

        if (questionnaire.experimental) {
          Timber.w(
            "${questionnaire.name}(${questionnaire.logicalId}) is experimental and not save any data"
          )
        } else saveBundleResources(bundle)

        if (editMode && editQuestionnaireResponse != null) {
          questionnaireResponse.retainMetadata(editQuestionnaireResponse!!)
        }

        saveQuestionnaireResponse(questionnaire, questionnaireResponse)

        // TODO https://github.com/opensrp/fhircore/issues/900
        // reassess following i.e. deleting/updating older resources because one resource
        // might have generated other flow in subsequent followups
        if (editMode && editQuestionnaireResponse != null) {
          editQuestionnaireResponse!!.deleteRelatedResources(defaultRepository)
        }

<<<<<<< HEAD
        if (questionnaireResponse.subject.reference.startsWith("Patient/"))
          questionnaire.cqfLibraryId()?.run {
            // TODO: This work needs some updated code and cql is directly downloaded from server
            kotlin
              .runCatching {
                libraryEvaluator.runCqlLibrary(
                  this,
                  loadPatient(questionnaireResponse.subject.extractId())!!,
                  bundle.entry.map { it.resource },
                  defaultRepository
                )
              }
              .onFailure { Timber.e(it.stackTraceToString()) }
              .getOrNull()
          }
=======
        questionnaire.cqfLibraryId()?.run {
          val patient =
            if (questionnaireResponse.hasSubject())
              loadPatient(questionnaireResponse.subject.extractId())
            else null
          val output =
            libraryEvaluator.runCqlLibrary(
              this,
              patient,
              bundle.entry.map { it.resource },
              defaultRepository
            )
          if (output.isNotEmpty()) extractionProgressMessage.postValue(output.joinToString("\n"))
        }
>>>>>>> 6bd69499
      } else {
        saveQuestionnaireResponse(questionnaire, questionnaireResponse)
      }

      viewModelScope.launch(Dispatchers.Main) { extractionProgress.postValue(true) }
    }
  }

  /**
   * Sets questionnaireResponse subject with proper subject-type defined in questionnaire with an
   * existing resourceId or if null generate a new one
   */
  private fun handleQuestionnaireResponseSubject(
    resourceId: String?,
    questionnaire: Questionnaire,
    questionnaireResponse: QuestionnaireResponse
  ) {
    if (resourceId?.isNotBlank() == true) {
      val subjectType = questionnaire.subjectType.firstOrNull()?.code ?: ResourceType.Patient.name
      questionnaireResponse.subject = Reference().apply { reference = "$subjectType/$resourceId" }
    }
  }

  suspend fun saveQuestionnaireResponse(
    questionnaire: Questionnaire,
    questionnaireResponse: QuestionnaireResponse
  ) {
    if (questionnaire.experimental) {
      Timber.w(
        "${questionnaire.name}(${questionnaire.logicalId}) is experimental and not save any data"
      )
      return
    }

    questionnaireResponse.assertSubject() // should not allow further flow without subject

    questionnaireResponse.questionnaire = "${questionnaire.resourceType}/${questionnaire.logicalId}"

    if (questionnaireResponse.logicalId.isEmpty()) {
      questionnaireResponse.id = UUID.randomUUID().toString()
      questionnaireResponse.authored = Date()
    }

    questionnaire.useContext.filter { it.hasValueCodeableConcept() }.forEach {
      it.valueCodeableConcept.coding.forEach { questionnaireResponse.meta.addTag(it) }
    }

    defaultRepository.addOrUpdate(questionnaireResponse)
  }

  suspend fun performExtraction(
    context: Context,
    questionnaire: Questionnaire,
    questionnaireResponse: QuestionnaireResponse
  ): Bundle {

    return ResourceMapper.extract(
      context = context,
      questionnaire = questionnaire,
      questionnaireResponse = questionnaireResponse,
      structureMapProvider = retrieveStructureMapProvider(),
      transformSupportServices = transformSupportServices
    )
  }

  suspend fun saveBundleResources(bundle: Bundle) {
    if (!bundle.isEmpty) {
      bundle.entry.forEach { bundleEntry -> defaultRepository.addOrUpdate(bundleEntry.resource) }
    }
  }

  fun retrieveStructureMapProvider(): (suspend (String, IWorkerContext) -> StructureMap?) {
    if (structureMapProvider == null) {
      structureMapProvider =
        { structureMapUrl: String, _: IWorkerContext ->
          fetchStructureMap(structureMapUrl)
        }
    }

    return structureMapProvider!!
  }

  suspend fun loadPatient(patientId: String): Patient? {
    return defaultRepository.loadResource(patientId)
  }

  suspend fun loadRelatedPerson(patientId: String): List<RelatedPerson>? {
    return defaultRepository.loadRelatedPersons(patientId)
  }

  fun saveResource(resource: Resource) {
    viewModelScope.launch { defaultRepository.save(resource = resource) }
  }

  open suspend fun getPopulationResources(intent: Intent): Array<Resource> {
    val resourcesList = mutableListOf<Resource>()

    intent.getStringArrayListExtra(QuestionnaireActivity.QUESTIONNAIRE_POPULATION_RESOURCES)?.run {
      val jsonParser = FhirContext.forR4().newJsonParser()
      forEach { resourcesList.add(jsonParser.parseResource(it) as Resource) }
    }

    intent.getStringExtra(QuestionnaireActivity.QUESTIONNAIRE_ARG_PATIENT_KEY)?.let { patientId ->
      loadPatient(patientId)?.apply {
        if (identifier.isEmpty()) {
          identifier =
            mutableListOf(
              Identifier().apply {
                value = logicalId
                use = Identifier.IdentifierUse.OFFICIAL
                system = QuestionnaireActivity.WHO_IDENTIFIER_SYSTEM
              }
            )
          Timber.e(FhirContext.forR4().newJsonParser().encodeResourceToString(this))
        }

        resourcesList.add(this)
      }
      loadRelatedPerson(patientId)?.forEach { resourcesList.add(it) }
    }

    return resourcesList.toTypedArray()
  }

  suspend fun generateQuestionnaireResponse(
    questionnaire: Questionnaire,
    intent: Intent
  ): QuestionnaireResponse {
    return ResourceMapper.populate(questionnaire, *getPopulationResources(intent))
  }

  fun getAgeInput(questionnaireResponse: QuestionnaireResponse): Int? {
    return questionnaireResponse
      .find(QuestionnaireActivity.QUESTIONNAIRE_AGE)
      ?.answer
      ?.firstOrNull()
      ?.valueDecimalType
      ?.value
      ?.toInt()
  }

  fun calculateDobFromAge(age: Int): Date {
    val cal: Calendar = Calendar.getInstance()
    // Subtract #age years from the calendar
    cal.add(Calendar.YEAR, -age)
    cal.set(Calendar.DAY_OF_YEAR, 1)
    cal.set(Calendar.MONTH, 1)
    return cal.time
  }
}<|MERGE_RESOLUTION|>--- conflicted
+++ resolved
@@ -194,23 +194,6 @@
           editQuestionnaireResponse!!.deleteRelatedResources(defaultRepository)
         }
 
-<<<<<<< HEAD
-        if (questionnaireResponse.subject.reference.startsWith("Patient/"))
-          questionnaire.cqfLibraryId()?.run {
-            // TODO: This work needs some updated code and cql is directly downloaded from server
-            kotlin
-              .runCatching {
-                libraryEvaluator.runCqlLibrary(
-                  this,
-                  loadPatient(questionnaireResponse.subject.extractId())!!,
-                  bundle.entry.map { it.resource },
-                  defaultRepository
-                )
-              }
-              .onFailure { Timber.e(it.stackTraceToString()) }
-              .getOrNull()
-          }
-=======
         questionnaire.cqfLibraryId()?.run {
           val patient =
             if (questionnaireResponse.hasSubject())
@@ -225,7 +208,6 @@
             )
           if (output.isNotEmpty()) extractionProgressMessage.postValue(output.joinToString("\n"))
         }
->>>>>>> 6bd69499
       } else {
         saveQuestionnaireResponse(questionnaire, questionnaireResponse)
       }
