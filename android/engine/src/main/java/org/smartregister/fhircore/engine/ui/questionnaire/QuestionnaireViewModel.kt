/*
 * Copyright 2021 Ona Systems, Inc
 *
 * Licensed under the Apache License, Version 2.0 (the "License");
 * you may not use this file except in compliance with the License.
 * You may obtain a copy of the License at
 *
 *       http://www.apache.org/licenses/LICENSE-2.0
 *
 * Unless required by applicable law or agreed to in writing, software
 * distributed under the License is distributed on an "AS IS" BASIS,
 * WITHOUT WARRANTIES OR CONDITIONS OF ANY KIND, either express or implied.
 * See the License for the specific language governing permissions and
 * limitations under the License.
 */

package org.smartregister.fhircore.engine.ui.questionnaire

import android.content.Context
import android.content.Intent
import androidx.lifecycle.LiveData
import androidx.lifecycle.MutableLiveData
import androidx.lifecycle.ViewModel
import androidx.lifecycle.viewModelScope
import ca.uhn.fhir.context.FhirContext
import ca.uhn.fhir.context.FhirVersionEnum
import ca.uhn.fhir.rest.gclient.TokenClientParam
import ca.uhn.fhir.rest.param.ParamPrefixEnum
import com.google.android.fhir.FhirEngine
import com.google.android.fhir.datacapture.mapping.ResourceMapper
import com.google.android.fhir.datacapture.mapping.StructureMapExtractionContext
import com.google.android.fhir.logicalId
import com.google.android.fhir.search.Operation
import com.google.android.fhir.search.search
import dagger.hilt.android.lifecycle.HiltViewModel
<<<<<<< HEAD
import dagger.hilt.android.qualifiers.ApplicationContext
=======
>>>>>>> 912d308c
import java.time.LocalDate
import java.time.ZoneId
import java.util.Calendar
import java.util.Date
import java.util.UUID
import javax.inject.Inject
import kotlinx.coroutines.Dispatchers
import kotlinx.coroutines.launch
import kotlinx.coroutines.withContext
import org.hl7.fhir.r4.context.IWorkerContext
import org.hl7.fhir.r4.model.Appointment
import org.hl7.fhir.r4.model.Bundle
import org.hl7.fhir.r4.model.CarePlan
import org.hl7.fhir.r4.model.CodeableConcept
import org.hl7.fhir.r4.model.Coding
import org.hl7.fhir.r4.model.DateTimeType
import org.hl7.fhir.r4.model.Encounter
import org.hl7.fhir.r4.model.Group
import org.hl7.fhir.r4.model.Identifier
import org.hl7.fhir.r4.model.Patient
import org.hl7.fhir.r4.model.Practitioner
import org.hl7.fhir.r4.model.Questionnaire
import org.hl7.fhir.r4.model.QuestionnaireResponse
import org.hl7.fhir.r4.model.Reference
import org.hl7.fhir.r4.model.RelatedPerson
import org.hl7.fhir.r4.model.Resource
import org.hl7.fhir.r4.model.ResourceType
import org.hl7.fhir.r4.model.StructureMap
import org.hl7.fhir.r4.model.Task
import org.hl7.fhir.r4.model.Task.TaskStatus
import org.smartregister.fhircore.engine.configuration.ConfigurationRegistry
import org.smartregister.fhircore.engine.configuration.app.AppConfigClassification
import org.smartregister.fhircore.engine.configuration.view.FormConfiguration
import org.smartregister.fhircore.engine.cql.LibraryEvaluator
import org.smartregister.fhircore.engine.data.local.DefaultRepository
import org.smartregister.fhircore.engine.data.remote.model.response.UserInfo
import org.smartregister.fhircore.engine.task.FhirCarePlanGenerator
import org.smartregister.fhircore.engine.util.AssetUtil
import org.smartregister.fhircore.engine.util.DispatcherProvider
import org.smartregister.fhircore.engine.util.LOGGED_IN_PRACTITIONER
import org.smartregister.fhircore.engine.util.SharedPreferencesHelper
import org.smartregister.fhircore.engine.util.TracingHelpers
import org.smartregister.fhircore.engine.util.USER_INFO_SHARED_PREFERENCE_KEY
import org.smartregister.fhircore.engine.util.extension.addTags
import org.smartregister.fhircore.engine.util.extension.asReference
import org.smartregister.fhircore.engine.util.extension.assertSubject
import org.smartregister.fhircore.engine.util.extension.cqfLibraryIds
import org.smartregister.fhircore.engine.util.extension.deleteRelatedResources
import org.smartregister.fhircore.engine.util.extension.extractId
import org.smartregister.fhircore.engine.util.extension.filterByResourceTypeId
import org.smartregister.fhircore.engine.util.extension.find
import org.smartregister.fhircore.engine.util.extension.findSubject
import org.smartregister.fhircore.engine.util.extension.isExtractionCandidate
import org.smartregister.fhircore.engine.util.extension.isIn
import org.smartregister.fhircore.engine.util.extension.prepareQuestionsForReadingOrEditing
import org.smartregister.fhircore.engine.util.extension.referenceValue
import org.smartregister.fhircore.engine.util.extension.retainMetadata
import org.smartregister.fhircore.engine.util.extension.setPropertySafely
import org.smartregister.fhircore.engine.util.extension.toCoding
import org.smartregister.fhircore.engine.util.helper.TransformSupportServices
import timber.log.Timber

@HiltViewModel
open class QuestionnaireViewModel
@Inject
constructor(
  @ApplicationContext val applicationContext: Context,
  val fhirEngine: FhirEngine,
  val defaultRepository: DefaultRepository,
  val configurationRegistry: ConfigurationRegistry,
  val transformSupportServices: TransformSupportServices,
  val dispatcherProvider: DispatcherProvider,
  val sharedPreferencesHelper: SharedPreferencesHelper,
  val libraryEvaluator: LibraryEvaluator
) : ViewModel() {
  @Inject lateinit var fhirCarePlanGenerator: FhirCarePlanGenerator

  val extractionProgress = MutableLiveData<ExtractionProgress>()
  val questionnaireResponseLiveData = MutableLiveData<QuestionnaireResponse?>(null)

  private val saveButtonEnabledMutableLiveData = MutableLiveData<Boolean>()
  val saveButtonEnabledLiveData: LiveData<Boolean> = saveButtonEnabledMutableLiveData

  val extractionProgressMessage = MutableLiveData<String>()

  var editQuestionnaireResponse: QuestionnaireResponse? = null

  var structureMapProvider: (suspend (String, IWorkerContext) -> StructureMap?)? = null

  private lateinit var questionnaireConfig: QuestionnaireConfig

  private val jsonParser = FhirContext.forCached(FhirVersionEnum.R4).newJsonParser()

  private val authenticatedUserInfo by lazy {
    sharedPreferencesHelper.read<UserInfo>(USER_INFO_SHARED_PREFERENCE_KEY)
  }

  private val loggedInPractitioner by lazy {
    sharedPreferencesHelper.read<Practitioner>(
      key = LOGGED_IN_PRACTITIONER,
      decodeFhirResource = true
    )
  }

  private var currentFormName = ""

  fun updateSaveButtonEnableState(enabled: Boolean) =
    saveButtonEnabledMutableLiveData.postValue(enabled)

  suspend fun loadQuestionnaire(id: String, type: QuestionnaireType): Questionnaire? =
    defaultRepository.loadResource<Questionnaire>(id)?.apply {
      if (type.isReadOnly() || type.isEditMode()) {
        item.prepareQuestionsForReadingOrEditing(QUESTIONNAIRE_RESPONSE_ITEM, type.isReadOnly())
      }

      // TODO https://github.com/opensrp/fhircore/issues/991#issuecomment-1027872061
      this.url = this.url ?: this.referenceValue()
    }

  suspend fun getQuestionnaireConfig(form: String, context: Context): QuestionnaireConfig {
    val loadConfig =
      loadQuestionnaireConfigFromRegistry() ?: loadQuestionnaireConfigFromAssets(context)
    questionnaireConfig = loadConfig!!.first { it.form == form }
    return questionnaireConfig
  }

  @Throws(QuestionnaireNotFoundException::class)
  suspend fun getQuestionnaireConfigPair(
    context: Context,
    formName: String,
    type: QuestionnaireType
  ): Pair<QuestionnaireConfig, Questionnaire> {
    currentFormName = formName
    return try {
      val config = getQuestionnaireConfig(formName, context)
      val questionnaire =
        if (formName.contains(".json")) readFileFromAssets(context, formName)
        else loadQuestionnaire(config.identifier, type)!!
      Pair(config, questionnaire)
    } catch (e: Exception) {
      // load questionnaire from db and build config
      val questionnaire =
        (if (formName.contains(".json")) readFileFromAssets(context, formName)
        else loadQuestionnaire(formName, type))
          ?: throw QuestionnaireNotFoundException(formName)
      questionnaireConfig =
        QuestionnaireConfig(
          form = questionnaire.name ?: "",
          title = questionnaire.title ?: "",
          identifier = questionnaire.logicalId
        )
      Pair(questionnaireConfig, questionnaire)
    }
  }

  private fun readFileFromAssets(context: Context, filename: String): Questionnaire {
    val quest = context.assets.open(filename).bufferedReader().use { it.readText() }
    return jsonParser.parseResource(Questionnaire::class.java, quest)
  }

  private fun readStructureMapFromAssets(filename: String): StructureMap {
    val quest = applicationContext.assets.open(filename).bufferedReader().use { it.readText() }
    return jsonParser.parseResource(StructureMap::class.java, quest)
  }

  private fun loadQuestionnaireConfigFromRegistry(): List<QuestionnaireConfig>? {
    return kotlin
      .runCatching {
        configurationRegistry.retrieveConfiguration<FormConfiguration>(
          AppConfigClassification.FORMS
        )
      }
      .getOrNull()
      ?.forms
  }

  private suspend fun loadQuestionnaireConfigFromAssets(
    context: Context
  ): List<QuestionnaireConfig>? =
    kotlin
      .runCatching {
        withContext(dispatcherProvider.io()) {
          AssetUtil.decodeAsset<List<QuestionnaireConfig>>(
            fileName = QuestionnaireActivity.FORM_CONFIGURATIONS,
            context = context
          )
        }
      }
      .getOrNull()

  suspend fun fetchStructureMap(structureMapUrl: String?): StructureMap? {
    var structureMap: StructureMap? = null
    structureMapUrl?.substringAfterLast("/")?.run {
      structureMap =
        if (currentFormName.contains(".json")) readStructureMapFromAssets("tests/map/$this.json")
        else defaultRepository.loadResource(this)
    }
    return structureMap
  }

  fun appendOrganizationInfo(resource: Resource) {
    authenticatedUserInfo?.organization?.let { org ->
      val organizationRef =
        Reference().apply { reference = "${ResourceType.Organization.name}/$org" }

      if (resource is Patient && !resource.hasManagingOrganization())
        resource.managingOrganization = organizationRef
      else if (resource is Group && !resource.hasManagingEntity())
        resource.managingEntity = organizationRef
    }
  }

  fun appendPractitionerInfo(resource: Resource) {
    loggedInPractitioner?.id?.let {
      val practitionerRef = Reference().apply { reference = it }

      if (resource is Encounter)
        resource.participant =
          arrayListOf(
            Encounter.EncounterParticipantComponent().apply { individual = practitionerRef }
          )
      else if (resource is Patient)
        if (resource.hasGeneralPractitioner()) {
          if (!resource.generalPractitioner.contains(practitionerRef))
            resource.addGeneralPractitioner(practitionerRef)
        } else {
          resource.generalPractitioner = arrayListOf(practitionerRef)
        }
    }
  }

  suspend fun appendPatientsAndRelatedPersonsToGroups(resource: Resource, groupResourceId: String) {
    defaultRepository.loadResource<Group>(groupResourceId)?.run {
      if (resource.resourceType == ResourceType.Patient) {
        this.member?.add(
          Group.GroupMemberComponent().apply {
            entity =
              Reference().apply { reference = "${ResourceType.Patient.name}/${resource.logicalId}" }
          }
        )
      } else {
        this.managingEntity =
          Reference().apply {
            reference = "${ResourceType.RelatedPerson.name}/${resource.logicalId}"
          }
      }
      defaultRepository.addOrUpdate(this)
    }
  }

  fun extractAndSaveResources(
    context: Context,
    resourceId: String?,
    groupResourceId: String? = null,
    questionnaireResponse: QuestionnaireResponse,
    questionnaireType: QuestionnaireType = QuestionnaireType.DEFAULT,
    questionnaire: Questionnaire
  ) {
    viewModelScope.launch(dispatcherProvider.io()) {
      // important to set response subject so that structure map can handle subject for all entities
      handleQuestionnaireResponseSubject(resourceId, questionnaire, questionnaireResponse)
      Timber.e(jsonParser.encodeResourceToString(questionnaireResponse))
      val extras = mutableListOf<Resource>()
      if (questionnaire.isExtractionCandidate()) {
        val bundle = performExtraction(context, questionnaire, questionnaireResponse)
<<<<<<< HEAD
        Timber.e(jsonParser.encodeResourceToString(bundle))
=======
>>>>>>> 912d308c
        questionnaireResponse.contained = mutableListOf()
        bundle.entry.forEach { bundleEntry ->
          // add organization to entities representing individuals in registration questionnaire
          if (bundleEntry.resource.resourceType.isIn(ResourceType.Patient, ResourceType.Group)) {
            if (questionnaireConfig.setOrganizationDetails) {
              appendOrganizationInfo(bundleEntry.resource)
            }
            // if it is new registration set response subject
            if (resourceId == null)
              questionnaireResponse.subject = bundleEntry.resource.asReference()
          }
          if (questionnaireConfig.setPractitionerDetails) {
            appendPractitionerInfo(bundleEntry.resource)
          }

          if (questionnaireType != QuestionnaireType.EDIT &&
              bundleEntry.resource.resourceType.isIn(
                ResourceType.Patient,
                ResourceType.RelatedPerson
              )
          ) {
            groupResourceId?.let {
              appendPatientsAndRelatedPersonsToGroups(
                resource = bundleEntry.resource,
                groupResourceId = it
              )
            }
          }

          // response MUST have subject by far otherwise flow has issues
          if (!questionnaire.experimental) questionnaireResponse.assertSubject()

          // TODO https://github.com/opensrp/fhircore/issues/900
          // for edit mode replace client and resource subject ids.
          // Ideally ResourceMapper should allow this internally via structure-map
          if (questionnaireType.isEditMode()) {
            if (bundleEntry.resource.resourceType.isIn(ResourceType.Patient, ResourceType.Group))
              bundleEntry.resource.id = questionnaireResponse.subject.extractId()
            else {
              bundleEntry.resource.setPropertySafely("subject", questionnaireResponse.subject)
              bundleEntry.resource.setPropertySafely("patient", questionnaireResponse.subject)
            }
          }
          questionnaireResponse.contained.add(bundleEntry.resource)

          if (bundleEntry.resource is Encounter) extras.add(bundleEntry.resource)

          if ((bundleEntry.resource is CarePlan || bundleEntry.resource is Patient) &&
              bundleEntry.resource.meta.tag.isNotEmpty()
          ) {
            carePlanAndPatientMetaExtraction(bundleEntry.resource)
          }
        }

        if (questionnaire.experimental) {
          Timber.w(
            "${questionnaire.name}(${questionnaire.logicalId}) is experimental and not save any data"
          )
        } else saveBundleResources(bundle)

        if (questionnaireType.isEditMode() && editQuestionnaireResponse != null) {
          questionnaireResponse.retainMetadata(editQuestionnaireResponse!!)
        }

        saveQuestionnaireResponse(questionnaire, questionnaireResponse)
        questionnaireResponseLiveData.postValue(questionnaireResponse)
        // TODO https://github.com/opensrp/fhircore/issues/900
        // reassess following i.e. deleting/updating older resources because one resource
        // might have generated other flow in subsequent followups
        if (questionnaireType.isEditMode() && editQuestionnaireResponse != null) {
          editQuestionnaireResponse!!.deleteRelatedResources(defaultRepository)
        }

        extractCqlOutput(questionnaire, questionnaireResponse, bundle)
        extractCarePlan(questionnaireResponse, bundle)
      } else {
        saveQuestionnaireResponse(questionnaire, questionnaireResponse)
        extractCqlOutput(questionnaire, questionnaireResponse, null)
      }

      viewModelScope.launch(Dispatchers.Main) {
        extractionProgress.postValue(ExtractionProgress.Success(extras))
      }
    }
  }

  suspend fun carePlanAndPatientMetaExtraction(source: Resource) {
    try {
      /** Get a FHIR [Resource] in the local storage. */
      var resource = fhirEngine.get(source.resourceType, source.id)
      /** Increment [Resource.meta] versionId of [source]. */
      val versionId = resource.meta.versionId.toInt().plus(1).toString()
      /** Append passed [Resource.meta] to the [source]. */
      resource.addTags(source.meta.tag)
      /** Assign [Resource.meta] versionId of [source]. */
      resource = resource.copy().apply { meta.versionId = versionId }
      /** Delete a FHIR [source] in the local storage. */
      fhirEngine.delete(resource.resourceType, resource.id)
      /** Recreate a FHIR [source] in the local storage. */
      fhirEngine.create(resource)
    } catch (e: Exception) {
      Timber.e(e)
    }
  }

  suspend fun extractCarePlan(questionnaireResponse: QuestionnaireResponse, bundle: Bundle) {
    val subject =
      questionnaireResponse.findSubject(bundle)
        ?: defaultRepository.loadResource(questionnaireResponse.subject)

    questionnaireConfig.planDefinitions.forEach { planId ->
      val data =
        Bundle().apply {
          bundle.entry.map { this.addEntry(it) }

          addEntry().resource = questionnaireResponse
        }

      kotlin
        .runCatching { fhirCarePlanGenerator.generateCarePlan(planId, subject, data) }
        .onFailure {
          Timber.e(it)
          extractionProgressMessage.postValue("Error extracting care plan. ${it.message}")
        }
    }
  }

  suspend fun extractCqlOutput(
    questionnaire: Questionnaire,
    questionnaireResponse: QuestionnaireResponse,
    bundle: Bundle?
  ) {
    withContext(Dispatchers.Default) {
      val data = bundle ?: Bundle().apply { addEntry().apply { resource = questionnaireResponse } }
      questionnaire
        .cqfLibraryIds()
        .map {
          val patient =
            if (questionnaireResponse.hasSubject())
              loadPatient(questionnaireResponse.subject.extractId())
            else null
          libraryEvaluator.runCqlLibrary(it, patient, data, defaultRepository)
        }
        .forEach { output ->
          if (output.isNotEmpty()) extractionProgressMessage.postValue(output.joinToString("\n"))
        }
    }
  }

  /**
   * Sets questionnaireResponse subject with proper subject-type defined in questionnaire with an
   * existing resourceId or organization or null
   */
  fun handleQuestionnaireResponseSubject(
    resourceId: String?,
    questionnaire: Questionnaire,
    questionnaireResponse: QuestionnaireResponse
  ) {
    val subjectType = questionnaire.subjectType.firstOrNull()?.code ?: ResourceType.Patient.name
    questionnaireResponse.subject =
      when (subjectType) {
        ResourceType.Organization.name ->
          authenticatedUserInfo?.organization?.asReference(ResourceType.Organization)
        else -> resourceId?.asReference(ResourceType.valueOf(subjectType))
      }
  }

  suspend fun saveQuestionnaireResponse(
    questionnaire: Questionnaire,
    questionnaireResponse: QuestionnaireResponse
  ) {
    if (questionnaire.experimental) {
      Timber.w(
        "${questionnaire.name}(${questionnaire.logicalId}) is experimental and not save any data"
      )
      return
    }

    questionnaireResponse.assertSubject() // should not allow further flow without subject

    questionnaireResponse.questionnaire = "${questionnaire.resourceType}/${questionnaire.logicalId}"

    if (questionnaireResponse.logicalId.isEmpty()) {
      questionnaireResponse.id = UUID.randomUUID().toString()
      questionnaireResponse.authored = Date()
    }

    questionnaire.useContext.filter { it.hasValueCodeableConcept() }.forEach {
      it.valueCodeableConcept.coding.forEach { questionnaireResponse.meta.addTag(it) }
    }

    defaultRepository.addOrUpdate(questionnaireResponse)
  }

  suspend fun performExtraction(
    context: Context,
    questionnaire: Questionnaire,
    questionnaireResponse: QuestionnaireResponse
  ): Bundle {

    return ResourceMapper.extract(
      questionnaire = questionnaire,
      questionnaireResponse = questionnaireResponse,
      StructureMapExtractionContext(
        context = context,
        transformSupportServices = transformSupportServices,
        structureMapProvider = retrieveStructureMapProvider()
      )
    )
  }

  suspend fun saveBundleResources(bundle: Bundle) {
    if (!bundle.isEmpty) {
      bundle.entry.forEach { defaultRepository.addOrUpdate(it.resource) }
    }
  }

  fun retrieveStructureMapProvider(): (suspend (String, IWorkerContext) -> StructureMap?) {
    if (structureMapProvider == null) {
      structureMapProvider =
        { structureMapUrl: String, _: IWorkerContext ->
          fetchStructureMap(structureMapUrl)
        }
    }

    return structureMapProvider!!
  }

  suspend fun loadPatient(patientId: String): Patient? {
    return defaultRepository.loadResource(patientId)
  }

  suspend fun loadRelatedPerson(patientId: String): List<RelatedPerson>? {
    return defaultRepository.loadRelatedPersons(patientId)
  }

  suspend fun loadScheduledAppointments(patientId: String): Iterable<Appointment> {
    return fhirEngine
      .search<Appointment> {
        filter(Appointment.STATUS, { value = of(Appointment.AppointmentStatus.BOOKED.toCode()) })
      }
      // filter on patient subject
      .filter { appointment ->
        appointment.participant.any {
          it.hasActor() &&
            it.actor.referenceElement.resourceType == ResourceType.Patient.name &&
            it.actor.referenceElement.idPart == patientId
        }
      }
      .filter {
        it.status == Appointment.AppointmentStatus.BOOKED &&
          it.hasStart() &&
          it.start.after(
            Date.from(
              LocalDate.now().atStartOfDay(ZoneId.systemDefault()).toInstant().minusSeconds(30)
            )
          )
      }
  }

<<<<<<< HEAD
=======
  private suspend fun getLastActiveCarePlan(patientId: String): CarePlan? {
    val carePlans =
      fhirEngine.search<CarePlan> {
        filterByResourceTypeId(CarePlan.SUBJECT, ResourceType.Patient, patientId)
        filter(
          CarePlan.STATUS,
          { value = of(CarePlan.CarePlanStatus.COMPLETED.toCoding()) },
          operation = Operation.OR
        )
      }
    return carePlans.sortedByDescending { it.meta.lastUpdated }.firstOrNull()
  }

>>>>>>> 912d308c
  suspend fun loadLatestAppointmentWithNoStartDate(patientId: String): Appointment? {
    return fhirEngine
      .search<Appointment> {
        filter(Appointment.STATUS, { value = of(Appointment.AppointmentStatus.BOOKED.toCode()) })
      }
      // filter on patient subject
      .filter { appointment ->
        appointment.participant.any {
          it.hasActor() &&
            it.actor.referenceElement.resourceType == ResourceType.Patient.name &&
            it.actor.referenceElement.idPart == patientId
        }
      }
      .filterNot { it.hasStart() && it.status == Appointment.AppointmentStatus.BOOKED }
      .sortedBy { it.created }
      .firstOrNull()
  }

  suspend fun loadTracing(patientId: String): List<Task> {
    val tasks =
      fhirEngine.search<Task> {
        filter(Task.SUBJECT, { value = "Patient/$patientId" })
        filter(
          TokenClientParam("code"),
          {
            value =
              of(CodeableConcept().addCoding(Coding("http://snomed.info/sct", "225368008", null)))
          }
        )
        filter(
          Task.STATUS,
          { value = of(Task.TaskStatus.READY.toCode()) },
          { value = of(Task.TaskStatus.INPROGRESS.toCode()) },
          operation = Operation.OR
        )
        filter(
          Task.PERIOD,
          {
            value = of(DateTimeType.now())
            prefix = ParamPrefixEnum.GREATERTHAN
          }
        )
      }
    return tasks.filter { it.status in arrayOf(TaskStatus.READY, TaskStatus.INPROGRESS) }
  }

  fun saveResource(resource: Resource) {
    viewModelScope.launch { defaultRepository.save(resource = resource) }
  }

  open suspend fun getPopulationResources(intent: Intent): Array<Resource> {
    val resourcesList = mutableListOf<Resource>()

    intent.getStringArrayListExtra(QuestionnaireActivity.QUESTIONNAIRE_POPULATION_RESOURCES)?.run {
      forEach { resourcesList.add(jsonParser.parseResource(it) as Resource) }
    }

    intent.getStringExtra(QuestionnaireActivity.QUESTIONNAIRE_ARG_PATIENT_KEY)?.let { patientId ->
      loadPatient(patientId)?.apply {
        if (identifier.isEmpty()) {
          identifier =
            mutableListOf(
              Identifier().apply {
                value = logicalId
                use = Identifier.IdentifierUse.OFFICIAL
                system = QuestionnaireActivity.WHO_IDENTIFIER_SYSTEM
              }
            )
          Timber.e(jsonParser.encodeResourceToString(this))
        }

        resourcesList.add(this)
      }
        ?: defaultRepository.loadResource<Group>(patientId)?.apply { resourcesList.add(this) }

      val bundleIndex = resourcesList.indexOfFirst { x -> x is Bundle }
      if (bundleIndex != -1) {
        val currentBundle = resourcesList[bundleIndex] as Bundle

        if (TracingHelpers.requireTracingTasks(questionnaireConfig.identifier)) {
          val bundle = Bundle()
          bundle.id = TracingHelpers.tracingBundleId
          val tasks = loadTracing(patientId)
          tasks.forEach { bundle.addEntry(Bundle.BundleEntryComponent().setResource(it)) }
          currentBundle.addEntry(
            Bundle.BundleEntryComponent().setResource(bundle).apply {
              id = TracingHelpers.tracingBundleId
            }
          )
        }

        val appointmentToPopulate = loadLatestAppointmentWithNoStartDate(patientId)
        if (appointmentToPopulate != null) {
          currentBundle.addEntry(Bundle.BundleEntryComponent().setResource(appointmentToPopulate))
        }
        // Add appointments that may need to be closed
        loadScheduledAppointments(patientId).forEach {
          currentBundle.addEntry(Bundle.BundleEntryComponent().setResource(it))
        }
<<<<<<< HEAD
=======

        val lastCarePlan = getLastActiveCarePlan(patientId)
        if (lastCarePlan != null) {
          currentBundle.addEntry(Bundle.BundleEntryComponent().setResource(lastCarePlan))
        }

>>>>>>> 912d308c
        resourcesList[bundleIndex] = currentBundle
      }

      // for situations where patient RelatedPersons not passed through intent extras
      if (resourcesList.none { it.resourceType == ResourceType.RelatedPerson }) {
        loadRelatedPerson(patientId)?.forEach { resourcesList.add(it) }
      }
    }
    Timber.e(resourcesList.joinToString("\n") { jsonParser.encodeResourceToString(it) })

    return resourcesList.toTypedArray()
  }

  suspend fun generateQuestionnaireResponse(
    questionnaire: Questionnaire,
    intent: Intent
  ): QuestionnaireResponse {
    val resources = getPopulationResources(intent)
    val questResponse = ResourceMapper.populate(questionnaire, *resources)
    questResponse.contained = resources.toList()
    return questResponse
  }

  fun getAgeInput(questionnaireResponse: QuestionnaireResponse): Int? {
    return questionnaireResponse
      .find(QuestionnaireActivity.QUESTIONNAIRE_AGE)
      ?.answer
      ?.firstOrNull()
      ?.valueDecimalType
      ?.value
      ?.toInt()
  }

  /** Subtract [age] from today's date */
  fun calculateDobFromAge(age: Int): Date =
    Calendar.getInstance()
      .apply {
        add(Calendar.YEAR, -age)
        set(Calendar.DAY_OF_YEAR, 1)
        set(Calendar.MONTH, 1)
      }
      .time

  companion object {
    private const val QUESTIONNAIRE_RESPONSE_ITEM = "QuestionnaireResponse.item"
  }
}<|MERGE_RESOLUTION|>--- conflicted
+++ resolved
@@ -33,10 +33,7 @@
 import com.google.android.fhir.search.Operation
 import com.google.android.fhir.search.search
 import dagger.hilt.android.lifecycle.HiltViewModel
-<<<<<<< HEAD
 import dagger.hilt.android.qualifiers.ApplicationContext
-=======
->>>>>>> 912d308c
 import java.time.LocalDate
 import java.time.ZoneId
 import java.util.Calendar
@@ -302,10 +299,7 @@
       val extras = mutableListOf<Resource>()
       if (questionnaire.isExtractionCandidate()) {
         val bundle = performExtraction(context, questionnaire, questionnaireResponse)
-<<<<<<< HEAD
         Timber.e(jsonParser.encodeResourceToString(bundle))
-=======
->>>>>>> 912d308c
         questionnaireResponse.contained = mutableListOf()
         bundle.entry.forEach { bundleEntry ->
           // add organization to entities representing individuals in registration questionnaire
@@ -566,8 +560,6 @@
       }
   }
 
-<<<<<<< HEAD
-=======
   private suspend fun getLastActiveCarePlan(patientId: String): CarePlan? {
     val carePlans =
       fhirEngine.search<CarePlan> {
@@ -581,7 +573,6 @@
     return carePlans.sortedByDescending { it.meta.lastUpdated }.firstOrNull()
   }
 
->>>>>>> 912d308c
   suspend fun loadLatestAppointmentWithNoStartDate(patientId: String): Appointment? {
     return fhirEngine
       .search<Appointment> {
@@ -681,15 +672,12 @@
         loadScheduledAppointments(patientId).forEach {
           currentBundle.addEntry(Bundle.BundleEntryComponent().setResource(it))
         }
-<<<<<<< HEAD
-=======
 
         val lastCarePlan = getLastActiveCarePlan(patientId)
         if (lastCarePlan != null) {
           currentBundle.addEntry(Bundle.BundleEntryComponent().setResource(lastCarePlan))
         }
 
->>>>>>> 912d308c
         resourcesList[bundleIndex] = currentBundle
       }
 
