/*
 * Copyright 2021 Ona Systems, Inc
 *
 * Licensed under the Apache License, Version 2.0 (the "License");
 * you may not use this file except in compliance with the License.
 * You may obtain a copy of the License at
 *
 *       http://www.apache.org/licenses/LICENSE-2.0
 *
 * Unless required by applicable law or agreed to in writing, software
 * distributed under the License is distributed on an "AS IS" BASIS,
 * WITHOUT WARRANTIES OR CONDITIONS OF ANY KIND, either express or implied.
 * See the License for the specific language governing permissions and
 * limitations under the License.
 */

package org.smartregister.fhircore.engine.data.local.register.dao

import androidx.annotation.VisibleForTesting
import androidx.annotation.VisibleForTesting.Companion.PROTECTED
import ca.uhn.fhir.rest.gclient.TokenClientParam
import ca.uhn.fhir.rest.param.ParamPrefixEnum
import com.google.android.fhir.FhirEngine
import com.google.android.fhir.logicalId
import com.google.android.fhir.search.BaseSearch
import com.google.android.fhir.search.Operation
import com.google.android.fhir.search.Order
import com.google.android.fhir.search.filter.ReferenceParamFilterCriterion
import com.google.android.fhir.search.filter.TokenParamFilterCriterion
import com.google.android.fhir.search.has
import com.google.android.fhir.search.search
import java.time.LocalDate
import java.time.ZoneId
import java.util.Date
import org.hl7.fhir.r4.model.Appointment
import org.hl7.fhir.r4.model.CarePlan
import org.hl7.fhir.r4.model.Coding
import org.hl7.fhir.r4.model.DateTimeType
import org.hl7.fhir.r4.model.Identifier
import org.hl7.fhir.r4.model.ListResource
import org.hl7.fhir.r4.model.Patient
import org.hl7.fhir.r4.model.Practitioner
import org.hl7.fhir.r4.model.ResourceType
import org.hl7.fhir.r4.model.Task
import org.smartregister.fhircore.engine.configuration.ConfigurationRegistry
import org.smartregister.fhircore.engine.configuration.app.AppConfigClassification
import org.smartregister.fhircore.engine.configuration.app.ApplicationConfiguration
import org.smartregister.fhircore.engine.data.domain.Guardian
import org.smartregister.fhircore.engine.data.local.DefaultRepository
import org.smartregister.fhircore.engine.data.local.RegisterFilter
import org.smartregister.fhircore.engine.data.local.TracingAgeFilterEnum
import org.smartregister.fhircore.engine.data.local.TracingRegisterFilter
import org.smartregister.fhircore.engine.data.local.tracing.TracingRepository
import org.smartregister.fhircore.engine.domain.model.ProfileData
import org.smartregister.fhircore.engine.domain.model.RegisterData
import org.smartregister.fhircore.engine.domain.repository.RegisterDao
import org.smartregister.fhircore.engine.domain.util.PaginationConstant
<<<<<<< HEAD
import org.smartregister.fhircore.engine.util.DispatcherProvider
import org.smartregister.fhircore.engine.util.LOGGED_IN_PRACTITIONER
=======
import org.smartregister.fhircore.engine.util.DefaultDispatcherProvider
import org.smartregister.fhircore.engine.util.SharedPreferenceKey
>>>>>>> 133a40f4
import org.smartregister.fhircore.engine.util.SharedPreferencesHelper
import org.smartregister.fhircore.engine.util.extension.asDdMmmYyyy
import org.smartregister.fhircore.engine.util.extension.asReference
import org.smartregister.fhircore.engine.util.extension.extractAddress
import org.smartregister.fhircore.engine.util.extension.extractAddressDistrict
import org.smartregister.fhircore.engine.util.extension.extractAddressState
import org.smartregister.fhircore.engine.util.extension.extractAddressText
import org.smartregister.fhircore.engine.util.extension.extractFamilyName
import org.smartregister.fhircore.engine.util.extension.extractHealthStatusFromMeta
import org.smartregister.fhircore.engine.util.extension.extractName
import org.smartregister.fhircore.engine.util.extension.extractOfficialIdentifier
import org.smartregister.fhircore.engine.util.extension.extractTelecom
import org.smartregister.fhircore.engine.util.extension.referenceValue
import org.smartregister.fhircore.engine.util.extension.safeSubList
import org.smartregister.fhircore.engine.util.extension.toAgeDisplay
import timber.log.Timber

abstract class TracingRegisterDao(
  open val fhirEngine: FhirEngine,
  val defaultRepository: DefaultRepository,
  private val tracingRepository: TracingRepository,
  val configurationRegistry: ConfigurationRegistry,
  val dispatcherProvider: DispatcherProvider,
  val sharedPreferencesHelper: SharedPreferencesHelper,
) : RegisterDao {

  @VisibleForTesting(otherwise = PROTECTED) abstract val tracingCoding: Coding

  private val alternateTracingCoding = lazy {
    tracingCoding.copy().apply { system = "http://snomed.info/sct" }
  }

  fun hivPatientIdentifier(patient: Patient): String =
    // would either be an ART or HCC number
    patient.extractOfficialIdentifier() ?: HivRegisterDao.ResourceValue.BLANK

  private val currentPractitioner by lazy {
    sharedPreferencesHelper.read(
      key = SharedPreferenceKey.PRACTITIONER_ID.name,
      defaultValue = null
    )
  }

  private val filtersForValidTask: BaseSearch.() -> Unit = {
    filter(
      TokenClientParam("_tag"),
      { value = of(tracingCoding) },
      { value = of(alternateTracingCoding.value) },
      operation = Operation.OR,
    )
    filter(
      Task.STATUS,
      { value = of(Task.TaskStatus.READY.toCode()) },
      { value = of(Task.TaskStatus.INPROGRESS.toCode()) },
      operation = Operation.OR,
    )
    filter(
      Task.PERIOD,
      {
        value = of(DateTimeType.now())
        prefix = ParamPrefixEnum.GREATERTHAN
      },
    )
  }

  private suspend fun searchRegister(
    filters: RegisterFilter,
    loadAll: Boolean,
    page: Int = -1,
  ): List<Pair<Patient, Iterable<Task>>> {
    filters as TracingRegisterFilter
    val filterFilter = applicationConfiguration().patientTypeFilterTagViaMetaCodingSystem
    val patients: List<Patient> =
      fhirEngine
        .search<Patient> {
          if (!loadAll) count = PaginationConstant.DEFAULT_PAGE_SIZE

          if (page >= 0) from = page * PaginationConstant.DEFAULT_PAGE_SIZE

          has<Task>(Task.SUBJECT) { filtersForValidTask() }

          filters.patientCategory?.let {
            val paramQueries: List<(TokenParamFilterCriterion.() -> Unit)> =
              it.flatMap { healthStatus ->
                val coding: Coding =
                  Coding().apply {
                    system = filterFilter
                    code = healthStatus.name.lowercase().replace("_", "-")
                  }
                val alternativeCoding: Coding =
                  Coding().apply {
                    system = filterFilter
                    code = healthStatus.name.lowercase()
                  }

                return@flatMap listOf<Coding>(coding, alternativeCoding).map<
                  Coding,
                  TokenParamFilterCriterion.() -> Unit,
                > { c ->
                  { value = of(c) }
                }
              }

            filter(TokenClientParam("_tag"), *paramQueries.toTypedArray(), operation = Operation.OR)
          }

          if (filters.isAssignedToMe && currentPractitioner != null) {
            filter(
              Patient.GENERAL_PRACTITIONER,
              { value = currentPractitioner?.asReference(ResourceType.Practitioner)?.reference }
            )
          }
        }
        .map { it.resource }
        .filter {
          if (filters.age != null) {
            val today = LocalDate.now().atStartOfDay(ZoneId.systemDefault())
            when (filters.age) {
              TracingAgeFilterEnum.ZERO_TO_2 -> {
                val date = Date.from(today.minusYears(2L).toInstant())
                it.birthDate.after(date)
              }
              TracingAgeFilterEnum.ZERO_TO_18 -> {
                val date = Date.from(today.minusYears(18L).toInstant())
                it.birthDate.after(date)
              }
              TracingAgeFilterEnum.PLUS_18 -> {
                val date = Date.from(today.minusYears(18L).toInstant())
                it.birthDate.time <= date.time
              }
            }
          } else {
            true
          }
        }

    val patientrefs =
      patients
        .map<Patient, (ReferenceParamFilterCriterion.() -> Unit)> {
          return@map { value = it.referenceValue() }
        }
        .toTypedArray()

    val tasks: List<Task> =
      if (patientrefs.isNotEmpty()) {
        fhirEngine
          .search<Task> {
            filtersForValidTask()
            filter(Task.SUBJECT, *patientrefs, operation = Operation.OR)
          }
          .map { it.resource }
          .filter {
            it.status in listOf(Task.TaskStatus.INPROGRESS, Task.TaskStatus.READY) &&
              it.executionPeriod.hasStart() &&
              it.executionPeriod.start
                .before(Date())
                .or(it.executionPeriod.start.asDdMmmYyyy() == Date().asDdMmmYyyy())
          }
      } else {
        emptyList()
      }

    val filteredTasks =
      filters.reasonCode?.let { reasonCode ->
        tasks.filter { it.reasonCode.coding.any { coding -> coding.code == reasonCode } }
      } ?: tasks
    val groupedTasks = filteredTasks.groupBy { it.`for`.reference }

    return patients
      .filter {
        val ref = it.asReference().reference
        ref in groupedTasks && groupedTasks[ref] != null && groupedTasks[ref]!!.any()
      }
      .map { it to groupedTasks[it.asReference().reference]!! }
  }

  override suspend fun loadRegisterFiltered(
    currentPage: Int,
    loadAll: Boolean,
    appFeatureName: String?,
    filters: RegisterFilter,
  ): List<RegisterData> {
    val patientTasksPairs = searchRegister(filters, loadAll = true)
    val patientSubjectRefFilterCriteria =
      patientTasksPairs
        .map { it.first }
        .map<Patient, (ReferenceParamFilterCriterion.() -> Unit)> {
          return@map { value = it.referenceValue() }
        }
        .toTypedArray()
    val subjectListResourcesGroup: Map<String, ListResource> =
      if (patientSubjectRefFilterCriteria.isNotEmpty()) {
        fhirEngine
          .search<ListResource> {
            filter(ListResource.SUBJECT, *patientSubjectRefFilterCriteria, operation = Operation.OR)
            filter(ListResource.STATUS, { value = of(ListResource.ListStatus.CURRENT.toCode()) })
            sort(ListResource.TITLE, Order.DESCENDING)
          }
          .map { it.resource }
          .filter { it.status == ListResource.ListStatus.CURRENT }
          .groupingBy { it.subject.reference }
          .reduce { _, accumulator, element -> maxOf(accumulator, element, compareBy { it.title }) }
      } else {
        emptyMap()
      }

    val tracingData: List<RegisterData.TracingRegisterData> =
      patientTasksPairs
        .map { ptp ->
          val (patient, tasks) = ptp
          val listResource = subjectListResourcesGroup[patient.referenceValue()]
          patient.toTracingRegisterData(tasks, listResource)
        }
        .filter { it.reasons.any() }
        .sortedWith(compareBy({ it.attempts }, { it.lastAttemptDate }, { it.firstAdded }))

    return if (!loadAll) {
      val from = currentPage * PaginationConstant.DEFAULT_PAGE_SIZE
      val to = from + PaginationConstant.DEFAULT_PAGE_SIZE
      tracingData.safeSubList(from..to)
    } else {
      tracingData
    }
  }

  override suspend fun loadRegisterData(
    currentPage: Int,
    loadAll: Boolean,
    appFeatureName: String?,
  ): List<RegisterData> {
    val tracingPatients =
      fhirEngine.search<Patient> { has<Task>(Task.SUBJECT) { filtersForValidTask() } }

    return tracingPatients
      .map { it.resource }
      .map { it.toTracingRegisterData() }
      .filter { it.reasons.any() }
      .sortedWith(compareBy({ it.attempts }, { it.lastAttemptDate }, { it.firstAdded }))
      .let {
        if (!loadAll) {
          val from = currentPage * PaginationConstant.DEFAULT_PAGE_SIZE
          val to = from + PaginationConstant.DEFAULT_PAGE_SIZE
          it.safeSubList(from..to)
        } else {
          it
        }
      }
  }

  override suspend fun loadProfileData(appFeatureName: String?, resourceId: String): ProfileData? {
    val patient = defaultRepository.loadResource<Patient>(resourceId)
    return patient?.let {
      val metaCodingSystemTag =
        configurationRegistry
          .retrieveConfiguration<ApplicationConfiguration>(
            AppConfigClassification.APPLICATION,
          )
          .patientTypeFilterTagViaMetaCodingSystem
      val tasks = validTasks(patient)

      val attempt = tracingRepository.getTracingAttempt(patient, tasks)
      var dueData = getDueDate(it)

      if (dueData == null) {
        tasks.minOfOrNull { task -> task.authoredOn }?.let { date -> dueData = date }
      }

      ProfileData.TracingProfileData(
        identifier = hivPatientIdentifier(patient),
        logicalId = patient.logicalId,
        birthdate = patient.birthDate,
        name = patient.extractName(),
        gender = patient.gender,
        age = patient.birthDate.toAgeDisplay(),
        dueDate = dueData,
        address = patient.extractAddress(),
        addressDistrict = patient.extractAddressDistrict(),
        addressTracingCatchment = patient.extractAddressState(),
        addressPhysicalLocator = patient.extractAddressText(),
        phoneContacts = patient.extractTelecom(),
        chwAssigned = patient.generalPractitionerFirstRep,
        showIdentifierInProfile = true,
        healthStatus = patient.extractHealthStatusFromMeta(metaCodingSystemTag),
        tasks = tasks,
        services = patient.activeCarePlans(),
        conditions = patient.activeConditions(),
        guardians = patient.guardians(),
        practitioners = patient.practitioners(),
        currentAttempt =
          attempt.copy(
            reasons = tasks.mapNotNull { task -> task.reasonCode?.codingFirstRep?.display },
          ),
      )
    }
  }

  private suspend fun getDueDate(patient: Patient): Date? {
    val appointments =
      fhirEngine
        .search<Appointment> {
          filter(Appointment.STATUS, { value = of(Appointment.AppointmentStatus.BOOKED.toCode()) })
          filter(Appointment.ACTOR, { value = patient.referenceValue() })
          sort(Appointment.DATE, Order.ASCENDING)
          count = 1
          from = 0
        }
        .map { it.resource }
    val appointment = appointments.firstOrNull()
    return appointment?.start
  }

  suspend fun Patient.activeCarePlans() =
    defaultRepository
      .searchResourceFor<CarePlan>(
        subjectId = this.logicalId,
        subjectType = ResourceType.Patient,
        subjectParam = CarePlan.SUBJECT,
      )
      .filter { carePlan -> carePlan.status == CarePlan.CarePlanStatus.ACTIVE }

  suspend fun Patient.activeConditions() =
    defaultRepository.patientConditions(this.logicalId).filter { condition ->
      condition.clinicalStatus.coding.any { it.code == "active" }
    }

  suspend fun Patient.practitioners(): List<Practitioner> {
    return generalPractitioner.mapNotNull {
      try {
        if (it.reference == null) return@mapNotNull null
        val id = it.reference.replace("Practitioner/", "")
        fhirEngine.get(ResourceType.Practitioner, id) as Practitioner
      } catch (e: Exception) {
        Timber.e(e)
        null
      }
    }
  }

  suspend fun Patient.guardians(): List<Guardian> =
    this.link
      .filter {
        (it.other.referenceElement.resourceType == ResourceType.RelatedPerson.name).or(
          it.type == Patient.LinkType.REFER &&
            it.other.referenceElement.resourceType == ResourceType.Patient.name,
        )
      }
      .map { defaultRepository.loadResource(it.other) }

  override suspend fun countRegisterFiltered(
    appFeatureName: String?,
    filters: RegisterFilter,
  ): Long {
    return searchRegister(filters, loadAll = true).count().toLong()
  }

  override suspend fun countRegisterData(appFeatureName: String?): Long {
    val patients =
      fhirEngine
        .search<Patient> { has<Task>(Task.SUBJECT) { filtersForValidTask() } }
        .map { it.resource }
    return patients.count { validTasks(it).any() }.toLong()
  }

  private fun applicationConfiguration(): ApplicationConfiguration =
    configurationRegistry.retrieveConfiguration(AppConfigClassification.APPLICATION)

  private suspend fun validTasks(patient: Patient): List<Task> {
    val patientTasks =
      fhirEngine
        .search<Task> {
          filtersForValidTask()
          filter(Task.SUBJECT, { value = patient.referenceValue() })
        }
        .map { it.resource }
    return patientTasks.filter {
      it.status in listOf(Task.TaskStatus.INPROGRESS, Task.TaskStatus.READY) &&
        it.executionPeriod.hasStart() &&
        it.executionPeriod.start
          .before(Date())
          .or(it.executionPeriod.start.asDdMmmYyyy() == Date().asDdMmmYyyy())
    }
  }

  private suspend fun Patient.toTracingRegisterData(
    tasks: Iterable<Task>,
    listResource: ListResource?,
  ): RegisterData.TracingRegisterData {
    val attempt =
      tracingRepository
        .getTracingAttempt(list = listResource)
        .copy(reasons = tasks.mapNotNull { task -> task.reasonCode?.codingFirstRep?.code })

    val oldestTaskDate = tasks.minOfOrNull { it.authoredOn }
    return RegisterData.TracingRegisterData(
      logicalId = this.logicalId,
      name = this.extractName(),
      identifier =
        this.identifier.firstOrNull { it.use == Identifier.IdentifierUse.OFFICIAL }?.value,
      gender = this.gender,
      familyName = this.extractFamilyName(),
      healthStatus =
        this.extractHealthStatusFromMeta(
          applicationConfiguration().patientTypeFilterTagViaMetaCodingSystem,
        ),
      isPregnant = defaultRepository.isPatientPregnant(this),
      isBreastfeeding = defaultRepository.isPatientBreastfeeding(this),
      attempts = attempt.numberOfAttempts,
      lastAttemptDate = attempt.lastAttempt,
      firstAdded = oldestTaskDate,
      reasons = attempt.reasons,
    )
  }

  private suspend fun Patient.toTracingRegisterData(): RegisterData.TracingRegisterData {
    val tasks = validTasks(this)
    val listResource = tracingRepository.getPatientListResource(this)
    return this.toTracingRegisterData(tasks, listResource)
  }
}<|MERGE_RESOLUTION|>--- conflicted
+++ resolved
@@ -55,13 +55,7 @@
 import org.smartregister.fhircore.engine.domain.model.RegisterData
 import org.smartregister.fhircore.engine.domain.repository.RegisterDao
 import org.smartregister.fhircore.engine.domain.util.PaginationConstant
-<<<<<<< HEAD
-import org.smartregister.fhircore.engine.util.DispatcherProvider
-import org.smartregister.fhircore.engine.util.LOGGED_IN_PRACTITIONER
-=======
-import org.smartregister.fhircore.engine.util.DefaultDispatcherProvider
 import org.smartregister.fhircore.engine.util.SharedPreferenceKey
->>>>>>> 133a40f4
 import org.smartregister.fhircore.engine.util.SharedPreferencesHelper
 import org.smartregister.fhircore.engine.util.extension.asDdMmmYyyy
 import org.smartregister.fhircore.engine.util.extension.asReference
@@ -101,7 +95,7 @@
   private val currentPractitioner by lazy {
     sharedPreferencesHelper.read(
       key = SharedPreferenceKey.PRACTITIONER_ID.name,
-      defaultValue = null
+      defaultValue = null,
     )
   }
 
@@ -171,7 +165,7 @@
           if (filters.isAssignedToMe && currentPractitioner != null) {
             filter(
               Patient.GENERAL_PRACTITIONER,
-              { value = currentPractitioner?.asReference(ResourceType.Practitioner)?.reference }
+              { value = currentPractitioner?.asReference(ResourceType.Practitioner)?.reference },
             )
           }
         }
