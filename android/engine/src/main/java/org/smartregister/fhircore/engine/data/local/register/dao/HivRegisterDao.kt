--- conflicted
+++ resolved
@@ -25,10 +25,7 @@
 import org.hl7.fhir.r4.model.CarePlan
 import org.hl7.fhir.r4.model.Condition
 import org.hl7.fhir.r4.model.Patient
-<<<<<<< HEAD
 import org.hl7.fhir.r4.model.RelatedPerson
-=======
->>>>>>> f05d524c
 import org.hl7.fhir.r4.model.Resource
 import org.hl7.fhir.r4.model.ResourceType
 import org.hl7.fhir.r4.model.Task
@@ -128,12 +125,8 @@
           ),
       services = patient.activeCarePlans(),
       conditions = patient.activeConditions(),
-<<<<<<< HEAD
       otherPatients = patient.otherChildren(),
       guardians = patient.guardians()
-=======
-      otherPatients = patient.otherChildren()
->>>>>>> f05d524c
     )
   }
 
@@ -258,11 +251,7 @@
 
     if (healthStatus == HealthStatus.CHILD_CONTACT || healthStatus == HealthStatus.EXPOSED_INFANT) {
       if (this.hasBirthDate()) {
-<<<<<<< HEAD
-        if (this.birthDate!!.yearsPassed() < 18) return true
-=======
         if (this.birthDate!!.yearsPassed() < LINKED_CHILD_AGE_LIMIT) return true
->>>>>>> f05d524c
       }
     } else {
       return true
@@ -270,7 +259,6 @@
     return false
   }
 
-<<<<<<< HEAD
   internal suspend fun Patient.guardians(): List<Guardian> =
     this.link
       .filter {
@@ -281,8 +269,6 @@
       }
       .map { defaultRepository.loadResource(it.other) }
 
-=======
->>>>>>> f05d524c
   fun getRegisterDataFilters(id: String) = configurationRegistry.retrieveDataFilterConfiguration(id)
 
   fun getApplicationConfiguration(): ApplicationConfiguration {
