--- conflicted
+++ resolved
@@ -52,6 +52,8 @@
 import org.smartregister.fhircore.engine.util.extension.extractName
 import org.smartregister.fhircore.engine.util.extension.extractOfficialIdentifier
 import org.smartregister.fhircore.engine.util.extension.extractTelecom
+import org.smartregister.fhircore.engine.util.extension.familyName
+import org.smartregister.fhircore.engine.util.extension.givenName
 import org.smartregister.fhircore.engine.util.extension.hasActivePregnancy
 import org.smartregister.fhircore.engine.util.extension.loadResource
 import org.smartregister.fhircore.engine.util.extension.toAgeDisplay
@@ -93,31 +95,7 @@
 
     return patients
       .filter(this::isValidPatient)
-<<<<<<< HEAD
       .map { transformPatientToHivRegisterData(it) }
-=======
-      .map { patient ->
-        RegisterData.HivRegisterData(
-          logicalId = patient.logicalId,
-          identifier = hivPatientIdentifier(patient),
-          name = patient.extractName(),
-          gender = patient.gender,
-          age = patient.birthDate.toAgeDisplay(),
-          address = patient.extractAddress(),
-          givenName = patient.extractGivenName(),
-          familyName = patient.extractFamilyName(),
-          phoneContacts = patient.extractTelecom(),
-          practitioners = patient.generalPractitioner,
-          chwAssigned = patient.extractGeneralPractitionerReference(),
-          healthStatus =
-            patient.extractHealthStatusFromMeta(
-              getApplicationConfiguration().patientTypeFilterTagViaMetaCodingSystem
-            ),
-          isPregnant = patient.isPregnant(),
-          isBreastfeeding = patient.isBreastfeeding()
-        )
-      }
->>>>>>> 9c9f1d2d
       .filterNot { it.healthStatus == HealthStatus.DEFAULT }
   }
 
@@ -185,7 +163,8 @@
       gender = person.gender,
       age = person.birthDate.toAgeDisplay(),
       address = person.addressFirstRep.canonical(),
-      familyName = if (person.hasName()) person.nameFirstRep.family else null,
+      givenName = person.name.givenName(),
+      familyName = person.name.familyName(),
       phoneContacts = if (person.hasTelecom()) person.telecom.map { it.value } else emptyList(),
       chwAssigned = ResourceValue.BLANK,
       healthStatus = HealthStatus.DEFAULT.apply { display = "Not on ART" },
@@ -199,7 +178,8 @@
       gender = patient.gender,
       age = patient.birthDate.toAgeDisplay(),
       address = patient.extractAddress(),
-      familyName = if (patient.hasName()) patient.nameFirstRep.family else null,
+      givenName = patient.extractGivenName(),
+      familyName = patient.extractFamilyName(),
       phoneContacts = patient.extractTelecom(),
       practitioners = patient.generalPractitioner,
       chwAssigned = patient.extractGeneralPractitionerReference(),
@@ -310,10 +290,6 @@
     defaultRepository.addOrUpdate(patient)
   }
 
-<<<<<<< HEAD
-  object ResourceValue {
-    const val BLANK = ""
-=======
   suspend fun transformChildrenPatientToRegisterData(patients: List<Patient>): List<RegisterData> {
 
     return patients
@@ -340,7 +316,10 @@
         )
       }
       .filterNot { it.healthStatus == HealthStatus.DEFAULT }
->>>>>>> 9c9f1d2d
+  }
+
+  object ResourceValue {
+    const val BLANK = ""
   }
 
   companion object {
