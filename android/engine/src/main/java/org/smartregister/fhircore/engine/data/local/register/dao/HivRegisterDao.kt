/*
 * Copyright 2021 Ona Systems, Inc
 *
 * Licensed under the Apache License, Version 2.0 (the "License");
 * you may not use this file except in compliance with the License.
 * You may obtain a copy of the License at
 *
 *       http://www.apache.org/licenses/LICENSE-2.0
 *
 * Unless required by applicable law or agreed to in writing, software
 * distributed under the License is distributed on an "AS IS" BASIS,
 * WITHOUT WARRANTIES OR CONDITIONS OF ANY KIND, either express or implied.
 * See the License for the specific language governing permissions and
 * limitations under the License.
 */

package org.smartregister.fhircore.engine.data.local.register.dao

import com.google.android.fhir.FhirEngine
import com.google.android.fhir.logicalId
import com.google.android.fhir.search.Order
import com.google.android.fhir.search.search
import javax.inject.Inject
import javax.inject.Singleton
import org.hl7.fhir.r4.model.CarePlan
import org.hl7.fhir.r4.model.Condition
import org.hl7.fhir.r4.model.Patient
<<<<<<< HEAD
=======
import org.hl7.fhir.r4.model.Reference
>>>>>>> af48a65e
import org.hl7.fhir.r4.model.RelatedPerson
import org.hl7.fhir.r4.model.Resource
import org.hl7.fhir.r4.model.ResourceType
import org.hl7.fhir.r4.model.Task
import org.smartregister.fhircore.engine.configuration.ConfigurationRegistry
import org.smartregister.fhircore.engine.configuration.app.AppConfigClassification
import org.smartregister.fhircore.engine.configuration.app.ApplicationConfiguration
import org.smartregister.fhircore.engine.data.domain.Guardian
import org.smartregister.fhircore.engine.data.local.DefaultRepository
import org.smartregister.fhircore.engine.domain.model.HealthStatus
import org.smartregister.fhircore.engine.domain.model.ProfileData
import org.smartregister.fhircore.engine.domain.model.RegisterData
import org.smartregister.fhircore.engine.domain.repository.PatientDao
import org.smartregister.fhircore.engine.domain.repository.RegisterDao
import org.smartregister.fhircore.engine.domain.util.PaginationConstant
import org.smartregister.fhircore.engine.util.extension.activelyBreastfeeding
import org.smartregister.fhircore.engine.util.extension.canonical
import org.smartregister.fhircore.engine.util.extension.canonicalName
import org.smartregister.fhircore.engine.util.extension.clinicVisitOrder
import org.smartregister.fhircore.engine.util.extension.extractAddress
import org.smartregister.fhircore.engine.util.extension.extractFamilyName
import org.smartregister.fhircore.engine.util.extension.extractGeneralPractitionerReference
import org.smartregister.fhircore.engine.util.extension.extractGivenName
import org.smartregister.fhircore.engine.util.extension.extractHealthStatusFromMeta
import org.smartregister.fhircore.engine.util.extension.extractName
import org.smartregister.fhircore.engine.util.extension.extractOfficialIdentifier
import org.smartregister.fhircore.engine.util.extension.extractTelecom
import org.smartregister.fhircore.engine.util.extension.familyName
import org.smartregister.fhircore.engine.util.extension.givenName
import org.smartregister.fhircore.engine.util.extension.hasActivePregnancy
import org.smartregister.fhircore.engine.util.extension.loadResource
import org.smartregister.fhircore.engine.util.extension.toAgeDisplay
import org.smartregister.fhircore.engine.util.extension.yearsPassed

@Singleton
class HivRegisterDao
@Inject
constructor(
  val fhirEngine: FhirEngine,
  val defaultRepository: DefaultRepository,
  val configurationRegistry: ConfigurationRegistry
) : RegisterDao, PatientDao {

  fun isValidPatient(patient: Patient): Boolean =
    patient.active &&
      patient.hasName() &&
      patient.hasGender() &&
      patient.meta.tag.none { it.code.equals(HAPI_MDM_TAG, true) }

  fun hivPatientIdentifier(patient: Patient): String =
    // would either be an ART or HCC number
    patient.extractOfficialIdentifier() ?: ResourceValue.BLANK

  override suspend fun loadRegisterData(
    currentPage: Int,
    loadAll: Boolean,
    appFeatureName: String?
  ): List<RegisterData> {
    val patients =
      fhirEngine.search<Patient> {
        filter(Patient.ACTIVE, { value = of(true) })
        sort(Patient.NAME, Order.ASCENDING)
        count =
          if (loadAll) countRegisterData(appFeatureName).toInt()
          else PaginationConstant.DEFAULT_PAGE_SIZE
        from = currentPage * PaginationConstant.DEFAULT_PAGE_SIZE
      }

    return patients
      .filter(this::isValidPatient)
      .map { transformPatientToHivRegisterData(it) }
      .filterNot { it.healthStatus == HealthStatus.DEFAULT }
  }

  override suspend fun loadProfileData(appFeatureName: String?, resourceId: String): ProfileData {
    val patient = defaultRepository.loadResource<Patient>(resourceId)!!
    val metaCodingSystemTag = getApplicationConfiguration().patientTypeFilterTagViaMetaCodingSystem

    return ProfileData.HivProfileData(
      logicalId = patient.logicalId,
      birthdate = patient.birthDate,
      name = patient.extractName(),
      givenName = patient.extractGivenName(),
      familyName = patient.extractFamilyName(),
      identifier = hivPatientIdentifier(patient),
      gender = patient.gender,
      age = patient.birthDate.toAgeDisplay(),
      address = patient.extractAddress(),
      phoneContacts = patient.extractTelecom(),
      chwAssigned = patient.generalPractitionerFirstRep,
      showIdentifierInProfile = true,
      healthStatus = patient.extractHealthStatusFromMeta(metaCodingSystemTag),
      tasks =
        patient
          .activeTasks()
          .sortedWith(
            compareBy<Task>(
              { it.clinicVisitOrder(metaCodingSystemTag) ?: Integer.MAX_VALUE },
              // tasks with no clinicVisitOrder, would be sorted with Task#description
              { it.description }
            )
          ),
      services = patient.activeCarePlans(),
      conditions = patient.activeConditions(),
      otherPatients = patient.otherChildren(),
      guardians = patient.guardians()
    )
  }

  override suspend fun countRegisterData(appFeatureName: String?): Long {
    return fhirEngine
      .search<Patient> { filter(Patient.ACTIVE, { value = of(true) }) }
      .filter(this::isValidPatient)
      .size
      .toLong()
  }

  override suspend fun loadPatient(patientId: String) = fhirEngine.loadResource<Patient>(patientId)

  override suspend fun loadGuardiansRegisterData(patient: Patient) =
    patient
      .guardians()
      .filterIsInstance<Patient>()
      .map { transformPatientToHivRegisterData(it) }
      .plus(
        patient.guardians().filterIsInstance<RelatedPerson>().map {
          transformRelatedPersonToHivRegisterData(it)
        }
      )

  private fun transformRelatedPersonToHivRegisterData(person: RelatedPerson) =
    RegisterData.HivRegisterData(
      logicalId = person.logicalId,
      identifier = ResourceValue.BLANK,
      name = person.name.canonicalName(),
      gender = person.gender,
      age = person.birthDate.toAgeDisplay(),
      address = person.addressFirstRep.canonical(),
      givenName = person.name.givenName(),
      familyName = person.name.familyName(),
      phoneContacts = if (person.hasTelecom()) person.telecom.map { it.value } else emptyList(),
      chwAssigned = ResourceValue.BLANK,
<<<<<<< HEAD
      healthStatus = HealthStatus.DEFAULT.apply { display = "Not on ART" },
=======
      healthStatus = HealthStatus.NOT_ON_ART,
    )

  override suspend fun loadRelatedPersonProfileData(logicalId: String): ProfileData =
    transformRelatedPersonToHivProfileData(fhirEngine.loadResource<RelatedPerson>(logicalId)!!)

  private fun transformRelatedPersonToHivProfileData(person: RelatedPerson) =
    ProfileData.HivProfileData(
      logicalId = person.logicalId,
      birthdate = person.birthDate,
      name = person.name.canonicalName(),
      givenName = person.name.givenName(),
      familyName = person.name.familyName(),
      identifier = ResourceValue.BLANK,
      gender = person.gender,
      age = person.birthDate.toAgeDisplay(),
      address = person.addressFirstRep.canonical(),
      phoneContacts = if (person.hasTelecom()) person.telecom.map { it.value } else emptyList(),
      chwAssigned = Reference(), // Empty
      showIdentifierInProfile = true,
      healthStatus = HealthStatus.NOT_ON_ART,
>>>>>>> af48a65e
    )

  private suspend fun transformPatientToHivRegisterData(patient: Patient) =
    RegisterData.HivRegisterData(
      logicalId = patient.logicalId,
      identifier = hivPatientIdentifier(patient),
      name = patient.extractName(),
      gender = patient.gender,
      age = patient.birthDate.toAgeDisplay(),
      address = patient.extractAddress(),
      givenName = patient.extractGivenName(),
      familyName = patient.extractFamilyName(),
      phoneContacts = patient.extractTelecom(),
      practitioners = patient.generalPractitioner,
      chwAssigned = patient.extractGeneralPractitionerReference(),
      healthStatus =
        patient.extractHealthStatusFromMeta(
          getApplicationConfiguration().patientTypeFilterTagViaMetaCodingSystem
        ),
      isPregnant = patient.isPregnant(),
      isBreastfeeding = patient.isBreastfeeding()
    )

  internal suspend fun Patient.isPregnant() = patientConditions(this.logicalId).hasActivePregnancy()
  internal suspend fun Patient.isBreastfeeding() =
    patientConditions(this.logicalId).activelyBreastfeeding()

  internal suspend fun Patient.activeConditions() =
    patientConditions(this.logicalId).filter { condition ->
      condition.clinicalStatus.coding.any { it.code == "active" }
    }

  internal suspend fun patientConditions(patientId: String) =
    defaultRepository.searchResourceFor<Condition>(
      subjectId = patientId,
      subjectParam = Condition.SUBJECT,
      subjectType = ResourceType.Patient
    )

  internal suspend fun Patient.activeTasks(): List<Task> {
    return this.activeCarePlans()
      .flatMap { it.activity }
      .flatMap { it.outcomeReference }
      .filter { it.reference.startsWith(ResourceType.Task.name) }
      .map { defaultRepository.loadResource(it) as Task }
  }

  internal suspend fun Patient.activeCarePlans() =
    patientCarePlan(this.logicalId).filter { carePlan ->
      carePlan.status.equals(CarePlan.CarePlanStatus.ACTIVE)
    }

  internal suspend fun patientCarePlan(patientId: String) =
    defaultRepository.searchResourceFor<CarePlan>(
      subjectId = patientId,
      subjectType = ResourceType.Patient,
      subjectParam = CarePlan.SUBJECT
    )

  internal suspend fun Patient.otherPatients() = this.fetchOtherPatients(this.logicalId)

  internal suspend fun Patient.otherChildren(): List<Resource> {
    return this.fetchOtherPatients(this.logicalId)
  }

  internal suspend fun Patient.fetchOtherPatients(patientId: String): List<Resource> {
    val list: ArrayList<Patient> = arrayListOf()

    val filteredItems =
      defaultRepository.searchResourceFor<Patient>(
        subjectId = patientId,
        subjectType = ResourceType.Patient,
        subjectParam = Patient.LINK
      )

    for (item in filteredItems) {
      if (item.isValidChildContact()) list.add(item)
    }
    return list
  }

  internal fun Patient.isValidChildContact(): Boolean {
    val healthStatus =
      this.extractHealthStatusFromMeta(
        getApplicationConfiguration().patientTypeFilterTagViaMetaCodingSystem
      )

    if (healthStatus == HealthStatus.CHILD_CONTACT || healthStatus == HealthStatus.EXPOSED_INFANT) {
      if (this.hasBirthDate()) {
        if (this.birthDate!!.yearsPassed() < LINKED_CHILD_AGE_LIMIT) return true
      }
    } else {
      return true
    }
    return false
  }

  internal suspend fun Patient.guardians(): List<Guardian> =
    this.link
      .filter {
        (it.other.referenceElement.resourceType == ResourceType.RelatedPerson.name).or(
          it.type == Patient.LinkType.REFER &&
            it.other.referenceElement.resourceType == ResourceType.Patient.name
        )
      }
      .map { defaultRepository.loadResource(it.other) }

  fun getRegisterDataFilters(id: String) = configurationRegistry.retrieveDataFilterConfiguration(id)

  fun getApplicationConfiguration(): ApplicationConfiguration {
    return configurationRegistry.retrieveConfiguration(AppConfigClassification.APPLICATION)
  }

  suspend fun removePatient(patientId: String) {
    val patient =
      defaultRepository.loadResource<Patient>(patientId)!!.apply {
        if (!this.active) throw IllegalStateException("Patient already deleted")
        this.active = false
      }
    defaultRepository.addOrUpdate(patient)
  }

  suspend fun transformChildrenPatientToRegisterData(patients: List<Patient>): List<RegisterData> {

    return patients
      .filter(this::isValidPatient)
      .map { patient ->
        RegisterData.HivRegisterData(
          logicalId = patient.logicalId,
          identifier = hivPatientIdentifier(patient),
          name = patient.extractName(),
          gender = patient.gender,
          age = patient.birthDate.toAgeDisplay(),
          address = patient.extractAddress(),
          givenName = patient.extractGivenName(),
          familyName = patient.extractFamilyName(),
          phoneContacts = patient.extractTelecom(),
          practitioners = patient.generalPractitioner,
          chwAssigned = patient.extractGeneralPractitionerReference(),
          healthStatus =
            patient.extractHealthStatusFromMeta(
              getApplicationConfiguration().patientTypeFilterTagViaMetaCodingSystem
            ),
          isPregnant = patient.isPregnant(),
          isBreastfeeding = patient.isBreastfeeding()
        )
      }
      .filterNot { it.healthStatus == HealthStatus.DEFAULT }
  }

  object ResourceValue {
    const val BLANK = ""
  }

  companion object {
    const val HAPI_MDM_TAG = "HAPI-MDM"
    const val LINKED_CHILD_AGE_LIMIT = 20
  }
}<|MERGE_RESOLUTION|>--- conflicted
+++ resolved
@@ -25,10 +25,7 @@
 import org.hl7.fhir.r4.model.CarePlan
 import org.hl7.fhir.r4.model.Condition
 import org.hl7.fhir.r4.model.Patient
-<<<<<<< HEAD
-=======
 import org.hl7.fhir.r4.model.Reference
->>>>>>> af48a65e
 import org.hl7.fhir.r4.model.RelatedPerson
 import org.hl7.fhir.r4.model.Resource
 import org.hl7.fhir.r4.model.ResourceType
@@ -148,6 +145,9 @@
 
   override suspend fun loadPatient(patientId: String) = fhirEngine.loadResource<Patient>(patientId)
 
+  override suspend fun loadRelatedPerson(logicalId: String) =
+    fhirEngine.loadResource<RelatedPerson>(logicalId)
+
   override suspend fun loadGuardiansRegisterData(patient: Patient) =
     patient
       .guardians()
@@ -171,9 +171,6 @@
       familyName = person.name.familyName(),
       phoneContacts = if (person.hasTelecom()) person.telecom.map { it.value } else emptyList(),
       chwAssigned = ResourceValue.BLANK,
-<<<<<<< HEAD
-      healthStatus = HealthStatus.DEFAULT.apply { display = "Not on ART" },
-=======
       healthStatus = HealthStatus.NOT_ON_ART,
     )
 
@@ -195,7 +192,6 @@
       chwAssigned = Reference(), // Empty
       showIdentifierInProfile = true,
       healthStatus = HealthStatus.NOT_ON_ART,
->>>>>>> af48a65e
     )
 
   private suspend fun transformPatientToHivRegisterData(patient: Patient) =
