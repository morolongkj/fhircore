/*
 * Copyright 2021-2023 Ona Systems, Inc
 *
 * Licensed under the Apache License, Version 2.0 (the "License");
 * you may not use this file except in compliance with the License.
 * You may obtain a copy of the License at
 *
 *       http://www.apache.org/licenses/LICENSE-2.0
 *
 * Unless required by applicable law or agreed to in writing, software
 * distributed under the License is distributed on an "AS IS" BASIS,
 * WITHOUT WARRANTIES OR CONDITIONS OF ANY KIND, either express or implied.
 * See the License for the specific language governing permissions and
 * limitations under the License.
 */

package org.smartregister.fhircore.engine.task

import android.content.Context
import ca.uhn.fhir.rest.param.ParamPrefixEnum
<<<<<<< HEAD
import com.google.android.fhir.FhirEngine
import com.google.android.fhir.get
import com.google.android.fhir.logicalId
=======
import com.google.android.fhir.search.Order
>>>>>>> 2f5dc2cf
import com.google.android.fhir.search.search
import dagger.hilt.android.qualifiers.ApplicationContext
import java.util.Date
import javax.inject.Inject
import javax.inject.Singleton
import org.hl7.fhir.r4.model.CarePlan
import org.hl7.fhir.r4.model.DateTimeType
import org.hl7.fhir.r4.model.ResourceType
import org.hl7.fhir.r4.model.Task
<<<<<<< HEAD
import org.smartregister.fhircore.engine.util.extension.expiredConcept
import org.smartregister.fhircore.engine.util.extension.extractId
=======
import org.smartregister.fhircore.engine.data.local.DefaultRepository
import org.smartregister.fhircore.engine.util.extension.isPastExpiry
>>>>>>> 2f5dc2cf
import org.smartregister.fhircore.engine.util.extension.toCoding
import timber.log.Timber

@Singleton
class FhirTaskExpireUtil
@Inject
constructor(@ApplicationContext val appContext: Context, val defaultRepository: DefaultRepository) {

  /**
   * Fetches and returns tasks whose Task.status is either "requested", "ready", "accepted",
   * "in-progress" and "received" and Task.restriction.period.end is <= today. It uses the maximum .
   * The size of the tasks is between 0 to (tasksCount * 2). It is not guaranteed that the list of
   * tasks returned will be of size [tasksCount].
   */
  suspend fun expireOverdueTasks(): List<Task> {
    Timber.i("Fetch and expire overdue tasks")
    val fhirEngine = defaultRepository.fhirEngine
    val tasksResult =
      fhirEngine
        .search<Task> {
          filter(
            Task.STATUS,
            { value = of(Task.TaskStatus.REQUESTED.toCoding()) },
            { value = of(Task.TaskStatus.READY.toCoding()) },
            { value = of(Task.TaskStatus.ACCEPTED.toCoding()) },
            { value = of(Task.TaskStatus.INPROGRESS.toCoding()) },
            { value = of(Task.TaskStatus.RECEIVED.toCoding()) },
          )

          filter(
            Task.PERIOD,
            {
              prefix = ParamPrefixEnum.ENDS_BEFORE
              value = of(DateTimeType(Date()))
            }
          )
        }
        .also { Timber.i("Going to expire ${it.size} tasks") }
        .onEach { task ->
          task.status = Task.TaskStatus.CANCELLED
<<<<<<< HEAD
          task.statusReason = expiredConcept()

          task
            .basedOn
            .find { it.reference.startsWith(ResourceType.CarePlan.name) }
            ?.extractId()
            ?.takeIf { it.isNotBlank() }
            ?.let { basedOn ->
              kotlin
                .runCatching {
                  val carePlan = fhirEngine.get<CarePlan>(basedOn)
                  if (carePlan.isLastTask(task)) {
                    carePlan.status = CarePlan.CarePlanStatus.COMPLETED
                    fhirEngine.update(carePlan)
                  }
                }
                .onFailure {
                  Timber.e("$basedOn CarePlan was not found. In consistent data ${it.message}")
                }
            }

          fhirEngine.update(task)
=======
          defaultRepository.update(task)
>>>>>>> 2f5dc2cf
        }

    Timber.i("${tasksResult.size} FHIR Tasks status updated to CANCELLED (expired)")
    return tasksResult
  }

  private fun CarePlan.isLastTask(task: Task) =
    this.activity
      .find { !it.hasDetail() || it.detail.kind == CarePlan.CarePlanActivityKind.TASK }
      ?.outcomeReference
      ?.lastOrNull()
      ?.extractId() == task.logicalId
}<|MERGE_RESOLUTION|>--- conflicted
+++ resolved
@@ -18,13 +18,10 @@
 
 import android.content.Context
 import ca.uhn.fhir.rest.param.ParamPrefixEnum
-<<<<<<< HEAD
 import com.google.android.fhir.FhirEngine
 import com.google.android.fhir.get
 import com.google.android.fhir.logicalId
-=======
 import com.google.android.fhir.search.Order
->>>>>>> 2f5dc2cf
 import com.google.android.fhir.search.search
 import dagger.hilt.android.qualifiers.ApplicationContext
 import java.util.Date
@@ -34,13 +31,10 @@
 import org.hl7.fhir.r4.model.DateTimeType
 import org.hl7.fhir.r4.model.ResourceType
 import org.hl7.fhir.r4.model.Task
-<<<<<<< HEAD
 import org.smartregister.fhircore.engine.util.extension.expiredConcept
 import org.smartregister.fhircore.engine.util.extension.extractId
-=======
 import org.smartregister.fhircore.engine.data.local.DefaultRepository
 import org.smartregister.fhircore.engine.util.extension.isPastExpiry
->>>>>>> 2f5dc2cf
 import org.smartregister.fhircore.engine.util.extension.toCoding
 import timber.log.Timber
 
@@ -81,7 +75,6 @@
         .also { Timber.i("Going to expire ${it.size} tasks") }
         .onEach { task ->
           task.status = Task.TaskStatus.CANCELLED
-<<<<<<< HEAD
           task.statusReason = expiredConcept()
 
           task
@@ -103,10 +96,7 @@
                 }
             }
 
-          fhirEngine.update(task)
-=======
           defaultRepository.update(task)
->>>>>>> 2f5dc2cf
         }
 
     Timber.i("${tasksResult.size} FHIR Tasks status updated to CANCELLED (expired)")
