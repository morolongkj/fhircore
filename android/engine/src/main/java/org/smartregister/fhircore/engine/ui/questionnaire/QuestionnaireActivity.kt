/*
 * Copyright 2021 Ona Systems, Inc
 *
 * Licensed under the Apache License, Version 2.0 (the "License");
 * you may not use this file except in compliance with the License.
 * You may obtain a copy of the License at
 *
 *       http://www.apache.org/licenses/LICENSE-2.0
 *
 * Unless required by applicable law or agreed to in writing, software
 * distributed under the License is distributed on an "AS IS" BASIS,
 * WITHOUT WARRANTIES OR CONDITIONS OF ANY KIND, either express or implied.
 * See the License for the specific language governing permissions and
 * limitations under the License.
 */

package org.smartregister.fhircore.engine.ui.questionnaire

import android.app.Activity
import android.app.AlertDialog
import android.content.Intent
import android.os.Bundle
import android.view.MenuItem
import android.view.View
import android.widget.Button
import androidx.activity.viewModels
import androidx.core.os.bundleOf
import androidx.fragment.app.commit
import androidx.lifecycle.lifecycleScope
import ca.uhn.fhir.context.FhirContext
import com.google.android.fhir.FhirEngine
import com.google.android.fhir.datacapture.QuestionnaireFragment
import com.google.android.fhir.datacapture.QuestionnaireFragment.Companion.EXTRA_QUESTIONNAIRE_JSON_STRING
import com.google.android.fhir.datacapture.QuestionnaireFragment.Companion.EXTRA_QUESTIONNAIRE_RESPONSE_JSON_STRING
import com.google.android.fhir.datacapture.validation.QuestionnaireResponseValidator
import com.google.android.fhir.db.ResourceNotFoundException
import com.google.android.fhir.logicalId
import dagger.hilt.android.AndroidEntryPoint
import javax.inject.Inject
import org.hl7.fhir.r4.model.Patient
import org.hl7.fhir.r4.model.Questionnaire
import org.hl7.fhir.r4.model.QuestionnaireResponse
import org.hl7.fhir.r4.model.Resource
import org.hl7.fhir.r4.model.StringType
import org.smartregister.fhircore.engine.R
import org.smartregister.fhircore.engine.configuration.ConfigurationRegistry
import org.smartregister.fhircore.engine.ui.base.AlertDialogue
import org.smartregister.fhircore.engine.ui.base.AlertDialogue.showConfirmAlert
import org.smartregister.fhircore.engine.ui.base.AlertDialogue.showProgressAlert
import org.smartregister.fhircore.engine.ui.base.BaseMultiLanguageActivity
import org.smartregister.fhircore.engine.util.DispatcherProvider
import org.smartregister.fhircore.engine.util.extension.find
import org.smartregister.fhircore.engine.util.extension.showToast
import timber.log.Timber

/**
 * Launches Questionnaire with given id. If questionnaire has subjectType = Patient his activity can
 * handle data persistence for [Patient] resources among others.
 *
 * Implement a subclass of this [QuestionnaireActivity] to provide functionality on how to
 * [handleQuestionnaireResponse]
 */
@AndroidEntryPoint
open class QuestionnaireActivity : BaseMultiLanguageActivity(), View.OnClickListener {

  @Inject lateinit var configurationRegistry: ConfigurationRegistry

  @Inject lateinit var dispatcherProvider: DispatcherProvider

  @Inject lateinit var fhirEngine: FhirEngine

  open val questionnaireViewModel: QuestionnaireViewModel by viewModels()

  lateinit var questionnaireConfig: QuestionnaireConfig

  protected lateinit var questionnaire: Questionnaire
  protected var clientIdentifier: String? = null
  protected var immunizationId: String? = null
  var readOnly: Boolean = false
  var editMode = false
  lateinit var fragment: FhirCoreQuestionnaireFragment
  private val parser = FhirContext.forR4().newJsonParser()

  override fun onSaveInstanceState(outState: Bundle) {
    super.onSaveInstanceState(outState)
    outState.clear()
  }

  override fun onCreate(savedInstanceState: Bundle?) {
    super.onCreate(savedInstanceState)
    setContentView(R.layout.activity_questionnaire)
    if (!intent.hasExtra(QUESTIONNAIRE_ARG_FORM)) {
      showToast(getString(R.string.error_loading_form))
      finish()
    }

    val loadProgress = showProgressAlert(this, R.string.loading)

    clientIdentifier = intent.getStringExtra(QUESTIONNAIRE_ARG_PATIENT_KEY)
    immunizationId = intent.getStringExtra(ADVERSE_EVENT_IMMUNIZATION_ITEM_KEY)

    lifecycleScope.launchWhenCreated {
      readOnly = intent.getBooleanExtra(QUESTIONNAIRE_READ_ONLY, false)
      editMode = intent.getBooleanExtra(QUESTIONNAIRE_EDIT_MODE, false)

      val formName = intent.getStringExtra(QUESTIONNAIRE_ARG_FORM)!!
      // form is either name of form in asset/form-config or questionnaire-id
      // load from assets and get questionnaire or if not found build it from questionnaire
      questionnaireConfig =
        kotlin
          .runCatching {
            questionnaireViewModel.getQuestionnaireConfig(formName, this@QuestionnaireActivity)
          }
          .getOrElse {
            // load questionnaire from db and build config
            questionnaire = questionnaireViewModel.loadQuestionnaire(formName, readOnly)!!

            QuestionnaireConfig(
              appId = configurationRegistry.appId,
              form = questionnaire.name ?: "",
              title = questionnaire.title ?: "",
              identifier = questionnaire.logicalId
            )
          }

      // if questionnaire is still not initialized load using config loaded from assets
      if (!::questionnaire.isInitialized)
        questionnaire = questionnaireViewModel.loadQuestionnaire(questionnaireConfig.identifier)!!

      supportActionBar?.apply {
        setDisplayHomeAsUpEnabled(true)
        title = questionnaireConfig.title
      }

      findViewById<Button>(R.id.btn_save_client_info).apply {
        setOnClickListener(this@QuestionnaireActivity)
        if (readOnly || questionnaire.experimental) {
          text = context.getString(R.string.done)
        } else if (editMode) {
          text = getString(R.string.edit)
        } else if (questionnaire.experimental) text = context.getString(R.string.done)
      }

      // Only add the fragment once, when the activity is first created.
      if (savedInstanceState == null) {
        renderFragment()
      }
      loadProgress.dismiss()
    }
  }

  private suspend fun renderFragment() {
    fragment =
      FhirCoreQuestionnaireFragment().apply {
        populateInitialValues(questionnaire)

        val questionnaireString = parser.encodeResourceToString(questionnaire)

        // Generate Fragment bundle arguments. This is the Questionnaire & QuestionnaireResponse
        arguments =
          when {
            clientIdentifier == null -> {
              bundleOf(Pair(EXTRA_QUESTIONNAIRE_JSON_STRING, questionnaireString)).apply {
                val questionnaireResponse = intent.getStringExtra(QUESTIONNAIRE_RESPONSE)
                if (readOnly && questionnaireResponse != null) {
                  putString(EXTRA_QUESTIONNAIRE_RESPONSE_JSON_STRING, questionnaireResponse)
                }
              }
            }
            clientIdentifier != null -> {
              try {
                fhirEngine.load(Patient::class.java, clientIdentifier!!)
              } catch (e: ResourceNotFoundException) {
                setBarcode(questionnaire, clientIdentifier!!, true)
              }

              val serializedQuestionnaireResponse =
                parser.encodeResourceToString(
                  questionnaireViewModel.generateQuestionnaireResponse(questionnaire, intent)
                )

              bundleOf(
                Pair(EXTRA_QUESTIONNAIRE_JSON_STRING, parser.encodeResourceToString(questionnaire)),
                Pair(EXTRA_QUESTIONNAIRE_RESPONSE_JSON_STRING, serializedQuestionnaireResponse)
              )
            }
            else -> bundleOf(Pair(EXTRA_QUESTIONNAIRE_JSON_STRING, questionnaireString))
          }
      }
    supportFragmentManager.commit { add(R.id.container, fragment, QUESTIONNAIRE_FRAGMENT_TAG) }
  }

  private fun setBarcode(questionnaire: Questionnaire, code: String, readonly: Boolean) {
    questionnaire.find(QUESTIONNAIRE_ARG_BARCODE_KEY)?.apply {
      initial =
        mutableListOf(Questionnaire.QuestionnaireItemInitialComponent().setValue(StringType(code)))
      readOnly = readonly
    }
  }

  override fun onClick(view: View) {
    if (view.id == R.id.btn_save_client_info) {
      if (readOnly) {
        finish()
      } else {
        showFormSubmissionConfirmAlert()
      }
    } else {
      showToast(getString(R.string.error_saving_form))
    }
  }

  fun showFormSubmissionConfirmAlert() {
    if (questionnaire.experimental)
      showConfirmAlert(
        context = this,
        message = R.string.questionnaire_alert_test_only_message,
        title = R.string.questionnaire_alert_test_only_title,
        confirmButtonListener = { handleQuestionnaireSubmit() },
        confirmButtonText = R.string.questionnaire_alert_test_only_button_title
      )
    else
      showConfirmAlert(
        context = this,
        message = R.string.questionnaire_alert_submit_message,
        title = R.string.questionnaire_alert_submit_title,
        confirmButtonListener = { handleQuestionnaireSubmit() },
        confirmButtonText = R.string.questionnaire_alert_submit_button_title
      )
  }

  fun getQuestionnaireResponse(): QuestionnaireResponse {
    val questionnaireFragment =
      supportFragmentManager.findFragmentByTag(QUESTIONNAIRE_FRAGMENT_TAG) as QuestionnaireFragment
    return questionnaireFragment.getQuestionnaireResponse()
  }

  private lateinit var saveProcessingAlertDialog: AlertDialog

  fun dismissSaveProcessing() {
    if (::saveProcessingAlertDialog.isInitialized && saveProcessingAlertDialog.isShowing)
      saveProcessingAlertDialog.dismiss()
  }

  open fun handleQuestionnaireSubmit() {
    saveProcessingAlertDialog = showProgressAlert(this, R.string.form_progress_message)

    val questionnaireResponse = getQuestionnaireResponse()
    if (!validQuestionnaireResponse(questionnaireResponse)) {
      saveProcessingAlertDialog.dismiss()

      AlertDialogue.showErrorAlert(
        this,
        R.string.questionnaire_alert_invalid_message,
        R.string.questionnaire_alert_invalid_title
      )
      return
    }

    handleQuestionnaireResponse(questionnaireResponse)

    questionnaireViewModel.extractionProgress.observe(
      this,
      { result ->
        saveProcessingAlertDialog.dismiss()
        if (result) {
          postSaveSuccessful(questionnaireResponse)
        } else {
          Timber.e("An error occurred during extraction")
        }
      }
    )
  }

  open fun populateInitialValues(questionnaire: Questionnaire) = Unit

  open fun postSaveSuccessful(questionnaireResponse: QuestionnaireResponse) {
<<<<<<< HEAD
=======
    setResult(
      Activity.RESULT_OK,
      Intent().apply {
        putExtra(QUESTIONNAIRE_RESPONSE, parser.encodeResourceToString(questionnaireResponse))
      }
    )
>>>>>>> 042589cd
    val message = questionnaireViewModel.extractionProgressMessage.value
    if (message?.isNotBlank() == true)
      AlertDialogue.showInfoAlert(
        this,
        message,
        getString(R.string.done),
        {
          it.dismiss()
<<<<<<< HEAD
          finishActivity(questionnaireResponse)
        }
      )
    else finishActivity(questionnaireResponse)
  }

  fun finishActivity(questionnaireResponse: QuestionnaireResponse) {
    setResult(
      Activity.RESULT_OK,
      Intent().apply {
        putExtra(QUESTIONNAIRE_RESPONSE, parser.encodeResourceToString(questionnaireResponse))
        putExtra(QUESTIONNAIRE_ARG_FORM, questionnaire.logicalId)
      }
    )
    finish()
=======
          finish()
        }
      )
    else finish()
>>>>>>> 042589cd
  }

  fun deepFlat(
    qItems: List<Questionnaire.QuestionnaireItemComponent>,
    questionnaireResponse: QuestionnaireResponse,
    targetQ: MutableList<Questionnaire.QuestionnaireItemComponent>,
    targetQR: MutableList<QuestionnaireResponse.QuestionnaireResponseItemComponent>,
  ) {
    qItems.forEach { qit ->
      // process each inner item list
      deepFlat(qit.item, questionnaireResponse, targetQ, targetQR)

      // remove nested structure to prevent validation recursion; it is already processed above
      qit.item.clear()

      // add questionnaire and response pair for each linkid on same index
      questionnaireResponse.find(qit.linkId)?.let { qrit ->
        targetQ.add(qit)
        targetQR.add(qrit)
      }
    }
  }

  // TODO change this when SDK bug for validation is fixed
  // https://github.com/google/android-fhir/issues/912
  fun validQuestionnaireResponse(questionnaireResponse: QuestionnaireResponse): Boolean {
    // clone questionnaire and response for processing and changing structure
    val q = parser.parseResource(parser.encodeResourceToString(questionnaire)) as Questionnaire
    val qr =
      parser.parseResource(parser.encodeResourceToString(questionnaireResponse)) as
        QuestionnaireResponse

    // flatten and pair all responses temporarily to fix index mapping issue for questionnaire and
    // questionnaire response
    val qItems = mutableListOf<Questionnaire.QuestionnaireItemComponent>()
    val qrItems = mutableListOf<QuestionnaireResponse.QuestionnaireResponseItemComponent>()

    deepFlat(q.item, qr, qItems, qrItems)

    return QuestionnaireResponseValidator.validateQuestionnaireResponseAnswers(
        qItems,
        qrItems,
        this
      )
      .values
      .flatten()
      .all { it.isValid }
  }

  open fun handleQuestionnaireResponse(questionnaireResponse: QuestionnaireResponse) {
    questionnaireViewModel.extractAndSaveResources(
      context = this,
      questionnaire = questionnaire,
      questionnaireResponse = questionnaireResponse,
      resourceId = intent.getStringExtra(QUESTIONNAIRE_ARG_PATIENT_KEY),
      editMode = editMode
    )
  }

  companion object {
    const val QUESTIONNAIRE_TITLE_KEY = "questionnaire-title-key"
    const val QUESTIONNAIRE_POPULATION_RESOURCES = "questionnaire-population-resources"
    const val QUESTIONNAIRE_FRAGMENT_TAG = "questionnaire-fragment-tag"
    const val QUESTIONNAIRE_ARG_PATIENT_KEY = "questionnaire_patient_item_id"
    const val ADVERSE_EVENT_IMMUNIZATION_ITEM_KEY = "adverse_event_immunization_item_id"
    const val FORM_CONFIGURATIONS = "configurations/form/form_configurations.json"
    const val QUESTIONNAIRE_ARG_FORM = "questionnaire-form-name"
    const val QUESTIONNAIRE_READ_ONLY = "read-only"
    const val QUESTIONNAIRE_EDIT_MODE = "edit-mode"
    const val QUESTIONNAIRE_RESPONSE = "questionnaire-response"
    const val QUESTIONNAIRE_ARG_BARCODE_KEY = "patient-barcode"
    const val WHO_IDENTIFIER_SYSTEM = "WHO-HCID"
    const val QUESTIONNAIRE_AGE = "PR-age"

    fun Intent.questionnaireEditMode() = this.getBooleanExtra(QUESTIONNAIRE_EDIT_MODE, false)
    fun Intent.questionnaireResponse() = this.getStringExtra(QUESTIONNAIRE_RESPONSE)
    fun Intent.populationResources() =
      this.getStringArrayListExtra(QuestionnaireActivity.QUESTIONNAIRE_POPULATION_RESOURCES)

    fun intentArgs(
      clientIdentifier: String? = null,
      formName: String,
      readOnly: Boolean = false,
      editMode: Boolean = false,
      questionnaireResponse: QuestionnaireResponse? = null,
      immunizationId: String? = null,
      populationResources: ArrayList<Resource> = ArrayList(),
    ) =
      bundleOf(
        Pair(QUESTIONNAIRE_ARG_PATIENT_KEY, clientIdentifier),
        Pair(QUESTIONNAIRE_ARG_FORM, formName),
        Pair(QUESTIONNAIRE_READ_ONLY, readOnly),
        Pair(ADVERSE_EVENT_IMMUNIZATION_ITEM_KEY, immunizationId),
        Pair(QUESTIONNAIRE_EDIT_MODE, editMode)
      )
        .apply {
          val jsonParser = FhirContext.forR4().newJsonParser()
          if (questionnaireResponse != null) {
            putString(
              QUESTIONNAIRE_RESPONSE,
              jsonParser.encodeResourceToString(questionnaireResponse)
            )
          }

          val resourcesList = ArrayList<String>()
          populationResources.forEach { resource ->
            resourcesList.add(jsonParser.encodeResourceToString(resource))
          }

          if (resourcesList.isNotEmpty()) {
            putStringArrayList(QUESTIONNAIRE_POPULATION_RESOURCES, resourcesList)
          }
        }
  }

  override fun onOptionsItemSelected(item: MenuItem): Boolean {
    return when (item.itemId) {
      android.R.id.home -> {
        onBackPressed()
        true
      }
      else -> super.onOptionsItemSelected(item)
    }
  }

  override fun onBackPressed() {
    if (readOnly) {
      finish()
    } else {
      showConfirmAlert(
        this,
        R.string.questionnaire_alert_back_pressed_message,
        R.string.questionnaire_alert_back_pressed_title,
        { finish() },
        R.string.questionnaire_alert_back_pressed_button_title
      )
    }
  }
}<|MERGE_RESOLUTION|>--- conflicted
+++ resolved
@@ -275,15 +275,12 @@
   open fun populateInitialValues(questionnaire: Questionnaire) = Unit
 
   open fun postSaveSuccessful(questionnaireResponse: QuestionnaireResponse) {
-<<<<<<< HEAD
-=======
     setResult(
       Activity.RESULT_OK,
       Intent().apply {
         putExtra(QUESTIONNAIRE_RESPONSE, parser.encodeResourceToString(questionnaireResponse))
       }
     )
->>>>>>> 042589cd
     val message = questionnaireViewModel.extractionProgressMessage.value
     if (message?.isNotBlank() == true)
       AlertDialogue.showInfoAlert(
@@ -292,28 +289,10 @@
         getString(R.string.done),
         {
           it.dismiss()
-<<<<<<< HEAD
-          finishActivity(questionnaireResponse)
-        }
-      )
-    else finishActivity(questionnaireResponse)
-  }
-
-  fun finishActivity(questionnaireResponse: QuestionnaireResponse) {
-    setResult(
-      Activity.RESULT_OK,
-      Intent().apply {
-        putExtra(QUESTIONNAIRE_RESPONSE, parser.encodeResourceToString(questionnaireResponse))
-        putExtra(QUESTIONNAIRE_ARG_FORM, questionnaire.logicalId)
-      }
-    )
-    finish()
-=======
           finish()
         }
       )
     else finish()
->>>>>>> 042589cd
   }
 
   fun deepFlat(
