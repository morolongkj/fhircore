/*
 * Copyright 2021-2024 Ona Systems, Inc
 *
 * Licensed under the Apache License, Version 2.0 (the "License");
 * you may not use this file except in compliance with the License.
 * You may obtain a copy of the License at
 *
 *       http://www.apache.org/licenses/LICENSE-2.0
 *
 * Unless required by applicable law or agreed to in writing, software
 * distributed under the License is distributed on an "AS IS" BASIS,
 * WITHOUT WARRANTIES OR CONDITIONS OF ANY KIND, either express or implied.
 * See the License for the specific language governing permissions and
 * limitations under the License.
 */

package org.smartregister.fhircore.engine.task

import android.content.Context
import androidx.annotation.VisibleForTesting
import ca.uhn.fhir.context.FhirContext
import ca.uhn.fhir.util.TerserUtil
import com.google.android.fhir.FhirEngine
import com.google.android.fhir.get
import com.google.android.fhir.logicalId
import com.google.android.fhir.search.search
import dagger.hilt.android.qualifiers.ApplicationContext
import java.util.Date
import javax.inject.Inject
import javax.inject.Singleton
import org.hl7.fhir.r4.model.ActivityDefinition
import org.hl7.fhir.r4.model.Base
import org.hl7.fhir.r4.model.BaseDateTimeType
import org.hl7.fhir.r4.model.Bundle
import org.hl7.fhir.r4.model.CanonicalType
import org.hl7.fhir.r4.model.CarePlan
import org.hl7.fhir.r4.model.CodeableConcept
import org.hl7.fhir.r4.model.Coding
import org.hl7.fhir.r4.model.DateTimeType
import org.hl7.fhir.r4.model.Dosage
import org.hl7.fhir.r4.model.Expression
import org.hl7.fhir.r4.model.IdType
import org.hl7.fhir.r4.model.IntegerType
import org.hl7.fhir.r4.model.Parameters
import org.hl7.fhir.r4.model.Patient
import org.hl7.fhir.r4.model.Period
import org.hl7.fhir.r4.model.PlanDefinition
import org.hl7.fhir.r4.model.Resource
import org.hl7.fhir.r4.model.ResourceType
import org.hl7.fhir.r4.model.StructureMap
import org.hl7.fhir.r4.model.Task
import org.hl7.fhir.r4.model.Task.TaskStatus
import org.hl7.fhir.r4.model.Timing
import org.hl7.fhir.r4.model.Timing.UnitsOfTime
import org.hl7.fhir.r4.utils.FHIRPathEngine
import org.hl7.fhir.r4.utils.StructureMapUtilities
import org.smartregister.fhircore.engine.R
import org.smartregister.fhircore.engine.configuration.QuestionnaireConfig
import org.smartregister.fhircore.engine.configuration.event.EventType
import org.smartregister.fhircore.engine.data.local.DefaultRepository
import org.smartregister.fhircore.engine.util.extension.addResourceParameter
import org.smartregister.fhircore.engine.util.extension.asReference
import org.smartregister.fhircore.engine.util.extension.encodeResourceToString
import org.smartregister.fhircore.engine.util.extension.extractFhirpathDuration
import org.smartregister.fhircore.engine.util.extension.extractFhirpathPeriod
import org.smartregister.fhircore.engine.util.extension.extractId
import org.smartregister.fhircore.engine.util.extension.isIn
import org.smartregister.fhircore.engine.util.extension.referenceValue
import org.smartregister.fhircore.engine.util.extension.updateDependentTaskDueDate
import org.smartregister.fhircore.engine.util.helper.TransformSupportServices
import timber.log.Timber

@Singleton
class FhirCarePlanGenerator
@Inject
constructor(
  val fhirEngine: FhirEngine,
  val fhirPathEngine: FHIRPathEngine,
  val transformSupportServices: TransformSupportServices,
  val defaultRepository: DefaultRepository,
  val fhirResourceUtil: FhirResourceUtil,
  val workflowCarePlanGenerator: WorkflowCarePlanGenerator,
  @ApplicationContext val context: Context,
) {
  private val structureMapUtilities by lazy {
    StructureMapUtilities(transformSupportServices.simpleWorkerContext, transformSupportServices)
  }

  suspend fun generateOrUpdateCarePlan(
    planDefinitionId: String,
    subject: Resource,
    data: Bundle = Bundle(),
    generateCarePlanWithWorkflowApi: Boolean = false,
  ): CarePlan? {
    val planDefinition = defaultRepository.loadResource<PlanDefinition>(planDefinitionId)
    return planDefinition?.let {
      generateOrUpdateCarePlan(
        planDefinition = it,
        subject = subject,
        data = data,
        generateCarePlanWithWorkflowApi = generateCarePlanWithWorkflowApi,
      )
    }
  }

  suspend fun generateOrUpdateCarePlan(
    planDefinition: PlanDefinition,
    subject: Resource,
    data: Bundle = Bundle(),
    generateCarePlanWithWorkflowApi: Boolean = false,
  ): CarePlan? {
    val relatedEntityLocationTags =
      subject.meta.tag.filter {
        it.system == context.getString(R.string.sync_strategy_related_entity_location_system)
      }

    // Only one CarePlan per plan, update or init a new one if not exists
    var output =
      fhirEngine
        .search<CarePlan> {
          filter(CarePlan.INSTANTIATES_CANONICAL, { value = planDefinition.referenceValue() })
          filter(CarePlan.SUBJECT, { value = subject.referenceValue() })
          filter(
            CarePlan.STATUS,
            { value = of(CarePlan.CarePlanStatus.DRAFT.toCode()) },
            { value = of(CarePlan.CarePlanStatus.ACTIVE.toCode()) },
            { value = of(CarePlan.CarePlanStatus.ONHOLD.toCode()) },
            { value = of(CarePlan.CarePlanStatus.UNKNOWN.toCode()) },
          )
        }
        .map { it.resource }
        .firstOrNull()
        ?: CarePlan().apply {
          // TODO delete this section once all PlanDefinitions are using new
          // recommended approach
          this.title = planDefinition.title
          this.description = planDefinition.description
          this.instantiatesCanonical = listOf(CanonicalType(planDefinition.asReference().reference))
          // Add the subject's Related Entity Location tag to the CarePlan
          relatedEntityLocationTags.forEach(this.meta::addTag)
        }

    val carePlanModified: Boolean =
      if (generateCarePlanWithWorkflowApi) {
        workflowCarePlanGenerator.applyPlanDefinitionOnPatient(
          planDefinition = planDefinition,
          patient = subject as Patient,
          data = data,
          output = output,
        )
        true
      } else {
        liteApplyPlanDefinitionOnPatient(planDefinition, data, subject, output)
      }

    val carePlanTasks = ArrayList<Task>()

    if (carePlanModified) saveCarePlan(output, relatedEntityLocationTags)

    if (carePlanTasks.isNotEmpty()) {
      fhirResourceUtil.updateUpcomingTasksToDue(
        subject = subject.asReference(),
        taskResourcesToFilterBy = carePlanTasks,
      )
    }

    return if (output.hasActivity()) output else null
  }

  /** Implements OpenSRP's $lite version of CarePlan & Tasks generation via StructureMap(s) */
  private suspend fun liteApplyPlanDefinitionOnPatient(
    planDefinition: PlanDefinition,
    data: Bundle,
    subject: Resource,
    output: CarePlan,
  ): Boolean {
    var carePlanModified = false
    planDefinition.action.forEach { action ->
      val input = Bundle().apply { entry.addAll(data.entry) }

      if (action.passesConditions(input, planDefinition, subject)) {
        val definition = action.activityDefinition(planDefinition)

        if (action.hasTransform()) {
          val taskPeriods = action.taskPeriods(definition, output)

          taskPeriods.forEachIndexed { index, period ->
            val source =
              Parameters().apply {
                addResourceParameter(CarePlan.SP_SUBJECT, subject)
                addResourceParameter(PlanDefinition.SP_DEFINITION, definition)
                // TODO find some other way (activity definition based) to pass additional data
                addResourceParameter(PlanDefinition.SP_DEPENDS_ON, data)
              }
            source.setParameter(Task.SP_PERIOD, period)
            source.setParameter(ActivityDefinition.SP_VERSION, IntegerType(index))

            val structureMap = fhirEngine.get<StructureMap>(IdType(action.transform).idPart)
            structureMapUtilities.transform(
              transformSupportServices.simpleWorkerContext,
              source,
              structureMap,
              output,
            )
          }
        }

        if (definition.hasDynamicValue()) {
          definition.dynamicValue.forEach { dynamicValue ->
            if (definition.kind == ActivityDefinition.ActivityDefinitionKind.CAREPLAN) {
              dynamicValue.expression.expression
                .let { fhirPathEngine.evaluate(null, input, planDefinition, subject, it) }
                ?.takeIf { it.isNotEmpty() }
                ?.let { evaluatedValue ->
                  // TODO handle cases where we explicitly need to set previous value as null,
                  // when passing null to Terser, it gives error NPE
                  Timber.d("${dynamicValue.path}, evaluatedValue: $evaluatedValue")
                  TerserUtil.setFieldByFhirPath(
                    FhirContext.forR4Cached(),
                    dynamicValue.path.removePrefix("${definition.kind.display}."),
                    output,
                    evaluatedValue.first(),
                  )
                }
            } else {
              throw UnsupportedOperationException("${definition.kind} not supported")
            }
          }
        }
        carePlanModified = true
      }
    }
    return carePlanModified
  }

  private suspend fun saveCarePlan(output: CarePlan, relatedEntityLocationTags: List<Coding>) {
    output
      .also { Timber.d(it.encodeResourceToString()) }
      .also { carePlan ->
        // Save embedded resources inside as independent entries, clear embedded and save carePlan
        val dependents = carePlan.contained.map { it }

        carePlan.contained.clear()

<<<<<<< HEAD
        // TODO Confirm why reversion here
        // Save CarePlan only if it has activity, otherwise just save contained/dependent resources
        // if (output.hasActivity()) defaultRepository.addOrUpdate(true, carePlan)

=======
>>>>>>> 5d72b3e8
        defaultRepository.addOrUpdate(true, carePlan)

        dependents.forEach {
          relatedEntityLocationTags.forEach(it.meta::addTag)
          defaultRepository.addOrUpdate(true, it)
        }

        if (carePlan.status == CarePlan.CarePlanStatus.COMPLETED) {
          carePlan.activity
            .flatMap { it.outcomeReference }
            .filter { it.reference.startsWith(ResourceType.Task.name) }
            .mapNotNull { getTask(it.extractId()) }
            .forEach {
              if (it.status.isIn(TaskStatus.REQUESTED, TaskStatus.READY, TaskStatus.INPROGRESS)) {
                cancelTaskByTaskId(it.logicalId, "${carePlan.fhirType()} ${carePlan.status}")
              }
            }
        }
      }
  }

  suspend fun updateTaskDetailsByResourceId(
    id: String,
    status: TaskStatus,
    reason: String? = null,
  ) {
    getTask(id)
      ?.apply {
        this.status = status
        this.lastModified = Date()
        if (reason != null) this.statusReason = CodeableConcept().apply { text = reason }
      }
      ?.updateDependentTaskDueDate(defaultRepository)
      ?.run { defaultRepository.addOrUpdate(addMandatoryTags = true, resource = this) }
  }

  private suspend fun cancelTaskByTaskId(id: String, reason: String) {
    updateTaskDetailsByResourceId(id, TaskStatus.CANCELLED, reason)
  }

  suspend fun getTask(id: String) =
    kotlin.runCatching { fhirEngine.get<Task>(id) }.onFailure { Timber.e(it) }.getOrNull()

  @VisibleForTesting
  fun evaluateToDate(base: Base?, expression: String): BaseDateTimeType? =
    base?.let { fhirPathEngine.evaluate(it, expression).firstOrNull()?.dateTimeValue() }

  private fun PlanDefinition.PlanDefinitionActionComponent.passesConditions(
    focus: Resource?,
    root: Resource?,
    base: Base,
  ) =
    this.condition.all {
      require(it.kind == PlanDefinition.ActionConditionKind.APPLICABILITY) {
        "PlanDefinition.action.kind=${it.kind} not supported"
      }

      require(it.expression.language == Expression.ExpressionLanguage.TEXT_FHIRPATH.toCode()) {
        "PlanDefinition.expression.language=${it.expression.language} not supported"
      }

      fhirPathEngine.evaluateToBoolean(focus, root, base, it.expression.expression)
    }

  private fun PlanDefinition.PlanDefinitionActionComponent.activityDefinition(
    planDefinition: PlanDefinition,
  ) =
    planDefinition.contained
      .filter { it.resourceType == ResourceType.ActivityDefinition }
      .first { it.logicalId == this.definitionCanonicalType.value } as ActivityDefinition

  private fun PlanDefinition.PlanDefinitionActionComponent.taskPeriods(
    definition: ActivityDefinition,
    carePlan: CarePlan,
  ): List<Period> {
    return when {
      definition.hasDosage() -> extractTaskPeriodsFromDosage(definition.dosage, carePlan)
      definition.hasTiming() && !definition.hasTimingTiming() ->
        throw IllegalArgumentException(
          "Timing component should only be Timing. Can not handle ${timing.fhirType()}",
        )
      else -> extractTaskPeriodsFromTiming(definition.timingTiming, carePlan)
    }
  }

  private fun extractTaskPeriodsFromTiming(timing: Timing, carePlan: CarePlan): List<Period> {
    val taskPeriods = mutableListOf<Period>()
    // TODO handle properties used by older PlanDefintions. If any PlanDefinition is using
    // countMax, frequency, durationUnit of hour, consider as non compliant and assume
    // all handling would be done with a structure map. Once all PlanDefinitions are using
    // recommended approach and using plan definitions properly change line below to use
    // timing.repeat.count only
    val isLegacyPlanDefinition =
      (timing.repeat.hasFrequency() ||
        timing.repeat.hasCountMax() ||
        timing.repeat.durationUnit?.equals(UnitsOfTime.H) == true)
    val count = if (isLegacyPlanDefinition || !timing.repeat.hasCount()) 1 else timing.repeat.count

    val periodExpression = timing.extractFhirpathPeriod()
    val durationExpression = timing.extractFhirpathDuration()

    // Offset date for current task period; CarePlan start if all tasks generated at once
    // otherwise today means that tasks are generated on demand
    var offsetDate: BaseDateTimeType =
      DateTimeType(if (timing.repeat.hasCount()) carePlan.period.start else Date())

    for (i in 1..count) {
      if (periodExpression.isNotBlank() && offsetDate.hasValue()) {
        evaluateToDate(offsetDate, "\$this + $periodExpression")?.let { offsetDate = it }
      }

      Period()
        .apply {
          start = offsetDate.value
          end =
            if (durationExpression.isNotBlank() && offsetDate.hasValue()) {
              evaluateToDate(offsetDate, "\$this + $durationExpression")?.value
            } else carePlan.period.end
        }
        .also { taskPeriods.add(it) }
    }

    return taskPeriods
  }

  private fun extractTaskPeriodsFromDosage(dosage: List<Dosage>, carePlan: CarePlan): List<Period> {
    val taskPeriods = mutableListOf<Period>()
    dosage
      .flatMap { extractTaskPeriodsFromTiming(it.timing, carePlan) }
      .also { taskPeriods.addAll(it) }

    return taskPeriods
  }

  /**
   * Updates the due date of a dependent task based on the current status of the task. @param id The
   * ID of the dependent task to update. @return The updated task object. This function is used to
   * update the status of all CarePlans connected to a [QuestionnaireConfig]'s PlanDefinitions based
   * on the [QuestionnaireConfig]'s CarePlanConfigs and their configs filtering information.
   *
   * @param questionnaireConfig The QuestionnaireConfig that contains the CarePlanConfigs
   * @param subject The subject to evaluate CarePlanConfig FHIR path expressions against if the
   *   CarePlanConfig does not reference a resource.
   */
  suspend fun conditionallyUpdateResourceStatus(
    questionnaireConfig: QuestionnaireConfig,
    subject: Resource,
    bundle: Bundle,
  ) {
    questionnaireConfig.eventWorkflows
      .filter { it.eventType == EventType.RESOURCE_CLOSURE }
      .forEach { eventWorkFlow ->
        eventWorkFlow.eventResources.forEach { eventResource ->
          val currentResourceTriggerConditions =
            eventWorkFlow.triggerConditions.firstOrNull { it.eventResourceId == eventResource.id }
          val resourceClosureConditionsMet =
            evaluateToBoolean(
              subject = subject,
              bundle = bundle,
              triggerConditions = currentResourceTriggerConditions?.conditionalFhirPathExpressions,
              matchAll = currentResourceTriggerConditions?.matchAll!!,
            )

          if (resourceClosureConditionsMet) {
            defaultRepository.updateResourcesRecursively(eventResource, subject, eventWorkFlow)
          }
        }
      }
  }

  fun evaluateToBoolean(
    subject: Resource,
    bundle: Bundle,
    triggerConditions: List<String>?,
    matchAll: Boolean = false,
  ): Boolean {
    return if (matchAll) {
      triggerConditions?.all { triggerCondition ->
        fhirPathEngine.evaluateToBoolean(bundle, null, subject, triggerCondition)
      } == true
    } else {
      triggerConditions?.any { triggerCondition ->
        fhirPathEngine.evaluateToBoolean(bundle, null, subject, triggerCondition)
      } == true
    }
  }
}<|MERGE_RESOLUTION|>--- conflicted
+++ resolved
@@ -115,7 +115,7 @@
       }
 
     // Only one CarePlan per plan, update or init a new one if not exists
-    var output =
+    val output =
       fhirEngine
         .search<CarePlan> {
           filter(CarePlan.INSTANTIATES_CANONICAL, { value = planDefinition.referenceValue() })
@@ -153,7 +153,7 @@
         liteApplyPlanDefinitionOnPatient(planDefinition, data, subject, output)
       }
 
-    val carePlanTasks = ArrayList<Task>()
+    val carePlanTasks = output.contained.filterIsInstance<Task>()
 
     if (carePlanModified) saveCarePlan(output, relatedEntityLocationTags)
 
@@ -242,13 +242,6 @@
 
         carePlan.contained.clear()
 
-<<<<<<< HEAD
-        // TODO Confirm why reversion here
-        // Save CarePlan only if it has activity, otherwise just save contained/dependent resources
-        // if (output.hasActivity()) defaultRepository.addOrUpdate(true, carePlan)
-
-=======
->>>>>>> 5d72b3e8
         defaultRepository.addOrUpdate(true, carePlan)
 
         dependents.forEach {
