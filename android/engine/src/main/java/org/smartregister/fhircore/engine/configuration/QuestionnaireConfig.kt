/*
 * Copyright 2021-2024 Ona Systems, Inc
 *
 * Licensed under the Apache License, Version 2.0 (the "License");
 * you may not use this file except in compliance with the License.
 * You may obtain a copy of the License at
 *
 *       http://www.apache.org/licenses/LICENSE-2.0
 *
 * Unless required by applicable law or agreed to in writing, software
 * distributed under the License is distributed on an "AS IS" BASIS,
 * WITHOUT WARRANTIES OR CONDITIONS OF ANY KIND, either express or implied.
 * See the License for the specific language governing permissions and
 * limitations under the License.
 */

package org.smartregister.fhircore.engine.configuration

import android.os.Parcelable
import kotlinx.parcelize.Parcelize
import kotlinx.serialization.Serializable
import org.hl7.fhir.r4.model.ResourceType
import org.smartregister.fhircore.engine.configuration.event.EventWorkflow
import org.smartregister.fhircore.engine.domain.model.ActionConfig
import org.smartregister.fhircore.engine.domain.model.ActionParameter
<<<<<<< HEAD
import org.smartregister.fhircore.engine.domain.model.DataQuery
import org.smartregister.fhircore.engine.domain.model.ResourceFilterExpression
=======
import org.smartregister.fhircore.engine.domain.model.QuestionnaireType
>>>>>>> 04110ad6
import org.smartregister.fhircore.engine.domain.model.RuleConfig
import org.smartregister.fhircore.engine.domain.model.SnackBarMessageConfig
import org.smartregister.fhircore.engine.domain.model.SortConfig
import org.smartregister.fhircore.engine.util.extension.extractLogicalIdUuid
import org.smartregister.fhircore.engine.util.extension.interpolate

@Serializable
@Parcelize
data class QuestionnaireConfig(
  val id: String,
  val title: String? = null,
  val saveButtonText: String? = null,
  val planDefinitions: List<String>? = null,
  var type: String = QuestionnaireType.DEFAULT.name,
  val resourceIdentifier: String? = null,
  val resourceType: ResourceType? = null,
  val removeResource: Boolean? = null,
  val confirmationDialog: ConfirmationDialog? = null,
  val groupResource: GroupResourceConfig? = null,
  val taskId: String? = null,
  val saveDraft: Boolean = false,
  val snackBarMessage: SnackBarMessageConfig? = null,
  val eventWorkflows: List<EventWorkflow> = emptyList(),
  val readOnlyLinkIds: List<String>? = emptyList(),
  val configRules: List<RuleConfig>? = null,
  val extraParams: List<ActionParameter>? = null,
  val onSubmitActions: List<ActionConfig>? = null,
  val barcodeLinkId: String? = "patient-barcode",
  val extractedResourceUniquePropertyExpressions: List<ExtractedResourceUniquePropertyExpression>? =
    null,
  val saveQuestionnaireResponse: Boolean = true,
  val generateCarePlanWithWorkflowApi: Boolean = false,
  val cqlInputResources: List<String>? = emptyList(),
  val showClearAll: Boolean = false,
  val showRequiredTextAsterisk: Boolean = true,
  val showRequiredText: Boolean = false,
  val managingEntityRelationshipCode: String? = null,
<<<<<<< HEAD
  val uniqueIdAssignment: UniqueIdAssignmentConfig? = null,
=======
  val linkIds: List<LinkIdConfig>? = null,
>>>>>>> 04110ad6
) : java.io.Serializable, Parcelable {

  fun interpolate(computedValuesMap: Map<String, Any>) =
    this.copy(
      id = id.interpolate(computedValuesMap).extractLogicalIdUuid(),
      taskId = taskId?.interpolate(computedValuesMap),
      title = title?.interpolate(computedValuesMap),
      type = type.interpolate(computedValuesMap),
      managingEntityRelationshipCode =
        managingEntityRelationshipCode?.interpolate(computedValuesMap),
      resourceIdentifier =
        resourceIdentifier?.interpolate(computedValuesMap)?.extractLogicalIdUuid(),
      groupResource =
        groupResource?.copy(
          groupIdentifier =
            groupResource.groupIdentifier.interpolate(computedValuesMap).extractLogicalIdUuid(),
        ),
      confirmationDialog =
        confirmationDialog?.copy(
          title = confirmationDialog.title.interpolate(computedValuesMap),
          message = confirmationDialog.message.interpolate(computedValuesMap),
          actionButtonText = confirmationDialog.actionButtonText.interpolate(computedValuesMap),
        ),
      planDefinitions = planDefinitions?.map { it.interpolate(computedValuesMap) },
      readOnlyLinkIds = readOnlyLinkIds?.map { it.interpolate(computedValuesMap) },
      onSubmitActions = onSubmitActions?.map { it.interpolate(computedValuesMap) },
      barcodeLinkId = barcodeLinkId?.interpolate(computedValuesMap),
      cqlInputResources = cqlInputResources?.map { it.interpolate(computedValuesMap) },
<<<<<<< HEAD
      uniqueIdAssignment =
        uniqueIdAssignment?.copy(linkId = uniqueIdAssignment.linkId.interpolate(computedValuesMap)),
=======
      linkIds = linkIds?.onEach { it.linkId.interpolate(computedValuesMap) },
>>>>>>> 04110ad6
    )
}

@Serializable
@Parcelize
data class ConfirmationDialog(
  val title: String = "",
  val message: String = "",
  val actionButtonText: String = "",
) : java.io.Serializable, Parcelable

@Serializable
@Parcelize
data class GroupResourceConfig(
  val groupIdentifier: String,
  val memberResourceType: ResourceType,
  val removeMember: Boolean = false,
  val removeGroup: Boolean = false,
  val deactivateMembers: Boolean = true,
) : java.io.Serializable, Parcelable

@Serializable
@Parcelize
data class ExtractedResourceUniquePropertyExpression(
  val resourceType: ResourceType,
  val fhirPathExpression: String,
) : java.io.Serializable, Parcelable

@Serializable
@Parcelize
<<<<<<< HEAD
/**
 * @property linkId The linkId used to capture the OpenSRP unique ID in the Questionnaire. Typically
 *   a GUID.
 * @property idFhirPathExpression The FHIR Path expression for extracting ID from the configured
 *   [resource]
 * @property resource The type of resource used to store generated IDs
 * @property readOnly Whether to disable/enable editing of link ID.
 * @property dataQueries The queries used to filter resources used for representing OpenSRP unique
 *   IDs.
 * @property sortConfigs Configuration for sorting resources
 * @property resourceFilterExpression Expression used to filter the returned resources
 */
data class UniqueIdAssignmentConfig(
  val linkId: String,
  val idFhirPathExpression: String,
  val readOnly: Boolean = true,
  val resource: ResourceType,
  val dataQueries: List<DataQuery> = emptyList(),
  val sortConfigs: List<SortConfig>? = null,
  val resourceFilterExpression: ResourceFilterExpression? = null,
) : java.io.Serializable, Parcelable
=======
data class LinkIdConfig(
  val linkId: String,
  val type: LinkIdType,
) : java.io.Serializable, Parcelable

@Serializable
@Parcelize
enum class LinkIdType : Parcelable {
  READ_ONLY,
  BARCODE,
  LOCATION,
  IDENTIFIER,
}
>>>>>>> 04110ad6
<|MERGE_RESOLUTION|>--- conflicted
+++ resolved
@@ -23,12 +23,9 @@
 import org.smartregister.fhircore.engine.configuration.event.EventWorkflow
 import org.smartregister.fhircore.engine.domain.model.ActionConfig
 import org.smartregister.fhircore.engine.domain.model.ActionParameter
-<<<<<<< HEAD
 import org.smartregister.fhircore.engine.domain.model.DataQuery
+import org.smartregister.fhircore.engine.domain.model.QuestionnaireType
 import org.smartregister.fhircore.engine.domain.model.ResourceFilterExpression
-=======
-import org.smartregister.fhircore.engine.domain.model.QuestionnaireType
->>>>>>> 04110ad6
 import org.smartregister.fhircore.engine.domain.model.RuleConfig
 import org.smartregister.fhircore.engine.domain.model.SnackBarMessageConfig
 import org.smartregister.fhircore.engine.domain.model.SortConfig
@@ -66,11 +63,8 @@
   val showRequiredTextAsterisk: Boolean = true,
   val showRequiredText: Boolean = false,
   val managingEntityRelationshipCode: String? = null,
-<<<<<<< HEAD
   val uniqueIdAssignment: UniqueIdAssignmentConfig? = null,
-=======
   val linkIds: List<LinkIdConfig>? = null,
->>>>>>> 04110ad6
 ) : java.io.Serializable, Parcelable {
 
   fun interpolate(computedValuesMap: Map<String, Any>) =
@@ -99,12 +93,9 @@
       onSubmitActions = onSubmitActions?.map { it.interpolate(computedValuesMap) },
       barcodeLinkId = barcodeLinkId?.interpolate(computedValuesMap),
       cqlInputResources = cqlInputResources?.map { it.interpolate(computedValuesMap) },
-<<<<<<< HEAD
       uniqueIdAssignment =
         uniqueIdAssignment?.copy(linkId = uniqueIdAssignment.linkId.interpolate(computedValuesMap)),
-=======
       linkIds = linkIds?.onEach { it.linkId.interpolate(computedValuesMap) },
->>>>>>> 04110ad6
     )
 }
 
@@ -135,7 +126,6 @@
 
 @Serializable
 @Parcelize
-<<<<<<< HEAD
 /**
  * @property linkId The linkId used to capture the OpenSRP unique ID in the Questionnaire. Typically
  *   a GUID.
@@ -157,7 +147,9 @@
   val sortConfigs: List<SortConfig>? = null,
   val resourceFilterExpression: ResourceFilterExpression? = null,
 ) : java.io.Serializable, Parcelable
-=======
+
+@Serializable
+@Parcelize
 data class LinkIdConfig(
   val linkId: String,
   val type: LinkIdType,
@@ -170,5 +162,4 @@
   BARCODE,
   LOCATION,
   IDENTIFIER,
-}
->>>>>>> 04110ad6
+}