--- conflicted
+++ resolved
@@ -74,10 +74,7 @@
       planDefinitions = planDefinitions?.map { it.interpolate(computedValuesMap) },
       readOnlyLinkIds = readOnlyLinkIds?.map { it.interpolate(computedValuesMap) },
       onSubmitActions = onSubmitActions?.map { it.interpolate(computedValuesMap) },
-<<<<<<< HEAD
-=======
       barcodeLinkId = barcodeLinkId.interpolate(computedValuesMap),
->>>>>>> d9fddf7d
     )
 }
 
