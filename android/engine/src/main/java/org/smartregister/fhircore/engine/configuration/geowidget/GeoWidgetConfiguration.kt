--- conflicted
+++ resolved
@@ -33,11 +33,7 @@
   val profileId: String,
   val topScreenSection: TopScreenSection? = null,
   val registrationQuestionnaire: QuestionnaireConfig,
-<<<<<<< HEAD
-  val mapLayers: List<MapLayer> = arrayListOf(MapLayer.StreetLayer(true)),
-=======
   val mapLayers : List<MapLayer> = arrayListOf(MapLayer.StreetLayer(true), MapLayer.StreetSatelliteLayer(false), MapLayer.SatelliteLayer(false)),
->>>>>>> 04cdb7e9
   val shouldShowLocationButton: Boolean = false,
   val shouldShowPlaneSwitcherButton: Boolean = false,
   val shouldShowAddLocationButton: Boolean = false,
