--- conflicted
+++ resolved
@@ -53,15 +53,10 @@
 import org.smartregister.fhircore.engine.data.local.DefaultRepository
 import org.smartregister.fhircore.engine.robolectric.RobolectricTest
 import org.smartregister.fhircore.engine.rule.CoroutineTestRule
-<<<<<<< HEAD
-import org.smartregister.fhircore.engine.util.extension.plusDays
-import org.smartregister.fhircore.engine.util.extension.plusMonths
-=======
 import org.smartregister.fhircore.engine.util.extension.asReference
 import org.smartregister.fhircore.engine.util.extension.plusDays
 import org.smartregister.fhircore.engine.util.extension.plusMonths
 import org.smartregister.fhircore.engine.util.extension.referenceValue
->>>>>>> 59b8a16a
 
 /** Created by Ephraim Kigamba - nek.eam@gmail.com on 24-11-2022. */
 @HiltAndroidTest
@@ -69,11 +64,7 @@
 
   @get:Rule(order = 0) val hiltRule = HiltAndroidRule(this)
   @get:Rule(order = 1) val coroutineTestRule = CoroutineTestRule()
-<<<<<<< HEAD
-  @BindValue var fhirTaskExpireUtil: FhirTaskExpireUtil = mockk()
-=======
-
->>>>>>> 59b8a16a
+
   private val fhirEngine: FhirEngine = mockk(relaxed = true)
   private val defaultRepository: DefaultRepository = mockk(relaxed = true)
   @BindValue
@@ -91,23 +82,11 @@
         .setWorkerFactory(FhirTaskExpireJobWorkerFactory())
         .build()
 
-<<<<<<< HEAD
-  @Test
-  fun doWorkShouldFetchTasksAndMarkAsExpired() {
-    val taskDate = Date()
-
-    coEvery { fhirTaskExpireUtil.expireOverdueTasks() } returns
-      listOf(
-        Task().apply {
-          id = UUID.randomUUID().toString()
-          status = Task.TaskStatus.CANCELLED
-=======
     tasks =
       listOf(
         Task().apply {
           id = UUID.randomUUID().toString()
           status = Task.TaskStatus.READY
->>>>>>> 59b8a16a
           executionPeriod =
             Period().apply {
               start = Date().plusMonths(-1)
@@ -115,25 +94,17 @@
             }
           restriction =
             Task.TaskRestrictionComponent().apply {
-<<<<<<< HEAD
-              period = Period().apply { end = DateTime().plusDays(2).toDate() }
+              period = Period().apply { end = DateTime().plusDays(-2).toDate() }
             }
         }
       )
 
-=======
-              period = Period().apply { end = DateTime().plusDays(-2).toDate() }
-            }
-        }
-      )
-
     coEvery { defaultRepository.fhirEngine } returns fhirEngine
     coEvery { fhirEngine.search<Task>(any<Search>()) } returns tasks
   }
 
   @Test
   fun doWorkShouldFetchTasksAndMarkAsExpired() {
->>>>>>> 59b8a16a
     val result = runBlocking { fhirTaskExpireWorker.doWork() }
 
     assertEquals(ListenableWorker.Result.success(), result)
