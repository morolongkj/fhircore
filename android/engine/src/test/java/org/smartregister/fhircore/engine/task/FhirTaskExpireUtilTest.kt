/*
 * Copyright 2021-2023 Ona Systems, Inc
 *
 * Licensed under the Apache License, Version 2.0 (the "License");
 * you may not use this file except in compliance with the License.
 * You may obtain a copy of the License at
 *
 *       http://www.apache.org/licenses/LICENSE-2.0
 *
 * Unless required by applicable law or agreed to in writing, software
 * distributed under the License is distributed on an "AS IS" BASIS,
 * WITHOUT WARRANTIES OR CONDITIONS OF ANY KIND, either express or implied.
 * See the License for the specific language governing permissions and
 * limitations under the License.
 */

package org.smartregister.fhircore.engine.task

import androidx.test.core.app.ApplicationProvider
import com.google.android.fhir.FhirEngine
import com.google.android.fhir.FhirEngineProvider
import com.google.android.fhir.search.Search
import dagger.hilt.android.testing.HiltAndroidRule
import dagger.hilt.android.testing.HiltAndroidTest
import io.mockk.coEvery
import io.mockk.coVerify
import io.mockk.every
import io.mockk.just
import io.mockk.mockk
import io.mockk.runs
import io.mockk.spyk
import java.util.Date
import java.util.UUID
import javax.inject.Inject
import kotlinx.coroutines.runBlocking
import org.hl7.fhir.r4.model.Period
import org.hl7.fhir.r4.model.Task
import org.hl7.fhir.r4.model.Task.TaskStatus
import org.junit.Assert.assertEquals
import org.junit.Before
import org.junit.Rule
import org.junit.Test
import org.smartregister.fhircore.engine.data.local.DefaultRepository
import org.smartregister.fhircore.engine.robolectric.RobolectricTest
import org.smartregister.fhircore.engine.util.SharedPreferencesHelper
import org.smartregister.fhircore.engine.util.extension.plusDays
import org.smartregister.fhircore.engine.util.extension.today

@HiltAndroidTest
class FhirTaskExpireUtilTest : RobolectricTest() {
  @get:Rule(order = 0) val hiltAndroidRule = HiltAndroidRule(this)
  @Inject lateinit var sharedPreferenceHelper: SharedPreferencesHelper
  private lateinit var fhirTaskExpireUtil: FhirTaskExpireUtil
  private lateinit var fhirEngine: FhirEngine
  private lateinit var defaultRepository: DefaultRepository

  @Before
  fun setup() {
    hiltAndroidRule.inject()
    fhirEngine = spyk(FhirEngineProvider.getInstance(ApplicationProvider.getApplicationContext()))
    defaultRepository = mockk()
    every { defaultRepository.fhirEngine } returns fhirEngine
    fhirTaskExpireUtil =
      spyk(FhirTaskExpireUtil(ApplicationProvider.getApplicationContext(), defaultRepository))
  }

  @Test
  fun fetchOverdueTasks() {
    val taskList = mutableListOf<Task>()

    for (i in 1..4) {
      taskList.add(
        spyk(
          Task().apply {
            id = UUID.randomUUID().toString()
            status = TaskStatus.INPROGRESS
            executionPeriod =
              Period().apply {
                start = Date().plusDays(-10)
                end = Date().plusDays(-1)
              }
<<<<<<< HEAD
=======
          }
        )
      )
    }

    coEvery { fhirEngine.search<Task>(any<Search>()) } returns taskList
    coEvery { defaultRepository.update(any()) } just runs

    val (maxDate, tasks) =
      runBlocking { fhirTaskExpireUtil.expireOverdueTasks(lastAuthoredOnDate = null) }

    assertEquals(4, tasks.size)
    assertEquals(authoredOnToday, maxDate)

    taskList.toSet().subtract(tasks.toSet()).forEach {
      assertEquals(TaskStatus.INPROGRESS, it.status)
      coVerify(inverse = true) { defaultRepository.update(it) }
    }

    tasks.forEach {
      assertEquals(TaskStatus.CANCELLED, it.status)
      coVerify { defaultRepository.update(it) }
    }
  }

  @Test
  fun fetchOverdueTasksWithLastAuthoredOnDate() {
    val authoredOnToday = Date()
    val twoDaysAgo = authoredOnToday.plusDays(-2)
    val twoDaysAhead = authoredOnToday.plusDays(2)
    val taskList = mutableListOf<Task>()

    for (i in 1..8) {
      taskList.add(
        spyk(
          Task().apply {
            id = UUID.randomUUID().toString()
            status = TaskStatus.INPROGRESS
            authoredOn = twoDaysAgo
            restriction =
              Task.TaskRestrictionComponent().apply { period = Period().apply { end = today() } }
          }
        )
      )
    }

    for (i in 1..4) {
      taskList.add(
        spyk(
          Task().apply {
            id = UUID.randomUUID().toString()
            status = TaskStatus.INPROGRESS
            authoredOn = twoDaysAhead
>>>>>>> 36e585db
            restriction =
              Task.TaskRestrictionComponent().apply { period = Period().apply { end = today() } }
          }
        )
      )
    }

<<<<<<< HEAD
    coEvery { fhirEngine.search<Task>(any<Search>()) } returns taskList
    coEvery { fhirEngine.update(any()) } just runs

    val tasks = runBlocking { fhirTaskExpireUtil.expireOverdueTasks() }

    assertEquals(4, tasks.size)
=======
    coEvery { defaultRepository.update(any()) } just runs
    coEvery { defaultRepository.create(true, any()) } returns emptyList()
    coEvery { fhirEngine.search<Task>(any<Search>()) } returns taskList

    val (maxDate, tasks) =
      runBlocking {
        taskList.forEach { defaultRepository.create(true, it) }
        fhirTaskExpireUtil.expireOverdueTasks(lastAuthoredOnDate = authoredOnToday)
      }

    assertEquals(12, tasks.size)
    assertEquals(twoDaysAhead.toString(), maxDate.toString())

    taskList.toSet().subtract(tasks.toSet()).forEach {
      assertEquals(TaskStatus.INPROGRESS, it.status)
      coVerify(inverse = true) { defaultRepository.update(it) }
    }
>>>>>>> 36e585db

    tasks.forEach {
      assertEquals(TaskStatus.CANCELLED, it.status)
      coVerify { defaultRepository.update(it) }
    }
  }

  @Test
  fun fetchOverdueTasksNoTasks() {
    coEvery { fhirEngine.search<Task>(any<Search>()) } returns emptyList()

    val tasks = runBlocking { fhirTaskExpireUtil.expireOverdueTasks() }

    assertEquals(0, tasks.size)

    coVerify(inverse = true) { defaultRepository.update(any()) }
  }
}<|MERGE_RESOLUTION|>--- conflicted
+++ resolved
@@ -36,6 +36,7 @@
 import org.hl7.fhir.r4.model.Period
 import org.hl7.fhir.r4.model.Task
 import org.hl7.fhir.r4.model.Task.TaskStatus
+import org.joda.time.DateTime
 import org.junit.Assert.assertEquals
 import org.junit.Before
 import org.junit.Rule
@@ -66,6 +67,7 @@
 
   @Test
   fun fetchOverdueTasks() {
+    val authoredOnToday = Date()
     val taskList = mutableListOf<Task>()
 
     for (i in 1..4) {
@@ -74,13 +76,27 @@
           Task().apply {
             id = UUID.randomUUID().toString()
             status = TaskStatus.INPROGRESS
-            executionPeriod =
-              Period().apply {
-                start = Date().plusDays(-10)
-                end = Date().plusDays(-1)
+            authoredOn = authoredOnToday
+            restriction =
+              Task.TaskRestrictionComponent().apply { period = Period().apply { end = today() } }
+          }
+        )
+      )
+    }
+
+    val twoDaysFromToday = DateTime().plusDays(2)
+
+    for (i in 1..8) {
+      taskList.add(
+        spyk(
+          Task().apply {
+            id = UUID.randomUUID().toString()
+            status = TaskStatus.INPROGRESS
+            authoredOn = authoredOnToday
+            restriction =
+              Task.TaskRestrictionComponent().apply {
+                period = Period().apply { end = twoDaysFromToday.toDate() }
               }
-<<<<<<< HEAD
-=======
           }
         )
       )
@@ -134,7 +150,6 @@
             id = UUID.randomUUID().toString()
             status = TaskStatus.INPROGRESS
             authoredOn = twoDaysAhead
->>>>>>> 36e585db
             restriction =
               Task.TaskRestrictionComponent().apply { period = Period().apply { end = today() } }
           }
@@ -142,14 +157,6 @@
       )
     }
 
-<<<<<<< HEAD
-    coEvery { fhirEngine.search<Task>(any<Search>()) } returns taskList
-    coEvery { fhirEngine.update(any()) } just runs
-
-    val tasks = runBlocking { fhirTaskExpireUtil.expireOverdueTasks() }
-
-    assertEquals(4, tasks.size)
-=======
     coEvery { defaultRepository.update(any()) } just runs
     coEvery { defaultRepository.create(true, any()) } returns emptyList()
     coEvery { fhirEngine.search<Task>(any<Search>()) } returns taskList
@@ -167,7 +174,6 @@
       assertEquals(TaskStatus.INPROGRESS, it.status)
       coVerify(inverse = true) { defaultRepository.update(it) }
     }
->>>>>>> 36e585db
 
     tasks.forEach {
       assertEquals(TaskStatus.CANCELLED, it.status)
@@ -179,9 +185,11 @@
   fun fetchOverdueTasksNoTasks() {
     coEvery { fhirEngine.search<Task>(any<Search>()) } returns emptyList()
 
-    val tasks = runBlocking { fhirTaskExpireUtil.expireOverdueTasks() }
+    val (maxDate, tasks) =
+      runBlocking { fhirTaskExpireUtil.expireOverdueTasks(lastAuthoredOnDate = null) }
 
     assertEquals(0, tasks.size)
+    assertEquals(null, maxDate)
 
     coVerify(inverse = true) { defaultRepository.update(any()) }
   }
