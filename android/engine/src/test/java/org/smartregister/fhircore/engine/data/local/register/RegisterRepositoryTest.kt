/*
 * Copyright 2021-2023 Ona Systems, Inc
 *
 * Licensed under the Apache License, Version 2.0 (the "License");
 * you may not use this file except in compliance with the License.
 * You may obtain a copy of the License at
 *
 *       http://www.apache.org/licenses/LICENSE-2.0
 *
 * Unless required by applicable law or agreed to in writing, software
 * distributed under the License is distributed on an "AS IS" BASIS,
 * WITHOUT WARRANTIES OR CONDITIONS OF ANY KIND, either express or implied.
 * See the License for the specific language governing permissions and
 * limitations under the License.
 */

package org.smartregister.fhircore.engine.data.local.register

import com.google.android.fhir.FhirEngine
import com.google.android.fhir.logicalId
import com.google.android.fhir.search.Search
import dagger.hilt.android.testing.HiltAndroidRule
import dagger.hilt.android.testing.HiltAndroidTest
import io.mockk.coEvery
import io.mockk.every
import io.mockk.mockk
import io.mockk.slot
import io.mockk.spyk
import javax.inject.Inject
import kotlin.time.Duration.Companion.seconds
import kotlinx.coroutines.ExperimentalCoroutinesApi
import kotlinx.coroutines.test.runTest
import org.hl7.fhir.r4.model.CarePlan
import org.hl7.fhir.r4.model.Encounter
import org.hl7.fhir.r4.model.Enumerations.DataType
import org.hl7.fhir.r4.model.Group
import org.hl7.fhir.r4.model.Observation
import org.hl7.fhir.r4.model.Patient
import org.hl7.fhir.r4.model.Reference
import org.hl7.fhir.r4.model.Resource
import org.hl7.fhir.r4.model.ResourceType
import org.hl7.fhir.r4.model.Task
import org.junit.Assert
import org.junit.Before
import org.junit.Rule
import org.junit.Test
import org.smartregister.fhircore.engine.app.fakes.Faker
import org.smartregister.fhircore.engine.configuration.ConfigurationRegistry
import org.smartregister.fhircore.engine.configuration.profile.ProfileConfiguration
import org.smartregister.fhircore.engine.configuration.register.RegisterConfiguration
import org.smartregister.fhircore.engine.domain.model.ActionParameter
import org.smartregister.fhircore.engine.domain.model.ActionParameterType
import org.smartregister.fhircore.engine.domain.model.CountResultConfig
import org.smartregister.fhircore.engine.domain.model.FhirResourceConfig
import org.smartregister.fhircore.engine.domain.model.RepositoryResourceData
import org.smartregister.fhircore.engine.domain.model.ResourceConfig
import org.smartregister.fhircore.engine.robolectric.RobolectricTest
import org.smartregister.fhircore.engine.rule.CoroutineTestRule
import org.smartregister.fhircore.engine.rulesengine.RulesFactory
import org.smartregister.fhircore.engine.util.DispatcherProvider
import org.smartregister.fhircore.engine.util.extension.asReference
import org.smartregister.fhircore.engine.util.fhirpath.FhirPathDataExtractor

private const val PATIENT_REGISTER = "patientRegister"
private const val PATIENT_ID = "12345"
private const val HOUSEHOLD_REGISTER_ID = "householdRegister"
private const val GROUP_ID = "theGroup"
private const val GROUP_MEMBERS = "groupMembers"
private const val ALL_TASKS = "allTasks"
private const val TASK_ID = "taskId"
private const val PART_OF_TASK_ID = "partOfTaskId"
private const val MEMBER_CARE_PLANS = "memberCarePlans"
private const val OBSERVATIONS_COUNT = "observationsCount"
private const val ENCOUNTERS_COUNT = "encountersCount"
private const val SUBJECT = "subject"
private const val PART_OF = "part-of"
private const val MEMBER = "member"
private const val SECONDARY_RESOURCE_CARE_PLAN_ID = "secondaryResourceCarePlanId"

@OptIn(ExperimentalCoroutinesApi::class)
@HiltAndroidTest
class RegisterRepositoryTest : RobolectricTest() {
  @get:Rule(order = 0) var hiltRule = HiltAndroidRule(this)

  @get:Rule(order = 1) val coroutineTestRule = CoroutineTestRule()

  @Inject lateinit var rulesFactory: RulesFactory

  @Inject lateinit var fhirPathDataExtractor: FhirPathDataExtractor

  @Inject lateinit var dispatcherProvider: DispatcherProvider

  @Inject lateinit var fhirEngine: FhirEngine
  private val configurationRegistry: ConfigurationRegistry = Faker.buildTestConfigurationRegistry()
  private val patient = Faker.buildPatient(PATIENT_ID)
  private lateinit var registerRepository: RegisterRepository

  @Before
  fun setUp() {
    hiltRule.inject()
    registerRepository =
      spyk(
        RegisterRepository(
          fhirEngine = fhirEngine,
<<<<<<< HEAD
          dispatcherProvider = coroutineTestRule.testDispatcherProvider,
          preferencesDataStore = mockk(),
=======
          dispatcherProvider = dispatcherProvider,
          sharedPreferencesHelper = mockk(),
>>>>>>> c19744f8
          configurationRegistry = configurationRegistry,
          configService = mockk(),
          configRulesExecutor = mockk(),
          fhirPathDataExtractor = fhirPathDataExtractor,
        ),
      )
  }

  @Test
  fun countRegisterDataReturnsCorrectCount() {
    val search = slot<Search>()
    runTest {
      coEvery { fhirEngine.count(capture(search)) } returns 20
      val recordsCount = registerRepository.countRegisterData(PATIENT_REGISTER)
      Assert.assertEquals(ResourceType.Patient, search.captured.type)
      Assert.assertEquals(20, recordsCount)
    }
  }

  @Test
  fun countRegisterDataReturnsCorrectCountForGroups() {
    val searchSlot = slot<Search>()
    runTest {
      coEvery { fhirEngine.count(capture(searchSlot)) } returns 10
      val recordsCount = registerRepository.countRegisterData(HOUSEHOLD_REGISTER_ID)
      Assert.assertEquals(ResourceType.Group, searchSlot.captured.type)
      Assert.assertEquals(10, recordsCount)
    }
  }

  @Test
  fun countRegisterDataWithParams() {
    runTest {
      val paramsList =
        arrayListOf(
          ActionParameter(
            key = "paramsName",
            paramType = ActionParameterType.PARAMDATA,
            value = "testing1",
            dataType = DataType.STRING,
            linkId = null,
          ),
          ActionParameter(
            key = "paramName2",
            paramType = ActionParameterType.PARAMDATA,
            value = "testing2",
            dataType = DataType.STRING,
            linkId = null,
          ),
        )
      paramsList
        .asSequence()
        .filter { it.paramType == ActionParameterType.PARAMDATA && it.value.isNotEmpty() }
        .associate { it.key to it.value }
      val paramsMap = emptyMap<String, String>()
      val searchSlot = slot<Search>()
      coEvery { fhirEngine.count(capture(searchSlot)) } returns 20
      val recordsCount =
        registerRepository.countRegisterData(registerId = PATIENT_REGISTER, paramsMap = paramsMap)
      Assert.assertEquals(ResourceType.Patient, searchSlot.captured.type)
      Assert.assertEquals(20, recordsCount)
    }
  }

  @Test
  fun testLoadRegisterDataWithForwardAndReverseIncludedResources() =
    runTest(timeout = 90.seconds) {
      runTest {
        val registerId = HOUSEHOLD_REGISTER_ID
        every { registerRepository.retrieveRegisterConfiguration(registerId, emptyMap()) } returns
          RegisterConfiguration(
            appId = "app",
            id = registerId,
            fhirResource = fhirResourceConfig(),
          )

        val group = createGroup(id = GROUP_ID, active = true, members = listOf(patient))
        val anotherGroup = createGroup(id = "inactiveGroup", active = false)
        val carePlan = createCarePlan(id = "carePlan", subject = patient.asReference())
        val parentTask = createTask(id = TASK_ID, partOf = null, subject = patient.asReference())
        val dependentTask =
          createTask(
            id = PART_OF_TASK_ID,
            partOf = parentTask.asReference(),
            subject = patient.asReference(),
          )
        val observation =
          Observation().apply {
            id = "obs1"
            subject = patient.asReference()
          }

        // Prepare database with required resources
        fhirEngine.create(
          patient,
          group,
          carePlan,
          anotherGroup,
          parentTask,
          dependentTask,
          observation,
        )

        val registerData =
          registerRepository.loadRegisterData(currentPage = 0, registerId = registerId)

        Assert.assertTrue(registerData.isNotEmpty())
        val repositoryResourceData = registerData.firstOrNull()
        Assert.assertTrue(repositoryResourceData?.resource is Group)
        Assert.assertEquals(GROUP_ID, repositoryResourceData?.resource?.id)
        Assert.assertTrue((repositoryResourceData?.resource as Group).member.isNotEmpty())

        // Ensure all the related resources (including nested ones) are available in the final map
        val relatedResources = repositoryResourceData.relatedResourcesMap
        Assert.assertTrue(relatedResources.isNotEmpty())

        // All group members added to the map
        Assert.assertTrue(relatedResources.containsKey(GROUP_MEMBERS))
        val firstGroupMember = relatedResources[GROUP_MEMBERS]?.firstOrNull()
        Assert.assertNotNull(firstGroupMember)
        Assert.assertTrue(firstGroupMember is Patient)
        Assert.assertEquals(patient.id, firstGroupMember?.id)

        // All Task resources grouped together (nested ones flattened) and added to the map
        Assert.assertTrue(relatedResources.containsKey(ALL_TASKS))
        Assert.assertEquals(2, relatedResources[ALL_TASKS]?.size)

        val firstTask = relatedResources[ALL_TASKS]?.firstOrNull()
        Assert.assertNotNull(firstTask)
        Assert.assertTrue(firstTask is Task)
        Assert.assertEquals(TASK_ID, firstTask?.id)
        val lastTask = relatedResources[ALL_TASKS]?.lastOrNull()
        Assert.assertNotNull(lastTask)
        Assert.assertTrue(lastTask is Task)
        Assert.assertEquals(PART_OF_TASK_ID, lastTask?.id)

        // All CarePlan resources grouped together (nested ones flattened) and added to the map
        Assert.assertTrue(relatedResources.containsKey(MEMBER_CARE_PLANS))
        val firstMemberCarePlan = relatedResources[MEMBER_CARE_PLANS]?.firstOrNull()
        Assert.assertNotNull(firstMemberCarePlan)
        Assert.assertTrue(firstMemberCarePlan is CarePlan)
        Assert.assertEquals("carePlan", firstMemberCarePlan?.id)

        // Assert Observation and Encounter resource counts
        assertRepositoryResourceDataContainsCounts(repositoryResourceData)
      }
    }

  @Test
  fun testLoadProfileDataWithForwardAndReverseIncludedResources() =
    runTest(timeout = 120.seconds) {
      val profileId = "profile"
      every { registerRepository.retrieveProfileConfiguration(profileId, emptyMap()) } returns
        ProfileConfiguration(
          appId = "app",
          id = profileId,
          fhirResource = fhirResourceConfig(),
          // Load extra resources not related to the baseResource
          secondaryResources =
            listOf(
              FhirResourceConfig(
                baseResource = ResourceConfig(resource = ResourceType.CarePlan),
                relatedResources =
                  listOf(
                    ResourceConfig(
                      resource = ResourceType.Encounter,
                      searchParameter = "encounter",
                      isRevInclude = false,
                    ),
                  ),
              ),
            ),
        )

      val group = createGroup(id = GROUP_ID, active = true, members = listOf(patient))
      val carePlan = createCarePlan(id = "carePlan", subject = patient.asReference())
      val encounter =
        Encounter().apply {
          id = "encounter123"
          subject = patient.asReference()
        }
      val secondaryCarePlan =
        createCarePlan(
          id = SECONDARY_RESOURCE_CARE_PLAN_ID,
          encounter = encounter.asReference(),
          subject = patient.asReference(),
        )

      val parentTask = createTask(id = TASK_ID, partOf = null, subject = patient.asReference())
      val dependentTask =
        createTask(
          id = PART_OF_TASK_ID,
          partOf = parentTask.asReference(),
          subject = patient.asReference(),
        )

      val observation =
        Observation().apply {
          id = "obs1"
          subject = patient.asReference()
        }

      // Prepare database with the required resources
      fhirEngine.create(
        group,
        patient,
        carePlan,
        encounter,
        secondaryCarePlan,
        parentTask,
        dependentTask,
        observation,
      )

      val repositoryResourceData =
        registerRepository.loadProfileData(
          profileId = profileId,
          resourceId = GROUP_ID,
          fhirResourceConfig = null,
          paramsList = null,
        )
      Assert.assertTrue(repositoryResourceData.resource is Group)
      Assert.assertEquals(GROUP_ID, repositoryResourceData.resource.logicalId)
      Assert.assertTrue((repositoryResourceData.resource as Group).member.isNotEmpty())

      // Ensure the related resources were included
      val relatedResources = repositoryResourceData.relatedResourcesMap
      Assert.assertTrue(relatedResources.isNotEmpty())
      Assert.assertTrue(relatedResources.containsKey(GROUP_MEMBERS))
      Assert.assertTrue(relatedResources.containsKey(ALL_TASKS))
      Assert.assertTrue(relatedResources.containsKey(MEMBER_CARE_PLANS))

      // Assert that secondary resources are loaded
      val secondaryRepositoryResourceDataList =
        repositoryResourceData.secondaryRepositoryResourceData
      Assert.assertNotNull(secondaryRepositoryResourceDataList)
      Assert.assertTrue(secondaryRepositoryResourceDataList!!.isNotEmpty())
      val secondaryRepositoryResourceData: RepositoryResourceData? =
        secondaryRepositoryResourceDataList.find {
          it.resource.logicalId == SECONDARY_RESOURCE_CARE_PLAN_ID
        }
      val secondaryResource = secondaryRepositoryResourceData?.resource
      Assert.assertNotNull(secondaryResource)
      Assert.assertTrue(secondaryResource is CarePlan)
      Assert.assertEquals(SECONDARY_RESOURCE_CARE_PLAN_ID, secondaryResource?.logicalId)
      Assert.assertFalse(secondaryRepositoryResourceData?.relatedResourcesMap.isNullOrEmpty())
      Assert.assertTrue(
        secondaryRepositoryResourceData
          ?.relatedResourcesMap
          ?.containsKey(
            ResourceType.Encounter.name,
          )!!,
      )

      // Assert Observation and Encounter resource counts
      assertRepositoryResourceDataContainsCounts(repositoryResourceData)
    }

  private fun assertRepositoryResourceDataContainsCounts(
    repositoryResourceData: RepositoryResourceData,
  ) {
    val relatedResourceCountMap = repositoryResourceData.relatedResourcesCountMap
    Assert.assertEquals(2, relatedResourceCountMap.size)

    // Encounter resources counted
    val encounterRepositoryResourceCounts = relatedResourceCountMap[ENCOUNTERS_COUNT]
    val encounterRepositoryResourceCount = encounterRepositoryResourceCounts?.firstOrNull()
    Assert.assertNotNull(encounterRepositoryResourceCount)
    Assert.assertEquals(
      ResourceType.Encounter,
      encounterRepositoryResourceCount?.relatedResourceType,
    )
    Assert.assertEquals(patient.id, encounterRepositoryResourceCount?.parentResourceId)
    Assert.assertEquals(1L, encounterRepositoryResourceCount?.count)

    // Observation resources counted
    val observationRelatedResourceCounts = relatedResourceCountMap[OBSERVATIONS_COUNT]
    val observationRelatedResourceCount = observationRelatedResourceCounts?.firstOrNull()
    Assert.assertNotNull(observationRelatedResourceCount)
    Assert.assertEquals(
      ResourceType.Observation,
      observationRelatedResourceCount?.relatedResourceType,
    )
    Assert.assertEquals(patient.id, observationRelatedResourceCount?.parentResourceId)
    Assert.assertEquals(1L, observationRelatedResourceCount?.count)
  }

  private fun fhirResourceConfig() =
    FhirResourceConfig(
      baseResource = ResourceConfig(resource = ResourceType.Group),
      relatedResources =
        listOf(
          ResourceConfig(
            resource = ResourceType.Patient,
            id = GROUP_MEMBERS,
            searchParameter = MEMBER,
            isRevInclude = false,
            relatedResources =
              listOf(
                ResourceConfig(
                  id = ENCOUNTERS_COUNT,
                  resource = ResourceType.Encounter,
                  searchParameter = SUBJECT,
                  countResultConfig = CountResultConfig(sumCounts = false),
                  resultAsCount = true,
                ),
                ResourceConfig(
                  id = OBSERVATIONS_COUNT,
                  resource = ResourceType.Observation,
                  searchParameter = SUBJECT,
                  resultAsCount = true,
                  countResultConfig = CountResultConfig(sumCounts = false),
                ),
                ResourceConfig(
                  id = ALL_TASKS,
                  resource = ResourceType.Task,
                  searchParameter = SUBJECT,
                  relatedResources =
                    listOf(
                      ResourceConfig(
                        id = ALL_TASKS, // Referenced task
                        resource = ResourceType.Task,
                        searchParameter = PART_OF,
                        isRevInclude = false,
                      ),
                    ),
                ),
                ResourceConfig(
                  id = MEMBER_CARE_PLANS,
                  resource = ResourceType.CarePlan,
                  searchParameter = SUBJECT,
                ),
              ),
          ),
        ),
    )

  private fun createCarePlan(id: String, subject: Reference, encounter: Reference? = null) =
    CarePlan().apply {
      this.id = id
      this.subject = subject
      if (encounter != null) this.encounter = encounter
    }

  private fun createTask(id: String, partOf: Reference?, subject: Reference) =
    Task().apply {
      this.id = id
      if (partOf != null) {
        addPartOf(partOf)
      }
      this.`for` = subject
    }

  private fun createGroup(id: String, active: Boolean, members: List<Resource> = emptyList()) =
    Group().apply {
      this.id = id
      this.active = active
      members.forEach { addMember(Group.GroupMemberComponent(it.asReference())) }
    }
}<|MERGE_RESOLUTION|>--- conflicted
+++ resolved
@@ -102,13 +102,8 @@
       spyk(
         RegisterRepository(
           fhirEngine = fhirEngine,
-<<<<<<< HEAD
-          dispatcherProvider = coroutineTestRule.testDispatcherProvider,
+          dispatcherProvider = dispatcherProvider,
           preferencesDataStore = mockk(),
-=======
-          dispatcherProvider = dispatcherProvider,
-          sharedPreferencesHelper = mockk(),
->>>>>>> c19744f8
           configurationRegistry = configurationRegistry,
           configService = mockk(),
           configRulesExecutor = mockk(),
