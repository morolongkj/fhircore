--- conflicted
+++ resolved
@@ -32,11 +32,8 @@
 import org.hl7.fhir.r4.model.HumanName
 import org.hl7.fhir.r4.model.Observation
 import org.hl7.fhir.r4.model.Patient
-<<<<<<< HEAD
+import org.hl7.fhir.r4.model.Questionnaire
 import org.hl7.fhir.r4.model.Quantity
-=======
-import org.hl7.fhir.r4.model.Questionnaire
->>>>>>> a7ff0bd8
 import org.hl7.fhir.r4.model.QuestionnaireResponse
 import org.hl7.fhir.r4.model.Reference
 import org.hl7.fhir.r4.model.RelatedPerson
@@ -489,33 +486,6 @@
   }
 
   @Test
-<<<<<<< HEAD
-  fun `Type#valueToString() should return string representation`() {
-    Assert.assertEquals("12345", StringType("12345").valueToString())
-    Assert.assertEquals("true", BooleanType(true).valueToString())
-    Assert.assertEquals(Date().makeItReadable(), DateTimeType(Date()).valueToString())
-    Assert.assertEquals("d", Coding("s", "c", "d").valueToString())
-    Assert.assertEquals(
-      "d",
-      CodeableConcept().apply { addCoding(Coding("s", "c", "d")) }.valueToString()
-    )
-    Assert.assertEquals(
-      "3.4",
-      Quantity()
-        .apply {
-          this.value = BigDecimal.valueOf(3.4)
-          this.unit = "G"
-        }
-        .valueToString()
-    )
-  }
-
-  @Test
-  fun `Resource#generateReferenceValue() should return correct reference`() {
-    val resource = Patient().apply { id = "123456" }
-
-    Assert.assertEquals("Patient/123456", resource.referenceValue())
-=======
   fun `Questionnaire#prepareQuestionsForReadingOrEditing should retain custom extension`() {
     val questionnaire = mutableListOf<Questionnaire.QuestionnaireItemComponent>()
     questionnaire.add(
@@ -561,6 +531,33 @@
     Assert.assertTrue(questionnaire[1].readOnly)
     Assert.assertTrue(questionnaire[2].hasExtension(FhirCoreQuestionnaireFragment.BARCODE_URL))
     Assert.assertTrue(questionnaire[2].readOnly)
->>>>>>> a7ff0bd8
+  }
+
+  @Test
+  fun `Type#valueToString() should return string representation`() {
+    Assert.assertEquals("12345", StringType("12345").valueToString())
+    Assert.assertEquals("true", BooleanType(true).valueToString())
+    Assert.assertEquals(Date().makeItReadable(), DateTimeType(Date()).valueToString())
+    Assert.assertEquals("d", Coding("s", "c", "d").valueToString())
+    Assert.assertEquals(
+      "d",
+      CodeableConcept().apply { addCoding(Coding("s", "c", "d")) }.valueToString()
+    )
+    Assert.assertEquals(
+      "3.4",
+      Quantity()
+        .apply {
+          this.value = BigDecimal.valueOf(3.4)
+          this.unit = "G"
+        }
+        .valueToString()
+    )
+  }
+
+  @Test
+  fun `Resource#generateReferenceValue() should return correct reference`() {
+    val resource = Patient().apply { id = "123456" }
+
+    Assert.assertEquals("Patient/123456", resource.referenceValue())
   }
 }