/*
 * Copyright 2021-2024 Ona Systems, Inc
 *
 * Licensed under the Apache License, Version 2.0 (the "License");
 * you may not use this file except in compliance with the License.
 * You may obtain a copy of the License at
 *
 *       http://www.apache.org/licenses/LICENSE-2.0
 *
 * Unless required by applicable law or agreed to in writing, software
 * distributed under the License is distributed on an "AS IS" BASIS,
 * WITHOUT WARRANTIES OR CONDITIONS OF ANY KIND, either express or implied.
 * See the License for the specific language governing permissions and
 * limitations under the License.
 */

package org.smartregister.fhircore.engine.app.fakes

import androidx.test.core.app.ApplicationProvider
import androidx.test.platform.app.InstrumentationRegistry
import dagger.hilt.android.testing.HiltTestApplication
import io.mockk.coEvery
import io.mockk.just
import io.mockk.mockk
import io.mockk.runs
import io.mockk.spyk
import java.net.URL
import java.util.Calendar
import java.util.Date
import kotlinx.coroutines.runBlocking
import kotlinx.serialization.json.Json
import org.hl7.fhir.r4.model.Bundle
import org.hl7.fhir.r4.model.CarePlan
import org.hl7.fhir.r4.model.DateType
import org.hl7.fhir.r4.model.Enumerations
import org.hl7.fhir.r4.model.Identifier
import org.hl7.fhir.r4.model.Patient
import org.hl7.fhir.r4.model.Reference
import org.hl7.fhir.r4.model.StringType
import org.smartregister.fhircore.engine.OpenSrpApplication
import org.smartregister.fhircore.engine.configuration.ConfigurationRegistry
import org.smartregister.fhircore.engine.data.remote.fhir.resource.FhirResourceDataSource
import org.smartregister.fhircore.engine.data.remote.fhir.resource.FhirResourceService
import org.smartregister.fhircore.engine.datastore.PractitionerDataStore
import org.smartregister.fhircore.engine.datastore.PreferencesDataStore
import org.smartregister.fhircore.engine.util.DispatcherProvider

object Faker {

  private const val APP_DEBUG = "app/debug"

  val json = Json {
    encodeDefaults = true
    ignoreUnknownKeys = true
    isLenient = true
    useAlternativeNames = true
  }

<<<<<<< HEAD
=======
  private val testDispatcher = UnconfinedTestDispatcher()

  private val testDispatcherProvider =
    object : DispatcherProvider {
      override fun default() = testDispatcher

      override fun io() = testDispatcher

      override fun main() = testDispatcher

      override fun unconfined() = testDispatcher
    }

>>>>>>> 57ef2752
  fun buildTestConfigurationRegistry(
    preferencesDataStore: PreferencesDataStore,
    practitionerDataStore: PractitionerDataStore,
    dispatcherProvider: DispatcherProvider,
  ): ConfigurationRegistry {
    val fhirResourceService = mockk<FhirResourceService>()
    val fhirResourceDataSource = spyk(FhirResourceDataSource(fhirResourceService))
    return buildTestConfigurationRegistry(
      fhirResourceService,
      fhirResourceDataSource,
      preferencesDataStore,
      practitionerDataStore,
      dispatcherProvider,
    )
  }

  fun buildTestConfigurationRegistry(
    fhirResourceService: FhirResourceService,
    fhirResourceDataSource: FhirResourceDataSource,
    preferencesDataStore: PreferencesDataStore,
    practitionerDataStore: PractitionerDataStore,
    dispatcherProvider: DispatcherProvider,
  ): ConfigurationRegistry {
    coEvery { fhirResourceService.getResource(any()) } returns Bundle()

    val configurationRegistry =
      spyk(
        ConfigurationRegistry(
          fhirEngine = mockk(),
          fhirResourceDataSource = fhirResourceDataSource,
          preferencesDataStore = preferencesDataStore,
          practitionerDataStore = practitionerDataStore,
          dispatcherProvider = dispatcherProvider,
          configService = mockk(),
          json = json,
          context = ApplicationProvider.getApplicationContext<HiltTestApplication>(),
          openSrpApplication =
            object : OpenSrpApplication() {
              override fun getFhirServerHost(): URL? {
                return URL("http://my_test_fhirbase_url/fhir/")
              }
            },
        ),
      )

    coEvery { configurationRegistry.addOrUpdate(any()) } just runs

    runBlocking {
      configurationRegistry.loadConfigurations(
        appId = APP_DEBUG,
        context = InstrumentationRegistry.getInstrumentation().targetContext,
      ) {}
    }

    return configurationRegistry
  }

  fun buildPatient(
    id: String = "sampleId",
    family: String = "Mandela",
    given: String = "Nelson",
    age: Int = 78,
    gender: Enumerations.AdministrativeGender = Enumerations.AdministrativeGender.MALE,
  ): Patient {
    return Patient().apply {
      this.id = id
      this.active = true
      this.identifierFirstRep.value = id
      this.addName().apply {
        this.family = family
        this.given.add(StringType(given))
      }
      this.gender = gender
      this.birthDate = DateType(Date()).apply { add(Calendar.YEAR, -age) }.dateTimeValue().value

      this.addAddress().apply {
        district = "Dist 1"
        city = "City 1"
      }
    }
  }

  fun buildCarePlan(referenceString: String = "Patient/sampleId"): CarePlan {
    val carePlan: CarePlan =
      CarePlan().apply {
        id = "careplan-1"
        identifier =
          mutableListOf(
            Identifier().apply {
              use = Identifier.IdentifierUse.OFFICIAL
              value = "value-1"
            },
          )
        subject = Reference().apply { reference = referenceString }
      }
    return carePlan
  }
}<|MERGE_RESOLUTION|>--- conflicted
+++ resolved
@@ -56,8 +56,6 @@
     useAlternativeNames = true
   }
 
-<<<<<<< HEAD
-=======
   private val testDispatcher = UnconfinedTestDispatcher()
 
   private val testDispatcherProvider =
@@ -71,7 +69,6 @@
       override fun unconfined() = testDispatcher
     }
 
->>>>>>> 57ef2752
   fun buildTestConfigurationRegistry(
     preferencesDataStore: PreferencesDataStore,
     practitionerDataStore: PractitionerDataStore,
