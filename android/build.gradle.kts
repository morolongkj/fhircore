--- conflicted
+++ resolved
@@ -48,16 +48,11 @@
     tasks.dependencyCheckAggregate{
       dependencyCheck.formats.add("XML")
     }
-<<<<<<< HEAD
-    configurations.all{
-      resolutionStrategy.force ("com.google.android.gms:play-services-location:19.0.1")
-=======
     maven {
       url = uri("https://api.mapbox.com/downloads/v2/releases/maven")
       credentials.username = "mapbox"
       credentials.password = property("MAPBOX_SDK_TOKEN").toString()
       authentication.create<BasicAuthentication>("basic")
->>>>>>> 895311a6
     }
   }
 }
