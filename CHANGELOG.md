--- conflicted
+++ resolved
@@ -26,12 +26,9 @@
 - Family Registeration with Tags from SDK fix for tags and profile
 - Add edit patient registration feature. This enables you to modify the patient and related person's details
 - Add Family Profile View
-- Add Past Encounters Screen
-<<<<<<< HEAD
-- Add missing properties in the COVAX Immunization Resource
-=======
-- New mockup changes incorporated
->>>>>>> 1e8bb6a1
+- Add Past Encounters Screen 
+- Add missing properties in the COVAX Immunization Resource 
+- New mockup changes incorporated 
 
 ### Fixed
 
