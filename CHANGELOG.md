# Changelog

All notable changes to this project will be documented in this file.

The format is based on [Keep a Changelog](https://keepachangelog.com/en/1.0.0/),
and this project adheres to [Semantic Versioning](https://semver.org/spec/v2.0.0.html).

## [Unreleased] - 2021-xx-xx

### Added
- ANC | Update Individual Profile view
- ANC | Added individual measure reporting results to the ResultHome page
- ANC | Update Family Profile view
- ANC | Migrated loading of measure report libraries to the report module from anc details page. Also did some optimizations.
- ANC | Report Measures List Items, Filter Selection, Patient Selection, Compose UI unit tests
- ANC | Report Patient Date Range Selection with year, Patient Search compose UI
- ANC | Report Result Page Individual Patient Item UI update plus Unit Tests
- ANC | Report Result Page For All Population compose UI update plus Unit Tests
<<<<<<< HEAD
- ANC | Added edit information functionality in family details
=======
- ANC | Integrate Hilt Dependency Injection
>>>>>>> a25efed8

- Quest | Add the ability to search for patients by id
- Quest | Add ability to view previous QuestionnaireResponse
- Quest | Added workflow configurations
- Quest | Add photo capture questionnaire widget
- Quest | Add ability to edit questionnaire responses
- Quest | Integrate Hilt Dependency Injection

- EIR | Added workflow configurations
- EIR | Add Adverse Events feature to log any reactions after the first dose of vaccine using Structure map
- EIR | Integrate Hilt Dependency Injection

- Engine | Integrate Hilt Dependency Injection

### Fixed
- ANC | Resolved a bug in the Patient details : App crash when computing BMI
- EIR | Resolved a bug in the vaccination flow : App crush when saving vaccine
- EIR | Ability for a complete immunixation flow from Record 1st Vaccine to Full Immunization
- Quest | Fixed test result sorting issues
- Quest | Fixed forms loading smoothly


### Changed
- EIR | Updated overdue trigger flow for Vaccine Due date
- EIR | Updated on save vaccine received alert dialogue

- Quest | Updated Sync to sync user specific fhir resources using Search Parameters from assets


## [0.0.2 Quest, 0.0.3 - ANC] - 2021-10-27

### Added
- ANC | Optimized memory use for measure reporting by using String builder File forgotten in PR 646
- ANC | Optimized memory use for measure reporting by using String builder and loading only once cql and measure reporting libraries
- ANC | Added progress bar to cql and measure reporting in ANC patien details page
- ANC | Added measure reporting to ANC application
- Engine | Added class for Measure report evaluation which will be used in ANC application
- ANC | Added Condition resource to sync params list
- Moved Token to secure storage from AccountManager
- Expose [custom user attribute](https://www.keycloak.org/docs/latest/server_admin/index.html#_user-attributes) `questionnaire_publisher` available in SharedPreferences with key `USER_QUESTIONNAIRE_PUBLISHER` (#607)
- Quest | Filter [Questionnaires](http://hl7.org/fhir/questionnaire.html) by [publisher](http://hl7.org/fhir/questionnaire-definitions.html#Questionnaire.publisher) using user attribute as per above. (#571)
- Quest | Patient List, Load Config from server
- Quest | Added Patient Profile View
- Quest | Patient Registration Questionnaire
- Quest | Test Results Questionnaire
- Quest | Feedback on UI
- Quest | Remove custom activity
- Quest | Add tags to patient via questionnaire
- Engine | AlertDialog on questionnaire activity load, back, submit, progress
- Engine | Block questionnaire submit if validation errors exist
- Quest | Bottom Navigation updated with new structure
- Quest | User actions, profile screen implemented
- Engine | print patient age as #y #m or #m #d
- ANC | Navigation structure changes implemented
- ANC | Bottom sheet for switching registers added
- ANC | User actions, profile screen implemented
- ANC | Drawer menu removed

### Fixed

- Added dependecies that were missing and causing CQL Evaluation to fail
- Out of memory issue on few tests
- Authentication toekn expiry issue
- Fhir Resource Converter issue after resource update
- Inteceptor handling for missing account
- Engine: Fixes Structure map based resource extraction not working | Remove the menu icon on the login screen
- ANC | Fix crashes due to invalid data
- Engine | Remove the menu icon on the login screen
- Engine: Fixes Structure map based resource extraction not working
- eCBIS | Login page updated

### Changed

-

## [0.0.9 EIR, 0.0.2 - ANC] - 2021-09-27

### Added

- Family Registeration with Tags from SDK fix for tags and profile
- Add edit patient registration feature. This enables you to modify the patient and related person's details
- Add Family Profile View
- Add Past Encounters Screen
- Add missing properties in the COVAX Immunization Resource
- New mockup changes incorporated
- Added class for Measure report evaluation which will be used in ANC application
- Added Logic for CQL Evaluation in ANC App. This include, AncDetailsFragment,ViewModel & Tests
- Added CQL Lib Evaluator class for CQl Expressions

### Changed

- Refactor COVAX Immunization extraction to use StructureMap-based extractio
- eCBIS | Side menu changed

## [0.0.8 EIR, 0.0.1 - ANC] - 2021-09-11

### Added

- Add related person to patient registration
- Integrate StructureMap-based extraction
- ANC register
- Load Questionnaire from DB
- Search by WHO identifier
- Sync progress loader and datetime
- ANC details activity
- Enroll into ANC and add Encounter, Observation, Episode of Care, Condition

### Fixed

- Fixed empty patient view layout position
- Fixed bug on patients not populated on fresh install
- Fixed the sync process did not let loader open on list patients unless sync is completed

### Changed

- Changed patient registration extraction to use StructureMap-based extraction

## [0.0.7 EIR] - 2021-07-28

### Added

- Show progress bar on login attempt

### Fixed

- Fixed bug on barcode crash
- Fixed bug on record vaccine
- Fixed bug on patient list last seen date

## [0.0.6 EIR] - 2021-07-15

### Added

- Gender input changed to radio selection on client info screen
- Display message on empty list along with new client register button
- Client count display in drawer
- Login and Keycloak authentication for FHIR APIs
- Added user logout functionality
- Vaccine status stylign in list view and details view

### Fixed

- Select initial/default value of Radio Button on client info screen
- Fixed patient list pagination button position to static on bottom of list
- Fixed patient list fragment adapter count
- Fixed bug on search result on patient list

### Changed

- Reduce font size and spacing on patient list screen
- Removed covax prefix and postfix in general use-case

## [0.0.3] - 2021-05-24

### Added

- Extract and assign Patient ID from Questionnaire field
- Build barcode scanner
- Track patient vaccine status
- Display immunization info on the Patient Profile
- Enable patient overdue toggle filter<|MERGE_RESOLUTION|>--- conflicted
+++ resolved
@@ -16,11 +16,7 @@
 - ANC | Report Patient Date Range Selection with year, Patient Search compose UI
 - ANC | Report Result Page Individual Patient Item UI update plus Unit Tests
 - ANC | Report Result Page For All Population compose UI update plus Unit Tests
-<<<<<<< HEAD
-- ANC | Added edit information functionality in family details
-=======
 - ANC | Integrate Hilt Dependency Injection
->>>>>>> a25efed8
 
 - Quest | Add the ability to search for patients by id
 - Quest | Add ability to view previous QuestionnaireResponse
